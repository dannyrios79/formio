--- conflicted
+++ resolved
@@ -61,19 +61,11 @@
     const start = function() {
       // Start the application.
       if (fs.existsSync('app')) {
-<<<<<<< HEAD
-        var application = express();
-        application.use('/', express.static(`${__dirname}/app/dist`));
-        config.appPort = config.appPort || 8080;
-        application.listen(config.appPort);
-        var appHost = `http://localhost:${config.appPort}`;
-=======
         const application = express();
         application.use('/', express.static(`${__dirname}/app/dist`));
         config.appPort = config.appPort || 8080;
         application.listen(config.appPort);
         const appHost = `http://localhost:${config.appPort}`;
->>>>>>> a2e0901a
         util.log(` > Serving application at ${appHost.green}`);
       }
 
