/* eslint-env mocha */
'use strict';

const request = require('./formio-supertest');
const assert = require('assert');
const _ = require('lodash');
const chance = new (require('chance'))();
const http = require('http');
const url = require('url');
const { UV_FS_O_FILEMAP } = require('constants');
const testMappingDataForm = require('./fixtures/forms/testMappingDataForm');
const customSaveSubmissionTransformForm = require('./fixtures/forms/customSaveSubmissionTransformForm');
const customSaveSubmissionTransformResource = require('./fixtures/forms/customSaveSubmissionTransformResource');
const basicAndAdvancedForm = require('./fixtures/forms/basicAndAdvancedComponentsForm');
const dataComponentsForm = require('./fixtures/forms/dataComponentsForm');
const componentsWithMultiples = require('./fixtures/forms/componentsWithMultipleValues');
const { wait } = require('./util');
const helper = require('./helper');
const docker = process.env.DOCKER;

module.exports = (app, template, hook) => {
  const Helper = require('./helper')(app);
  describe('Actions', () => {
    // Store the temp form for this test suite.
    let tempForm = {
      title: 'Temp Form',
      name: 'tempForm',
      path: 'temp',
      type: 'form',
      access: [],
      submissionAccess: [],
      components: [
        {
          type: 'textfield',
          validate: {
            custom: '',
            pattern: '',
            maxLength: '',
            minLength: '',
            required: false,
          },
          defaultValue: '',
          multiple: false,
          suffix: '',
          prefix: '',
          placeholder: 'foo',
          key: 'foo',
          label: 'foo',
          inputMask: '',
          inputType: 'text',
          input: true,
        },
      ],
    };

    // Store the temp action for this test suite.
    let tempAction = {};
    describe('Bootstrap', () => {
      it('Create a Form for Action tests', (done) => {
        request(app)
          .post(hook.alter('url', '/form', template))
          .set('x-jwt-token', template.users.admin.token)
          .send(tempForm)
          .expect('Content-Type', /json/)
          .expect(201)
          .end((err, res) => {
            if (err) {
              return done(err);
            }

            const response = res.body;
            assert(response.hasOwnProperty('_id'), 'The response should contain an `_id`.');
            assert(response.hasOwnProperty('modified'), 'The response should contain a `modified` timestamp.');
            assert(response.hasOwnProperty('created'), 'The response should contain a `created` timestamp.');
            assert(response.hasOwnProperty('access'), 'The response should contain an the `access`.');
            assert.equal(response.title, tempForm.title);
            assert.equal(response.name, tempForm.name);
            assert.equal(response.path, tempForm.path);
            assert.equal(response.type, 'form');
            assert.equal(response.access.length, 1);
            assert.equal(response.access[0].type, 'read_all');
            assert.equal(response.access[0].roles.length, 3);
            assert(response.access[0].roles.includes(template.roles.anonymous._id.toString()));
            assert(response.access[0].roles.includes(template.roles.authenticated._id.toString()));
            assert(response.access[0].roles.includes(template.roles.administrator._id.toString()));
            assert.deepEqual(response.submissionAccess, []);
            assert.deepEqual(response.components, tempForm.components);
            tempForm = response;
            tempAction = {
              title: 'Login',
              name: 'login',
              handler: ['before'],
              method: ['create'],
              priority: 0,
              settings: {
                resources: [tempForm._id.toString()],
                username: 'username',
                password: 'password',
              },
            };

            // Store the JWT for future API calls.
            template.users.admin.token = res.headers['x-jwt-token'];

            done();
          });
      });
   });

    describe('Permissions - Project Level - Project Owner', () => {
      it('A Project Owner should be able to Create an Action', (done) => {
        request(app)
          .post(hook.alter('url', `/form/${tempForm._id}/action`, template))
          .set('x-jwt-token', template.users.admin.token)
          .send(tempAction)
          .expect('Content-Type', /json/)
          .expect(201)
          .end((err, res) => {
            if (err) {
              return done(err);
            }

            const response = res.body;
            assert(response.hasOwnProperty('_id'), 'The response should contain an `_id`.');
            assert.equal(response.title, tempAction.title);
            assert.equal(response.name, tempAction.name);
            assert.deepEqual(response.handler, tempAction.handler);
            assert.deepEqual(response.method, tempAction.method);
            assert.equal(response.priority, tempAction.priority);
            assert.deepEqual(response.settings, tempAction.settings);
            assert.equal(response.form, tempForm._id);
            tempAction = response;

            // Store the JWT for future API calls.
            template.users.admin.token = res.headers['x-jwt-token'];

            done();
          });
      });

      it('A Project Owner should be able to Read an Action', (done) => {
        request(app)
          .get(hook.alter('url', `/form/${tempForm._id}/action/${tempAction._id}`, template))
          .set('x-jwt-token', template.users.admin.token)
          .expect('Content-Type', /json/)
          .expect(200)
          .end((err, res) => {
            if (err) {
              return done(err);
            }

            const response = res.body;
            assert.deepEqual(response, tempAction);

            // Store the JWT for future API calls.
            template.users.admin.token = res.headers['x-jwt-token'];

            done();
          });
      });

      it('A Project Owner should be able to Update an Action', (done) => {
        const updatedAction = _.clone(tempAction);
        updatedAction.title = 'Updated';

        request(app)
          .put(hook.alter('url', `/form/${tempForm._id}/action/${tempAction._id}`, template))
          .set('x-jwt-token', template.users.admin.token)
          .send({title: updatedAction.title})
          .expect('Content-Type', /json/)
          .expect(200)
          .end((err, res) => {
            if (err) {
              return done(err);
            }

            const response = res.body;
            assert.deepEqual(response, updatedAction);

            tempAction = response;

            // Store the JWT for future API calls.
            template.users.admin.token = res.headers['x-jwt-token'];

            done();
          });
      });

      it('A Project Owner should not be able to Patch an Action', (done) => {
        request(app)
          .patch(hook.alter('url', `/form/${tempForm._id}/action/${tempAction._id}`, template))
          .set('x-jwt-token', template.users.admin.token)
          .send([{op: 'replace', path: 'title', value: 'Patched'}])
          // .expect('Content-Type', /json/)
          .expect(405)
          .end(done);
      });

      it('A Project Owner should be able to Read the Index of Actions', (done) => {
        request(app)
          .get(hook.alter('url', `/form/${tempForm._id}/action`, template))
          .set('x-jwt-token', template.users.admin.token)
          .expect('Content-Type', /json/)
          .expect(200)
          .end((err, res) => {
            if (err) {
              return done(err);
            }

            const response = res.body;
            assert.equal(response.length, 2);
            _.each(response, (action) => {
              if (action.name === 'login') {
                assert.deepEqual(action, tempAction);
              }
              else {
                // Make sure it added a save action.
                assert.equal(action.name, 'save');
              }
            });

            // Store the JWT for future API calls.
            template.users.admin.token = res.headers['x-jwt-token'];

            done();
          });
      });

      it('Cant access an Action without a valid Action Id', (done) => {
        request(app)
          .get(hook.alter('url', `/form/${tempForm._id}/action/2342342344234`, template))
          .set('x-jwt-token', template.users.admin.token)
          .expect('Content-Type', /json/)
          .expect(400)
          .end((err, res) => {
            if (err) {
              return done(err);
            }

            // Store the JWT for future API calls.
            template.users.admin.token = res.headers['x-jwt-token'];

            done();
          });
      });
    });

    describe('Permissions - Project Level - Authenticated User', () => {
      it('A user should not be able to Create an Action for a User-Created Project Form', (done) => {
        request(app)
          .post(hook.alter('url', `/form/${tempForm._id}/action`, template))
          .set('x-jwt-token', template.users.user1.token)
          .send(tempAction)
          .expect('Content-Type', /text\/plain/)
          .expect(401)
          .end(done);
      });

      it('A user should not be able to Read an Action for a User-Created Project Form', (done) => {
        request(app)
          .get(hook.alter('url', `/form/${tempForm._id}/action/${tempAction._id}`, template))
          .set('x-jwt-token', template.users.user1.token)
          .expect('Content-Type', /text\/plain/)
          .expect(401)
          .end(done);
      });

      it('A user should not be able to Update an Action for a User-Created Project Form', (done) => {
        request(app)
          .put(hook.alter('url', `/form/${tempForm._id}/action/${tempAction._id}`, template))
          .set('x-jwt-token', template.users.user1.token)
          .send({foo: 'bar'})
          .expect('Content-Type', /text\/plain/)
          .expect(401)
          .end(done);
      });

      it('A user should not be able to Read the Index of Actions for a User-Created Project Form', (done) => {
        request(app)
          .get(hook.alter('url', `/form/${tempForm._id}/action`, template))
          .set('x-jwt-token', template.users.user1.token)
          .expect('Content-Type', /text\/plain/)
          .expect(401)
          .end(done);
      });

      it('A user should not be able to Delete an Action using incorrect path', (done) => {
        let tempForm2 = {
          title: 'Temp Form 2',
          name: 'tempForm2',
          path: 'temp2',
          type: 'form',
          access: [],
          submissionAccess: [],
          components: [
            {
              type: 'textfield',
              key: 'bar',
              label: 'bar',
              inputMask: '',
              input: true,
            },
          ],
        };
        request(app)
        .post(hook.alter('url', '/form', template))
        .set('x-jwt-token', template.users.admin.token)
        .send(tempForm2)
        .expect('Content-Type', /json/)
        .expect(201)
        .end((err, res) => {
          if (err) {
            return done(err);
          }

          tempForm2 = res.body;

          // Store the JWT for future API calls.
          template.users.admin.token = res.headers['x-jwt-token'];

          request(app)
          .delete(hook.alter('url', `/form/${tempForm2._id}/action/${tempAction._id}`, template))
          .set('x-jwt-token', template.users.admin.token)
          .expect(400)
          .end(done);
        });
      });

      it('A user should not be able to Delete an Action for a User-Created Project Form', (done) => {
        request(app)
          .delete(hook.alter('url', `/form/${tempForm._id}/action/${tempAction._id}`, template))
          .set('x-jwt-token', template.users.user1.token)
          .expect('Content-Type', /text\/plain/)
          .expect(401)
          .end(done);
      });
    });

    describe('Permissions - Project Level - Anonymous User', () => {
      it('An Anonymous user should not be able to Create an Action for a User-Created Project Form', (done) => {
        request(app)
          .post(hook.alter('url', `/form/${tempForm._id}/action`, template))
          .send(tempAction)
          .expect('Content-Type', /text\/plain/)
          .expect(401)
          .end(done);
      });

      it('An Anonymous user should not be able to Read an Action for a User-Created Project Form', (done) => {
        request(app)
          .get(hook.alter('url', `/form/${tempForm._id}/action/${tempAction._id}`, template))
          .expect('Content-Type', /text\/plain/)
          .expect(401)
          .end(done);
      });

      it('An Anonymous user should not be able to Update an Action for a User-Created Project Form', (done) => {
        request(app)
          .put(hook.alter('url', `/form/${tempForm._id}/action/${tempAction._id}`, template))
          .send({foo: 'bar'})
          .expect('Content-Type', /text\/plain/)
          .expect(401)
          .end(done);
      });

      it('An Anonymous user should not be able to Read the Index of Actions for a User-Created Project Form', (done) => {
        request(app)
          .get(hook.alter('url', `/form/${tempForm._id}/action`, template))
          .expect('Content-Type', /text\/plain/)
          .expect(401)
          .end(done);
      });

      it('An Anonymous user should not be able to Delete an Action for a User-Created Project Form', (done) => {
        request(app)
          .delete(hook.alter('url', `/form/${tempForm._id}/action/${tempAction._id}`, template))
          .expect('Content-Type', /text\/plain/)
          .expect(401)
          .end(done);
      });
    });

    describe('Action with missing fields creation', () => {

      it('Should add Save action and apply defaults for handler and method if fields are missing', async () => {      
        const action = {
          name: 'save',
          title: 'Save Submission',
          priority: 10,
          form: tempForm._id,
          machineName: 'saveActionFormSave',
          settings: {},
          defaults: {
            handler: ['before'],
            method: ['create', 'update']
          }
        };
      
        const response = await request(app)
          .post(hook.alter('url', `/form/${tempForm._id}/action`, template))
          .set('x-jwt-token',  template.users.admin.token)
          .send({ data: action });
      
        assert.equal(response.status, 201);
        assert.deepEqual(response.body.handler, ['before'], 'Default handler should be applied');
        assert.deepEqual(response.body.method, ['create', 'update'], 'Default method should be applied');
      });
      
      it('Should add Webhook action and do not apply defaults for handler and method (fields are set)', async () => {      
        const action = {
          name: 'webhook',
          title: 'Webhook Action',
          priority: 5,
          form: tempForm._id,
          machineName: 'webhookActionForm',
          handler: [],
          method: [],
          defaults: {
            handler: ['after'],
            method: ['create'],
          },
        };
      
        const response = await request(app)
          .post(hook.alter('url', `/form/${tempForm._id}/action`, template))
          .set('x-jwt-token',  template.users.admin.token)
          .send({ data: action });
      
        assert.equal(response.status, 201);
        assert.deepEqual(response.body.handler, [], 'Handler should remain empty');
        assert.deepEqual(response.body.method, [], 'Method should remain empty');
      });
    })

    describe('Test action with custom transform mapping data', () => {
      const addFormFields = (isForm) => ({
        title: chance.word(),
        name: chance.word(),
        path: chance.word(),
        type: isForm ? 'form' : 'resource',
        ...(isForm && { noSave: true }),
      });

      before('Create testing forms', async function () {
        const clonedForResourceCreation = { ..._.cloneDeep(testMappingDataForm), ...addFormFields() };

        const formResource = await request(app)
          .post(hook.alter('url', '/form', template))
          .set('x-jwt-token', template.users.admin.token)
          .send(clonedForResourceCreation);

        const response = formResource.body;

        assert(response.hasOwnProperty('_id'), 'The response should contain an `_id`.');
        assert.equal(response.title, clonedForResourceCreation.title);
        assert.equal(response.name, clonedForResourceCreation.name);
        template.testResourceToSave = response;

        const action = {
          priority: 10,
          name: 'save',
          title: 'Save Submission',
          settings: {
            resource: response._id,
            property: '',
            fields: {
              textField1: '',
              textField2: '',
            },
            transform: "data.textField1 = '123';submission.data.textField1 = '111';data.textField2 = '222'",
          },
          condition: {
            conjunction: '',
            conditions: [],
            custom: '',
          },
          submit: true,
          handler: ['before'],
          method: ['create', 'update'],
        };
        const clonedForFormCreation = { ..._.cloneDeep(testMappingDataForm), ...addFormFields(true) };
        const testForm = await request(app)
          .post(hook.alter('url', '/form', template))
          .set('x-jwt-token', template.users.admin.token)
          .send(clonedForFormCreation);

        const responseTest = testForm.body;
        assert(responseTest.hasOwnProperty('_id'), 'The response should contain an `_id`.');
        assert.equal(clonedForFormCreation.title, responseTest.title);
        assert.equal(clonedForFormCreation.name, responseTest.name);
        template.testFormToSave = responseTest;

        const resultAction = await request(app)
          .post(hook.alter('url', `/form/${responseTest._id}/action`, template))
          .set('x-jwt-token', template.users.admin.token)
          .send(action);

        const responseAction = resultAction.body;
        assert(responseAction.hasOwnProperty('_id'), 'The response should contain an `_id`.');
        assert.equal(action.title, responseAction.title);
        assert.equal(action.name, responseAction.name);
      });

      it('Submit form', (done) => {
        request(app)
        .post(hook.alter('url', `/form/${template.testFormToSave._id}/submission`, template))
        .set('x-jwt-token', template.users.admin.token)
        .send({
          data: {
            textField: 'Test',
          },
        })
        .expect('Content-Type', /json/)
        .end((err, res) => {
          if (err) {
            return done(err);
          }

          const result = res.body;
          assert(result.hasOwnProperty('_id'), 'The response should contain an `_id`.');
          assert.deepEqual(result.data, {textField1: '111', textField2: '222' });
          done()
        });
      });

      it('Get submissions from submitted form', (done) => {
        request(app)
        .get(hook.alter('url', `/form/${template.testFormToSave._id}/submission`, template))
        .set('x-jwt-token', template.users.admin.token)
        .expect('Content-Type', /json/)
        .end((err, res) => {
          if (err) {
            return done(err);
          }

          const result = res.body;
          assert.deepEqual(result, [], "Should be empty as our submission has been moved to resource form");
          done()
        });
      });

      it('Get submissions from connected form', (done) => {
        request(app)
        .get(hook.alter('url', `/form/${template.testResourceToSave._id}/submission`, template))
        .set('x-jwt-token', template.users.admin.token)
        .expect('Content-Type', /json/)
        .end((err, res) => {
          if (err) {
            return done(err);
          }
          assert(res.body.length, 1);

          const result = res.body[0];
          assert(result.hasOwnProperty('_id'), 'The response should contain an `_id`.');
          assert.deepEqual(result.data, {textField1: '111', textField2: '222'}, "Should get a transformed submission data from connected form");
          done()
        });
      });

      after(function(done) {
        delete template.testResourceToSave;
        delete template.testFormToSave;
        done()
      })
    });

    describe('Test action with custom transform to another resource with new data', () => {
      let addFormFields, form, resource;

      before(async function () {
        addFormFields = (isForm) => ({
          title: chance.word(),
          name: chance.word(),
          path: chance.word(),
          type: isForm ? 'form' : 'resource',
          ...(isForm && { noSave: true }),
        });

        const formDef = { ..._.cloneDeep(customSaveSubmissionTransformForm), ...addFormFields(true) };

        const response = await request(app)
          .post(hook.alter('url', '/form', template))
          .set('x-jwt-token', template.users.admin.token)
          .send(formDef);

        assert(response.body);
        assert(response.body.hasOwnProperty('_id'), 'The response should contain an `_id`.');
        assert.equal(response.body.title, formDef.title);
        assert.equal(response.body.name, formDef.name);
        form = response.body;

        const resourceDef = { ..._.cloneDeep(customSaveSubmissionTransformResource), ...addFormFields() };
        const resourceResponse = await request(app)
          .post(hook.alter('url', '/form', template))
          .set('x-jwt-token', template.users.admin.token)
          .send(resourceDef);

        assert(resourceResponse.body);
        assert(resourceResponse.body.hasOwnProperty('_id'), 'The response should contain an `_id`.');
        assert.equal(resourceResponse.body.title, resourceDef.title);
        assert.equal(resourceResponse.body.name, resourceDef.name);
        resource = resourceResponse.body;

        const action = {
          priority: 10,
          name: 'save',
          title: 'Save Submission',
          settings: {
            resource: resource._id,
            property: '',
            fields: {},
            transform: `
            const highEarner = submission.data.salesBySalesperson.reduce((acc, curr) => curr.sales > acc.sales ? curr : acc);
            data = {
              month: new Date().toLocaleString('default', { month: 'long' }),
              name: highEarner.name,
              sales: highEarner.sales
            };`,
          },
          condition: {
            conjunction: '',
            conditions: [],
            custom: '',
          },
          submit: true,
          handler: ['before'],
          method: ['create', 'update'],
        };

        const resultAction = await request(app)
          .post(hook.alter('url', `/form/${form._id}/action`, template))
          .set('x-jwt-token', template.users.admin.token)
          .send(action);

        const responseAction = resultAction.body;
        assert(responseAction.hasOwnProperty('_id'), 'The response should contain an `_id`.');
        assert.equal(action.title, responseAction.title);
        assert.equal(action.name, responseAction.name);
      });

      it('Submit form', (done) => {
        request(app)
          .post(hook.alter('url', `/form/${form._id}/submission`, template))
          .set('x-jwt-token', template.users.admin.token)
          .send({
            data: {
              salesBySalesperson: [
                {
                  name: "John Doe",
                  sales: 10000
                },
                {
                  name: "Jane Smith",
                  sales: 10000.03
                },
                {
                  name: "Hank Williams",
                  sales: 10003.5
                }
              ],
              submit: true
            }
          })
          .expect('Content-Type', /json/)
          .end((err, res) => {
            if (err) {
              return done(err);
            }

            const result = res.body;
            assert(result.hasOwnProperty('_id'), 'The response should contain an `_id`.');
            assert.deepEqual(result.data, {
              month: new Date().toLocaleString('default', { month: 'long' }),
              name: "Hank Williams",
              sales: 10003.5
            });
            done()
          });
      });

      it('Get submissions from submitted form', (done) => {
        request(app)
        .get(hook.alter('url', `/form/${form._id}/submission`, template))
        .set('x-jwt-token', template.users.admin.token)
        .expect('Content-Type', /json/)
        .end((err, res) => {
          if (err) {
            return done(err);
          }

          const result = res.body;
          assert.deepEqual(result, [], "Should be empty as our submission has been moved to resource form");
          done()
        });
      });

      it('Get submissions from connected form', (done) => {
        request(app)
        .get(hook.alter('url', `/form/${resource._id}/submission`, template))
        .set('x-jwt-token', template.users.admin.token)
        .expect('Content-Type', /json/)
        .end((err, res) => {
          if (err) {
            return done(err);
          }
          assert(res.body.length, 1);

          const result = res.body[0];
          assert(result.hasOwnProperty('_id'), 'The response should contain an `_id`.');
          assert.deepEqual(result.data, {
            month: new Date().toLocaleString('default', { month: 'long' }),
            name: "Hank Williams",
            sales: 10003.5
          });
          done()
        });
      });
    });

    describe('Action MachineNames', () => {
      let _action;
      const name = chance.word();
      let helper;

      before(() => {
        helper = new Helper(template.users.admin, template);
      });

      it('Actions expose their machineNames through the api', (done) => {
        helper
          .form({name: name})
          .action({
            title: 'Webhook',
            name: 'webhook',
            handler: ['after'],
            method: ['create', 'update', 'delete'],
            priority: 1,
            settings: {
              url: 'example.com',
              username: '',
              password: '',
            },
          })
          .execute((err, result) => {
            if (err) {
              return done(err);
            }

            const action = result.getAction('Webhook');
            assert(action.hasOwnProperty('machineName'));
            _action = action;

            done();
          });
      });

      it('A user can modify their action machineNames', (done) => {
        const newMachineName = chance.word();

        helper
          .action(name, {
            _id: _action._id,
            machineName: newMachineName,
          })
          .execute((err, result) => {
            if (err) {
              return done(err);
            }

            const action = result.getAction('Webhook');
            assert(action.hasOwnProperty('machineName'));
            assert.equal(action.machineName, newMachineName);

            done();
          });
      });
    });

    describe('Webhook Functionality tests', () => {
      if (docker) {
        return;
      }

      // The temp form with the add RoleAction for existing submissions.
      let webhookForm = {
        title: 'Webhook Form',
        name: 'webhookform',
        path: 'webhookform',
        type: 'form',
        access: [],
        submissionAccess: [],
        components: [
          {
            type: 'textfield',
            validate: {
              custom: '',
              pattern: '',
              maxLength: '',
              minLength: '',
              required: false,
            },
            defaultValue: '',
            multiple: false,
            suffix: '',
            prefix: '',
            placeholder: 'foo',
            key: 'firstName',
            label: 'First Name',
            inputMask: '',
            inputType: 'text',
            input: true,
          },
          {
            type: 'textfield',
            validate: {
              custom: '',
              pattern: '',
              maxLength: '',
              minLength: '',
              required: false,
            },
            defaultValue: '',
            multiple: false,
            suffix: '',
            prefix: '',
            placeholder: 'foo',
            key: 'lastName',
            label: 'Last Name',
            inputMask: '',
            inputType: 'text',
            input: true,
          },
          {
            type: 'email',
            persistent: true,
            unique: false,
            protected: false,
            defaultValue: '',
            suffix: '',
            prefix: '',
            placeholder: 'Enter your email address',
            key: 'email',
            label: 'Email',
            inputType: 'email',
            tableView: true,
            input: true,
          },
          {
            type: 'password',
            persistent: true,
            unique: false,
            protected: false,
            defaultValue: '',
            suffix: '',
            prefix: '',
            placeholder: 'Enter your password',
            key: 'password',
            label: 'Password',
            inputType: 'password',
            tableView: true,
            input: true,
          },
        ],
      };

      let webhookForm1 = {
        title: 'Webhook Form 1',
        name: 'webhookform1',
        path: 'webhookform1',
        type: 'form',
        access: [],
        submissionAccess: [],
        components: [
          {
            type: 'textfield',
            validate: {
              custom: '',
              pattern: '',
              maxLength: '',
              minLength: '',
              required: false,
            },
            defaultValue: '',
            multiple: false,
            suffix: '',
            prefix: '',
            placeholder: 'foo',
            key: 'firstName',
            label: 'First Name',
            inputMask: '',
            inputType: 'text',
            input: true,
          },
          {
            type: 'textfield',
            validate: {
              custom: '',
              pattern: '',
              maxLength: '',
              minLength: '',
              required: false,
            },
            defaultValue: '',
            multiple: false,
            suffix: '',
            prefix: '',
            placeholder: 'foo',
            key: 'lastName',
            label: 'Last Name',
            inputMask: '',
            inputType: 'text',
            input: true,
          },
          {
            type: 'email',
            persistent: true,
            unique: false,
            protected: false,
            defaultValue: '',
            suffix: '',
            prefix: '',
            placeholder: 'Enter your email address',
            key: 'email',
            label: 'Email',
            inputType: 'email',
            tableView: true,
            input: true,
          },
          {
            type: 'password',
            persistent: true,
            unique: false,
            protected: false,
            defaultValue: '',
            suffix: '',
            prefix: '',
            placeholder: 'Enter your password',
            key: 'password',
            label: 'Password',
            inputType: 'password',
            tableView: true,
            input: true,
          },
        ],
      };

      let webhookForm2 = {
        title: 'Webhook Form 2',
        name: 'webhookform2',
        path: 'webhookform2',
        type: 'form',
        access: [],
        submissionAccess: [],
        components: [
          {
            type: 'textfield',
            defaultValue: '',
            multiple: false,
            suffix: '',
            prefix: '',
            key: 'textfield',
            label: 'Text Field',
            inputMask: '',
            inputType: 'text',
            input: true,
          }
        ],
      };

      let port = 4002;
      let webhookSubmission = null;
      let webhookHandler = () => {};
      let webhookServer = null;

      // Create a new server.
      const newServer = (ready) => {
        const server = http.createServer((request, response) => {
          let body = [];

          if (request.url === '/plain-text') {
            response.setHeader('Content-Type', 'text/plain; charset=utf-8;');
            response.write('200 OK');
            response.statusCode = 200;
            response.end();
          }
          else {
            request.on('data', (chunk) => {
              body.push(chunk);
            }).on('end', () => {
              body = Buffer.concat(body).toString();
              webhookHandler(body ? JSON.parse(body) : body, url.parse(request.url, true));
            });
          }
        });
        server.port = port++;
        server.url = `http://localhost:${server.port}`;
        server.listen(server.port, () => {
          hook.alter('webhookServer', server, app, template, (err, server) => {
            ready(err, server);
          });
        });
      };

      it('Should create the form and action for the webhook tests', (done) => {
        newServer((err, server) => {
          if (err) {
            return done(err);
          }

          webhookServer = server;

          request(app)
            .post(hook.alter('url', '/form', template))
            .set('x-jwt-token', template.users.admin.token)
            .send(webhookForm)
            .expect('Content-Type', /json/)
            .expect(201)
            .end((err, res) => {
              if (err) {
                return done(err);
              }

              webhookForm = res.body;
              template.users.admin.token = res.headers['x-jwt-token'];
              request(app)
                .post(hook.alter('url', `/form/${webhookForm._id}/action`, template))
                .set('x-jwt-token', template.users.admin.token)
                .send({
                  title: 'Webhook',
                  name: 'webhook',
                  form: webhookForm._id.toString(),
                  handler: ['after'],
                  method: ['create', 'update', 'delete'],
                  priority: 1,
                  settings: {
                    url: server.url,
                    username: '',
                    password: '',
                  },
                })
                .expect('Content-Type', /json/)
                .expect(201)
                .end((err, res) => {
                  if (err) {
                    return done(err);
                  }

                  template.users.admin.token = res.headers['x-jwt-token'];

                  done();
                });
            });
        });
      });

      it('Should send a webhook with create data.', (done) => {
        webhookHandler = (body) => {
          body = hook.alter('webhookBody', body);

          assert.equal(body.params.formId, webhookForm._id.toString());
          assert.equal(body.request.owner, template.users.admin._id.toString());
          assert.equal(body.request.data.email, 'test@example.com');
          assert.equal(body.request.data.firstName, 'Test');
          assert.equal(body.request.data.lastName, 'Person');
          assert(body.request.data.password !== '123testing', 'Passwords must not be visible via webhooks.');
          assert.deepEqual(_.pick(body.submission, _.keys(webhookSubmission)), webhookSubmission);

          done();
        };

        request(app)
          .post(hook.alter('url', `/form/${webhookForm._id}/submission`, template))
          .set('x-jwt-token', template.users.admin.token)
          .send({
            data: {
              firstName: 'Test',
              lastName: 'Person',
              email: 'test@example.com',
              password: '123testing',
            },
          })
          .expect(201)
          .expect('Content-Type', /json/)
          .end((err, res) => {
            if (err) {
              return done(err);
            }

            webhookSubmission = res.body;
          });
      });

      it('Should be able to get the data from the webhook action.', (done) => {
        request(app)
          .get(hook.alter('url', `/form/${webhookForm._id}/submission/${webhookSubmission._id}`, template))
          .set('x-jwt-token', template.users.admin.token)
          .expect(200)
          .expect('Content-Type', /json/)
          .end((err, res) => {
            if (err) {
              return done(err);
            }

            webhookSubmission = res.body;
            assert.equal(res.body.data.email, 'test@example.com');
            assert.equal(res.body.data.firstName, 'Test');
            assert.equal(res.body.data.lastName, 'Person');

            done();
          });
      });

      it('Should hide fields in action settings form if access to them is restricted', (done) => {
        request(app)
         .get(hook.alter('url', `/form/${webhookForm._id}/actions/save`, template))
         .set('x-jwt-token', template.users.admin.token)
         .expect('Content-Type', /json/)
         .expect(200)
         .end((err, res) => {
           if (err) {
             return done(err);
           }
           const components = res.body?.settingsForm?.components ?? [];
           const actionExecutionComponent = components.find(x=> x.legend ==="Action Execution");
           assert.equal(actionExecutionComponent.hidden, true);
           done();
       });
     })

      it('Should send a webhook with update data.', (done) => {
        webhookHandler = (body) => {
          body = hook.alter('webhookBody', body);

          assert.equal(body.params.formId, webhookForm._id.toString());
          assert.equal(body.request.data.email, 'test@example.com');
          assert.equal(body.request.data.firstName, 'Test2');
          assert.equal(body.request.data.lastName, 'Person3');
          assert.deepEqual(_.pick(body.submission, _.keys(webhookSubmission)), webhookSubmission);

          done();
        };
        request(app)
          .put(hook.alter('url', `/form/${webhookForm._id}/submission/${webhookSubmission._id}`, template))
          .set('x-jwt-token', template.users.admin.token)
          .send({
            data: {
              firstName: 'Test2',
              lastName: 'Person3',
              email: 'test@example.com',
            },
          })
          .expect(200)
          .expect('Content-Type', /json/)
          .end((err, res) => {
            if (err) {
              return done(err);
            }

            webhookSubmission = res.body;
          });
      });

      it('Should send a webhook with deleted data.', (done) => {
        webhookHandler = (body, url) => {
          body = hook.alter('webhookBody', body);

          assert.equal(url.query.formId, webhookForm._id);
          assert.equal(url.query.submissionId, webhookSubmission._id);

          done();
        };

        request(app)
          .delete(hook.alter('url', `/form/${webhookForm._id}/submission/${webhookSubmission._id}`, template))
          .set('x-jwt-token', template.users.admin.token)
          .expect(200)
          .expect('Content-Type', /json/)
          .end((err) => {
            if (err) {
              return done(err);
            }
          });
      });

      it('Should create the form and action for the webhook tests with conditionals', (done) => {
        newServer((err, server) => {
          if (err) {
            return done(err);
          }
          webhookServer = server;
          request(app)
            .post(hook.alter('url', '/form', template))
            .set('x-jwt-token', template.users.admin.token)
            .send(webhookForm1)
            .expect('Content-Type', /json/)
            .expect(201)
            .end((err, res) => {
              if (err) {
                return done(err);
              }
              webhookForm1 = res.body;
              template.users.admin.token = res.headers['x-jwt-token'];
              request(app)
                .post(hook.alter('url', `/form/${webhookForm1._id}/action`, template))
                .set('x-jwt-token', template.users.admin.token)
                .send({
                  title: 'Webhook',
                  name: 'webhook',
                  form: webhookForm1._id.toString(),
                  handler: ['after'],
                  method: ['create', 'update', 'delete'],
                  priority: 1,
                  settings: {
                    url: server.url,
                    username: '',
                    password: '',
                  },
                  condition: {
                    field: 'lastName',
                    eq: 'equals',
                    value: '123'
                  },
                })
                .expect('Content-Type', /json/)
                .expect(201)
                .end((err, res) => {
                  if (err) {
                    return done(err);
                  }
                  template.users.admin.token = res.headers['x-jwt-token'];
                  done();
                });
            });
        });
      });

      it('Should send a webhook with create data with conditionals', (done) => {
        request(app)
        .post(hook.alter('url', `/form/${webhookForm1._id}/submission`, template))
        .set('x-jwt-token', template.users.admin.token)
        .send({
          data: {
            firstName: 'testCondition',
            lastName: 'Person',
            email: 'test@example.com',
            password: '123testing',
          },
        })
        .expect(201)
        .expect('Content-Type', /json/)
        .end((err, res) => {
          if (err) {
            return done(err);
          }
          done();
          webhookSubmission = res.body;
        });
      });

      it('Should send a webhook with deleted data with conditionals', (done) => {
        webhookHandler = (body, url) => {
          body = hook.alter('webhookBody', body);
          assert.equal(url.query.formId, webhookForm1._id);
          assert.equal(url.query.submissionId, webhookSubmission._id);
          done();
        };

        request(app)
          .delete(hook.alter('url', `/form/${webhookForm1._id}/submission/${webhookSubmission._id}`, template))
          .set('x-jwt-token', template.users.admin.token)
          .expect(200)
          .expect('Content-Type', /json/)
          .end((err) => {
            if (err) {
              return done(err);
            }
            done();
          });
      });

      it('Should create the form and action for the webhook tests with conditionals for submission creation parameter', (done) => {
        newServer((err, server) => {
          if (err) {
            return done(err);
          }
          webhookServer = server;
          request(app)
            .post(hook.alter('url', '/form', template))
            .set('x-jwt-token', template.users.admin.token)
            .send(webhookForm2)
            .expect('Content-Type', /json/)
            .expect(201)
            .end((err, res) => {
              if (err) {
                return done(err);
              }
              webhookForm2 = res.body;
              template.users.admin.token = res.headers['x-jwt-token'];
              request(app)
                .post(hook.alter('url', `/form/${webhookForm2._id}/action`, template))
                .set('x-jwt-token', template.users.admin.token)
                .send({
                  title: 'Webhook',
                  name: 'webhook',
                  form: webhookForm2._id.toString(),
                  handler: ['after'],
                  method: ['create', 'update', 'delete'],
                  priority: 1,
                  settings: {
                    url: server.url,
                    username: '',
                    password: '',
                  },
                  condition: {
                    component: '(submission).created',
                    operator: 'dateGreaterThan',
                    value: '2023-07-01T12:00:00.000Z',
                  },
                })
                .expect('Content-Type', /json/)
                .expect(201)
                .end((err, res) => {
                  if (err) {
                    return done(err);
                  }
                  template.users.admin.token = res.headers['x-jwt-token'];
                  done();
                });
            });
        });
      });

      it('Should send a webhook for submission with creation date dateGreaterThan set date', (done) => {
        webhookHandler = (body) => {
          body = hook.alter('webhookBody', body);

          assert.equal(body.params.formId, webhookForm2._id.toString());
          assert.equal(body.request.owner, template.users.admin._id.toString());

          done();
        };

        request(app)
          .post(hook.alter('url', `/form/${webhookForm2._id}/submission`, template))
          .set('x-jwt-token', template.users.admin.token)
          .send({
            data: {
              textfield: ''
            },
          })
          .expect(201)
          .expect('Content-Type', /json/)
          .end((err, res) => {
            if (err) {
              return done(err);
            }

            webhookSubmission = res.body;
          });
      });

     if (app.hasProject) {
      describe('Webhook with non JSON response', () => {
        if (docker) {
          return;
        }

        // The temp form with the add RoleAction for existing submissions.
        let webhookForm2 = {
          title: 'Webhook Form 2',
          name: 'webhookform2',
          path: 'webhookform2',
          type: 'form',
          access: [],
          submissionAccess: [],
          components: [
            {
              type: 'textfield',
              validate: {
                custom: '',
                pattern: '',
                maxLength: '',
                minLength: '',
                required: false,
              },
              defaultValue: '',
              multiple: false,
              suffix: '',
              prefix: '',
              placeholder: 'foo',
              key: 'firstName',
              label: 'First Name',
              inputMask: '',
              inputType: 'text',
              input: true,
            },
            {
              type: 'textfield',
              validate: {
                custom: '',
                pattern: '',
                maxLength: '',
                minLength: '',
                required: false,
              },
              defaultValue: '',
              multiple: false,
              suffix: '',
              prefix: '',
              placeholder: 'foo',
              key: 'lastName',
              label: 'Last Name',
              inputMask: '',
              inputType: 'text',
              input: true,
            },
            {
              type: 'email',
              persistent: true,
              unique: false,
              protected: false,
              defaultValue: '',
              suffix: '',
              prefix: '',
              placeholder: 'Enter your email address',
              key: 'email',
              label: 'Email',
              inputType: 'email',
              tableView: true,
              input: true,
            },
            {
              type: 'password',
              persistent: true,
              unique: false,
              protected: false,
              defaultValue: '',
              suffix: '',
              prefix: '',
              placeholder: 'Enter your password',
              key: 'password',
              label: 'Password',
              inputType: 'password',
              tableView: true,
              input: true,
            },
          ],
        };

        it('Should create the form and action for the webhook tests 2', (done) => {
          request(app)
          .post(hook.alter('url', '/form', template))
          .set('x-jwt-token', template.users.admin.token)
          .send(webhookForm2)
          .expect('Content-Type', /json/)
          .expect(201)
          .end((err, res) => {
            if (err) {
              return done(err);
            }

            webhookForm2 = res.body;
            template.users.admin.token = res.headers['x-jwt-token'];
            request(app)
              .post(hook.alter('url', `/form/${webhookForm2._id}/action`, template))
              .set('x-jwt-token', template.users.admin.token)
              .send({
                title: 'Webhook',
                name: 'webhook',
                form: webhookForm2._id.toString(),
                handler: ['after'],
                method: ['create', 'update', 'delete'],
                priority: 1,
                settings: {
                  url: `${webhookServer.url}/plain-text`,
                  username: '',
                  password: '',
                  block: true
                },
              })
              .expect('Content-Type', /json/)
              .expect(201)
              .end((err, res) => {
                if (err) {
                  return done(err);
                }

                template.users.admin.token = res.headers['x-jwt-token'];

                done();
              });
          });
        });

        it('Should send a webhook with create data and receive a 400 error.', (done) => {
          request(app)
            .post(hook.alter('url', `/form/${webhookForm2._id}/submission`, template))
            .set('x-jwt-token', template.users.admin.token)
            .send({
              data: {
                firstName: 'Test',
                lastName: 'Person',
                email: 'test@example.com',
                password: '123testing',
              },
            })
            .expect(400)
            .end((err, res) => {
              if (err) {
                return done(err);
              }
              assert.equal(res.text.indexOf('invalid json response body'), 0);
              done();
            });
        });
      });
     }
    });

    describe('EmailAction Functionality tests', () => {
      if (docker) {
        return;
      }

      const adminUser = (token) => {
        const user = template.users.formioAdmin ? 'formioAdmin' : 'admin';

        if (token) {
          template.users[user].token = token;
        }
        else {
          return template.users[user];
        }
      };

      // The temp form with the add RoleAction for existing submissions.
      const emailForm = {
        title: 'Email Form',
        name: 'emailform',
        path: 'emailform',
        type: 'form',
        access: [],
        submissionAccess: [],
        components: [
          {
            type: 'textfield',
            key: 'firstName',
            label: 'First Name',
            input: true,
          },
          {
            type: 'textfield',
            key: 'lastName',
            label: 'Last Name',
            input: true,
          },
          {
            type: 'email',
            key: 'email',
            label: 'Email',
            input: true,
          },
        ],
      };

      // The temp role add action for existing submissions.
      const emailAction = {
        title: 'Email',
        name: 'email',
        handler: ['after'],
        method: ['create'],
        priority: 1,
        settings: {},
      };

      let numTests = 0;
      const newEmailTest = (settings, done, addSettings = {}) => {
        numTests++;
        settings.transport = 'test';
        let testForm = _.assign(_.cloneDeep(emailForm), {
          title: (emailForm.title + numTests),
          name: (emailForm.name + numTests),
          path: (emailForm.path + numTests),
        });
        let testAction = _.assign(_.cloneDeep(emailAction), {
          settings,
        }, addSettings);

        // Create the form.
        request(app)
          .post(hook.alter('url', '/form', template))
          .set('x-jwt-token', adminUser().token)
          .send(testForm)
          .expect('Content-Type', /json/)
          .expect(201)
          .end((err, res) => {
            if (err) {
              return done(err);
            }

            testForm = res.body;
            testAction.form = testForm._id;
            adminUser(res.headers['x-jwt-token']);

            // Add the action to the form.
            request(app)
              .post(hook.alter('url', `/form/${testForm._id}/action`, template))
              .set('x-jwt-token', adminUser().token)
              .send(testAction)
              .expect('Content-Type', /json/)
              .expect(201)
              .end((err, res) => {
                if (err) {
                  return done(err);
                }

                testAction = res.body;
                adminUser(res.headers['x-jwt-token']);

                done(null, testForm, testAction);
              });
          });
      };

      it('Should send an email with messages (without Reply-To header).', (done) => {
        newEmailTest({
          from: 'travis@form.io',
          replyTo: '',
          emails: '{{ data.email }}',
          sendEach: false,
          subject: 'Hello there {{ data.firstName }} {{ data.lastName }}',
          message: 'Howdy, {{ id }}',
        }, (err, testForm) => {
          if (err) {
            return done(err);
          }

          // Check for an email.
          const event = template.hooks.getEmitter();
          event.once('newMail', (email) => {
            assert.equal(email.from, 'travis@form.io');
            assert.equal(email.to, 'test@example.com');
            assert(email.html.startsWith('Howdy, '));
            assert.equal(email.subject, 'Hello there Test Person');

            done();
          });

          request(app)
            .post(hook.alter('url', `/form/${testForm._id}/submission`, template))
            .set('x-jwt-token', adminUser().token)
            .send({
              data: {
                firstName: 'Test',
                lastName: 'Person',
                email: 'test@example.com',
              },
            })
            .expect(201)
            .expect('Content-Type', /json/)
            .end((err) => {
              if (err) {
                return done(err);
              }
            });
        });
      });

      it('Should send an email with messages (with Reply-To header).', (done) => {
        newEmailTest({
          from: 'travis@form.io',
          replyTo: 'reply@example.com',
          emails: '{{ data.email }}',
          sendEach: false,
          subject: 'Hello there {{ data.firstName }} {{ data.lastName }}',
          message: 'Howdy, {{ id }}',
        }, (err, testForm) => {
          if (err) {
            return done(err);
          }

          // Check for an email.
          const event = template.hooks.getEmitter();
          event.once('newMail', (email) => {
            assert.equal(email.from, 'travis@form.io');
            assert.equal(email.to, 'test@example.com');
            assert(email.html.startsWith('Howdy, '));
            assert.equal(email.subject, 'Hello there Test Person');
            assert.equal(email.replyTo, 'reply@example.com');

            done();
          });

          request(app)
            .post(hook.alter('url', `/form/${testForm._id}/submission`, template))
            .set('x-jwt-token', adminUser().token)
            .send({
              data: {
                firstName: 'Test',
                lastName: 'Person',
                email: 'test@example.com',
              },
            })
            .expect(201)
            .expect('Content-Type', /json/)
            .end((err) => {
              if (err) {
                return done(err);
              }
            });
        });
      });

      it('Should send an email with multiple recipients (without Reply-To header).', (done) => {
        newEmailTest({
          from: '{{ data.email }}',
          replyTo: '',
          emails: '{{ data.email }}, gary@form.io',
          subject: 'Hello there {{ data.firstName }} {{ data.lastName }}',
          message: 'Howdy, {{ id }}',
        }, (err, testForm) => {
          if (err) {
            return done(err);
          }

          // Check for an email.
          const event = template.hooks.getEmitter();
          event.once('newMail', (email) => {
            assert.equal(email.from, 'joe@example.com');
            assert.equal(email.to, 'joe@example.com, gary@form.io');
            assert(email.html.startsWith('Howdy, '));
            assert.equal(email.subject, 'Hello there Joe Smith');

            done();
          });

          request(app)
            .post(hook.alter('url', `/form/${testForm._id}/submission`, template))
            .set('x-jwt-token', adminUser().token)
            .send({
              data: {
                firstName: 'Joe',
                lastName: 'Smith',
                email: 'joe@example.com',
              },
            })
            .expect(201)
            .expect('Content-Type', /json/)
            .end((err) => {
              if (err) {
                return done(err);
              }
            });
        });
      });

      it('Should send an email with multiple recipients (with Reply-To header).', (done) => {
        newEmailTest({
          from: '{{ data.email }}',
          replyTo: 'reply@example.com',
          emails: '{{ data.email }}, gary@form.io',
          subject: 'Hello there {{ data.firstName }} {{ data.lastName }}',
          message: 'Howdy, {{ id }}',
        }, (err, testForm) => {
          if (err) {
            return done(err);
          }

          // Check for an email.
          const event = template.hooks.getEmitter();
          event.once('newMail', (email) => {
            assert.equal(email.from, 'joe@example.com');
            assert.equal(email.to, 'joe@example.com, gary@form.io');
            assert(email.html.startsWith('Howdy, '));
            assert.equal(email.subject, 'Hello there Joe Smith');
            assert.equal(email.replyTo, 'reply@example.com');

            done();
          });

          request(app)
            .post(hook.alter('url', `/form/${testForm._id}/submission`, template))
            .set('x-jwt-token', adminUser().token)
            .send({
              data: {
                firstName: 'Joe',
                lastName: 'Smith',
                email: 'joe@example.com',
              },
            })
            .expect(201)
            .expect('Content-Type', /json/)
            .end((err) => {
              if (err) {
                return done(err);
              }
            });
        });
      });

      it('Should send an email with multiple separate messages (without Reply-To header).', (done) => {
        newEmailTest({
          from: 'travis@form.io',
          replyTo: '',
          emails: '{{ data.email }}, gary@form.io',
          sendEach: true,
          subject: 'Hello there {{ data.firstName }} {{ data.lastName }}',
          message: 'Howdy, {{ id }}',
        }, (err, testForm) => {
          if (err) {
            return done(err);
          }

          // Check for an email.
          const event = template.hooks.getEmitter();
          const emailTos = {'gary@form.io': true, 'test@example.com': true};
          event.on('newMail', (email) => {
            assert.equal(email.from, 'travis@form.io');
            assert(emailTos[email.to]);
            delete emailTos[email.to];
            assert.equal(email.html.indexOf('Howdy, '), 0);
            assert.equal(email.subject, 'Hello there Test Person');
            if (Object.keys(emailTos).length === 0) {
              event.removeAllListeners('newMail');
              done();
            }
          });

          request(app)
            .post(hook.alter('url', `/form/${testForm._id}/submission`, template))
            .set('x-jwt-token', adminUser().token)
            .send({
              data: {
                firstName: 'Test',
                lastName: 'Person',
                email: 'test@example.com',
              },
            })
            .expect(201)
            .expect('Content-Type', /json/)
            .end((err) => {
              if (err) {
                done(err);
              }
            });
        });
      });

      it('Should send an email with multiple separate messages (with Reply-To header).', (done) => {
        newEmailTest({
          from: 'travis@form.io',
          replyTo: 'reply@example.com',
          emails: '{{ data.email }}, gary@form.io',
          sendEach: true,
          subject: 'Hello there {{ data.firstName }} {{ data.lastName }}',
          message: 'Howdy, {{ id }}',
        }, (err, testForm) => {
          if (err) {
            return done(err);
          }

          // Check for an email.
          const event = template.hooks.getEmitter();
          const emailTos = {'gary@form.io': true, 'test@example.com': true};
          event.on('newMail', (email) => {
            assert.equal(email.from, 'travis@form.io');
            assert(emailTos[email.to]);
            delete emailTos[email.to];
            assert.equal(email.html.indexOf('Howdy, '), 0);
            assert.equal(email.subject, 'Hello there Test Person');
            assert.equal(email.replyTo, 'reply@example.com');
            if (Object.keys(emailTos).length === 0) {
              event.removeAllListeners('newMail');
              done();
            }
          });

          request(app)
            .post(hook.alter('url', `/form/${testForm._id}/submission`, template))
            .set('x-jwt-token', adminUser().token)
            .send({
              data: {
                firstName: 'Test',
                lastName: 'Person',
                email: 'test@example.com',
              },
            })
            .expect(201)
            .expect('Content-Type', /json/)
            .end((err) => {
              if (err) {
                done(err);
              }
            });
        });
      });

      it('Should send a giant email to large amount of people (without Reply-To header).', (done) => {
        const amountOfEmails = 10000;
        const addresses = _.range(amountOfEmails).map((index) => `test${index}@example.com`).join(',');
        const message = chance.paragraph({sentences: 1000});
        let receivedEmails = 0;

        newEmailTest({
          from: 'travis@form.io',
          replyTo: false,
          emails: addresses,
          sendEach: true,
          subject: 'Hello there {{ data.firstName }} {{ data.lastName }}',
          message,
        }, (err, testForm) => {
          if (err) {
            return done(err);
          }

          // Check for an email.
          const event = template.hooks.getEmitter();
          event.on('newMail', (email) => {
            assert.equal(email.from, 'travis@form.io');
            // assert.equal(email.to, `test${receivedEmails}@example.com`);
            assert.equal(email.html, message);
            assert.equal(email.subject, 'Hello there Test Person');

            receivedEmails += 1;

            if (receivedEmails === amountOfEmails) {
              event.removeAllListeners('newMail');
              done();
            }
          });

          request(app)
            .post(hook.alter('url', `/form/${testForm._id}/submission`, template))
            .set('x-jwt-token', adminUser().token)
            .send({
              data: {
                firstName: 'Test',
                lastName: 'Person',
              },
            })
            .expect(201)
            .expect('Content-Type', /json/)
            .end((err) => {
              if (err) {
                done(err);
              }
            });
        });
      });

      it('Should send a giant email to large amount of people (with Reply-To header).', (done) => {
        const amountOfEmails = 10000;
        const addresses = _.range(amountOfEmails).map((index) => `test${index}@example.com`).join(',');
        const message = chance.paragraph({sentences: 1000});
        let receivedEmails = 0;

        newEmailTest({
          from: 'travis@form.io',
          replyTo: 'reply@example.com',
          emails: addresses,
          sendEach: true,
          subject: 'Hello there {{ data.firstName }} {{ data.lastName }}',
          message,
        }, (err, testForm) => {
          if (err) {
            return done(err);
          }

          // Check for an email.
          const event = template.hooks.getEmitter();
          event.on('newMail', (email) => {
            assert.equal(email.from, 'travis@form.io');
            // assert.equal(email.to, `test${receivedEmails}@example.com`);
            assert.equal(email.html, message);
            assert.equal(email.subject, 'Hello there Test Person');
            assert.equal(email.replyTo, 'reply@example.com');

            receivedEmails += 1;

            if (receivedEmails === amountOfEmails) {
              event.removeAllListeners('newMail');
              done();
            }
          });

          request(app)
            .post(hook.alter('url', `/form/${testForm._id}/submission`, template))
            .set('x-jwt-token', adminUser().token)
            .send({
              data: {
                firstName: 'Test',
                lastName: 'Person',
              },
            })
            .expect(201)
            .expect('Content-Type', /json/)
            .end((err) => {
              if (err) {
                done(err);
              }
            });
        });
      });

      it('Should send correct email for each handler', (done) => {
        const amountOfEmails = 2;

        const addSettings = {
          handler: ['before', 'after'],
        }

        newEmailTest({
          from: 'travis@form.io',
          replyTo: 'reply@example.com',
          emails: '{{ data.email }}',
          sendEach: false,
          subject: 'Hello there {{ data.firstName }} {{ data.lastName }}',
          message: 'Howdy, {{ data.firstName }}',
        }, (err, testForm) => {
          if (err) {
            return done(err);
          }

          // Check for an email.
          const event = template.hooks.getEmitter();
          let emailCount = 0;
          event.on('newMail', (email) => {
            assert.equal(email.html, 'Howdy, Test');
            assert.equal(email.from, 'travis@form.io');
            assert.equal(email.to, 'test@example.com');
            assert.equal(email.subject, 'Hello there Test Person');
            assert.equal(email.replyTo, 'reply@example.com');
            emailCount += 1;
            if (emailCount === amountOfEmails) {
              event.removeAllListeners('newMail');
              done();
            }
          });

          request(app)
            .post(hook.alter('url', `/form/${testForm._id}/submission`, template))
            .set('x-jwt-token', adminUser().token)
            .send({
              data: {
                firstName: 'Test',
                lastName: 'Person',
                email: 'test@example.com',
              },
            })
            .expect(201)
            .expect('Content-Type', /json/)
            .end((err) => {
              if (err) {
                done(err);
              }
            });
        }, addSettings);
      });

      describe('EmailAction template component rendering', () => {
        const createTestAction = () => ({
          title: 'Email',
          name: 'email',
          handler: ['after'],
          method: ['create'],
          priority: 1,
          settings: {
            from: 'travis@form.io',
            replyTo: '',
            emails: ['test@form.io'],
            sendEach: false,
            subject: 'Hello',
            message: '{{ submission(data, form.components) }}',
            transport: 'test',
            template: 'https://pro.formview.io/assets/email.html',
            renderingMethod: 'dynamic'
          },
        });

        it('Should send email with a bunch of simple components', async () => {
          const form = basicAndAdvancedForm.formJson;

          const oForm = (await request(app)
              .post(hook.alter('url', '/form', template))
              .set('x-jwt-token', template.users.admin.token)
              .send(form)).body;
          let testAction = createTestAction();
          testAction.form = oForm._id;
          // Add the action to the form.
          const testActionRes = (await request(app)
              .post(hook.alter('url', `/form/${oForm._id}/action`, template))
              .set('x-jwt-token', template.users.admin.token)
              .send(testAction)).body;


          testAction = testActionRes;

          let emailSent = false;

          const event = template.hooks.getEmitter();
          event.on('newMail', (email) => {
            const emailTemplateNoWhitespace = email.html.replace(/\s/g, '');
            assert(emailTemplateNoWhitespace.includes('>textFieldString<'));
            assert(emailTemplateNoWhitespace.includes('>textAreaString<'));
            assert(emailTemplateNoWhitespace.includes('>Yes<'));
            assert(emailTemplateNoWhitespace.includes('>ho<'));
            assert(emailTemplateNoWhitespace.includes('>two<'));
            assert(emailTemplateNoWhitespace.includes('>five<'));
            assert(emailTemplateNoWhitespace.includes('>blake2@form.io<'));
            assert(emailTemplateNoWhitespace.includes('>https://google.com<'));
            assert(emailTemplateNoWhitespace.includes('>(111)111-1111<'));
            assert(emailTemplateNoWhitespace.includes('>4,5,6<'));
            assert(emailTemplateNoWhitespace.includes('>10431,WestOldNashvilleRoad,BartholomewCounty,Indiana,47201,UnitedStates<'));
            assert(emailTemplateNoWhitespace.includes('>2025-04-0105:00PMUTC<'));
            assert(emailTemplateNoWhitespace.includes('>1<'));
            assert(emailTemplateNoWhitespace.includes('>01/01/2024<'));
            assert(emailTemplateNoWhitespace.includes('>01:23<'));
            assert(emailTemplateNoWhitespace.includes('>$234.20<'));
            assert(emailTemplateNoWhitespace.includes('>doyoulikefish?<'));
            assert(emailTemplateNoWhitespace.includes('>doyoulikefrenchtoast?<'));
            assert(emailTemplateNoWhitespace.includes('>doyoulikebison?<'));
            event.removeAllListeners('newMail');
            emailSent = true;
          });

          const submission = basicAndAdvancedForm.submissionJson;
          // Send submission
          await request(app)
            .post(hook.alter('url', `/form/${oForm._id}/submission`, template))
            .set('x-jwt-token', template.users.admin.token)
            .send(submission);
          await wait(1800);
          assert(emailSent)
        });

        it('Should send email with data (and nested data) components', async () => {
          const form = dataComponentsForm.formJson;

          const dataComponentForm = (await request(app)
              .post(hook.alter('url', '/form', template))
              .set('x-jwt-token', template.users.admin.token)
              .send(form)).body;
          let testAction = createTestAction();
          testAction.form = dataComponentForm._id;
          // Add the action to the form.
          const testActionRes = (await request(app)
              .post(hook.alter('url', `/form/${dataComponentForm._id}/action`, template))
              .set('x-jwt-token', template.users.admin.token)
              .send(testAction)).body;


          testAction = testActionRes;

          let emailSent = false;

          const event = template.hooks.getEmitter();
          event.on('newMail', (email) => {
            const emailTemplateNoWhitespace = email.html.replace(/\s/g, '');
            assert(emailTemplateNoWhitespace.includes('>123<'));
            assert(emailTemplateNoWhitespace.includes('>234<'));
            assert(emailTemplateNoWhitespace.includes('>o<'));
            assert(emailTemplateNoWhitespace.includes('>t<'));
            assert(emailTemplateNoWhitespace.includes('>r<'));
            assert(emailTemplateNoWhitespace.includes('>222<'));
            assert(emailTemplateNoWhitespace.includes('>33<'));
            assert(emailTemplateNoWhitespace.includes('>444<'));
            assert(emailTemplateNoWhitespace.includes('>20<'));
            assert(emailTemplateNoWhitespace.includes('>ooo<'));
            assert(emailTemplateNoWhitespace.includes('>20<'));
            assert(emailTemplateNoWhitespace.includes('>aaaa<'));
            assert(emailTemplateNoWhitespace.includes('>2344<'));
            event.removeAllListeners('newMail');
            emailSent = true;
          });

          const submission = dataComponentsForm.submissionJson;
          // Send submission
          await request(app)
            .post(hook.alter('url', `/form/${dataComponentForm._id}/submission`, template))
            .set('x-jwt-token', template.users.admin.token)
            .send(submission);
          await wait(1800);
          assert(emailSent)
        });

        it('Should send email having components with multiple values', async () => {
          const form = componentsWithMultiples.formJson;

<<<<<<< HEAD
        await wait(1800);
=======
          const multiplesForm = (await request(app)
              .post(hook.alter('url', '/form', template))
              .set('x-jwt-token', template.users.admin.token)
              .send(form)).body;
          let testAction = createTestAction();
          testAction.form = multiplesForm._id;
          // Add the action to the form.
          const testActionRes = (await request(app)
              .post(hook.alter('url', `/form/${multiplesForm._id}/action`, template))
              .set('x-jwt-token', template.users.admin.token)
              .send(testAction)).body;


          testAction = testActionRes;
>>>>>>> e4c01088

          let emailSent = false;

          const event = template.hooks.getEmitter();
          event.on('newMail', (email) => {
            const emailTemplateNoWhitespace = email.html.replace(/\s/g, '');
            assert(emailTemplateNoWhitespace.includes('>Commodiveritatisab,Irureconsequaturc,Exercitationsintn<'));
            assert(emailTemplateNoWhitespace.includes('>Eunequedebitisdis,Quietexpeditanost,Consecteturnisisu<'));
            assert(emailTemplateNoWhitespace.includes('>679,728,561<'));
            assert(emailTemplateNoWhitespace.includes('>jyhivigi@mailinator.com,camy@mailinator.com,seduxaqe@mailinator.com<'));
            assert(emailTemplateNoWhitespace.includes('>https://google.com,https://google1.com,https://google2.com<'));
            assert(emailTemplateNoWhitespace.includes('>(175)358-2292,(194)335-4830,(160)719-9441<'));
            assert(emailTemplateNoWhitespace.includes('>2025-04-0312:56AMUTC,2025-04-0205:00PMUTC,2025-04-1105:00PMUTC<'));
            assert(emailTemplateNoWhitespace.includes('>08:27,12:27,07:47<'));
            assert(emailTemplateNoWhitespace.includes('>10431,WestOldNashvilleRoad,BartholomewCounty,Indiana,47201,UnitedStates,10432,NashvilleFerryRoadEast,LowndesCounty,Mississippi,39702,UnitedStates,10435,NashvilleRoad,Woodburn,WarrenCounty,Kentucky,42101,UnitedStates<'));
            assert(emailTemplateNoWhitespace.includes('>$938.00,$953.00,$286.00<'));
            event.removeAllListeners('newMail');
            emailSent = true;
          });

          const submission = componentsWithMultiples.submissionJson;
          // Send submission
          await request(app)
            .post(hook.alter('url', `/form/${multiplesForm._id}/submission`, template))
            .set('x-jwt-token', template.users.admin.token)
            .send(submission);
          await wait(1800);
          assert(emailSent)
        });
      });

      describe('Select Component Emails', () => {
        let helper;
        let test = require('./fixtures/forms/selectComponent.js');

        before((done) => {
          helper = new Helper(template.users.admin, template);
          let testAction = {
            title: 'Email',
            name: 'email',
            handler: ['after'],
            method: ['create'],
            priority: 1,
            settings: {
              from: 'travis@form.io',
              replyTo: '',
              emails: ['test@form.io'],
              sendEach: false,
              subject: 'Hello',
              message: '{{ submission(data, form.components) }}',
              transport: 'test',
              template: 'https://pro.formview.io/assets/email.html',
              renderingMethod: 'dynamic'
            },
          }

          helper
            .form('test', test.components)
            .execute((err) => {
              if (err) {
                return done(err);
              }
              testAction.form = helper.template.forms.test._id;
              helper
                .action(testAction)
                .execute((err, result) => {
                  if (err) {
                    return done(err);
                  }
                  testAction = result.getAction('Email');
                  done();
              })
            });
        });

        it('Should show select component label in email' , async () => {
          let emailSent = false;

          const event = template.hooks.getEmitter();
          event.once('newMail', (email) => {
            emailSent = true;
            assert(email.html.includes('Arkansas'));
            assert(email.html.includes('label'));
            assert(email.html.includes('Two'));
            event.removeAllListeners('newMail');
          });

          helper
            .submission(test.submission)
            .execute((err, result) => {
              if (err) {
                return done(err);
              };
            })

            await wait(1500);
            assert(emailSent);
        });

        after((done) => {
          delete template.forms.test;
          delete template.actions.test;
          done()
        })
      });

      if (template.users.formioAdmin) {
        describe('EmailAction form.io domain permissions', () => {
          if (docker) {
            return;
          }

          // The temp form with the add RoleAction for existing submissions.
          const emailForm = {
            title: 'Email Form',
            name: 'emailform2',
            path: 'emailform2',
            type: 'form',
            access: [],
            submissionAccess: [],
            components: [
              {
                type: 'textfield',
                key: 'firstName',
                label: 'First Name',
                input: true,
              },
              {
                type: 'textfield',
                key: 'lastName',
                label: 'Last Name',
                input: true,
              },
              {
                type: 'email',
                key: 'email',
                label: 'Email',
                input: true,
              },
            ],
          };

          // The temp role add action for existing submissions.
          const emailAction = {
            title: 'Email',
            name: 'email',
            handler: ['after'],
            method: ['create'],
            priority: 1,
            settings: {},
          };

          let numTests = 0;
          const newEmailTest = (settings, done) => {
            numTests++;
            settings.transport = 'test';
            let testForm = _.assign(_.cloneDeep(emailForm), {
              title: (emailForm.title + numTests),
              name: (emailForm.name + numTests),
              path: (emailForm.path + numTests),
            });
            let testAction = _.assign(_.cloneDeep(emailAction), {
              settings,
            });

            // Create the form.
            request(app)
              .post(hook.alter('url', '/form', template))
              .set('x-jwt-token', template.users.admin.token)
              .send(testForm)
              .expect('Content-Type', /json/)
              .expect(201)
              .end((err, res) => {
                if (err) {
                  return done(err);
                }

                testForm = res.body;
                testAction.form = testForm._id;
                template.users.admin.token = res.headers['x-jwt-token'];

                // Add the action to the form.
                request(app)
                  .post(hook.alter('url', `/form/${testForm._id}/action`, template))
                  .set('x-jwt-token', template.users.admin.token)
                  .send(testAction)
                  .expect('Content-Type', /json/)
                  .expect(201)
                  .end((err, res) => {
                    if (err) {
                      return done(err);
                    }

                    testAction = res.body;
                    template.users.admin.token = res.headers['x-jwt-token'];

                    done(null, testForm, testAction);
                  });
              });
          };

          it('Shouldn\'t send an email from form.io domain if owner is not related to form.io domain.', (done) => {
            newEmailTest({
              from: 'travis@form.io',
              emails: '{{ data.email }}',
              sendEach: false,
              subject: 'Hello there {{ data.firstName }} {{ data.lastName }}',
              message: 'Howdy, {{ id }}',
            }, (err, testForm) => {
              if (err) {
                return done(err);
              }

              // Check for an email.
              const event = template.hooks.getEmitter();
              event.once('newMail', (email) => {
                done('Shouldn\'t send an email from form.io domain if owner is not related to form.io domain.');
              });

              request(app)
                .post(hook.alter('url', `/form/${testForm._id}/submission`, template))
                .set('x-jwt-token', template.users.admin.token)
                .send({
                  data: {
                    firstName: 'Test',
                    lastName: 'Person',
                    email: 'test@example.com',
                  },
                })
                .expect(201)
                .expect('Content-Type', /json/)
                .end((err) => {
                  if (err) {
                    event.removeAllListeners('newMail');
                    return done(err);
                  }
                  console.log('Script execution timed out after 15000ms');
                  setTimeout(() => {
                    event.removeAllListeners('newMail');
                    done();
                  }, 15000);
                });
            });
          });
        });
      }
    });

    describe('RoleAction Functionality tests', () => {
      // The temp form with the add RoleAction for existing submissions.
      let addForm = {
        title: 'Add Form',
        name: 'addform',
        path: 'addform',
        type: 'form',
        submissionAccess: [],
        components: [],
      };

      // The temp form with the remove RoleAction for existing submissions.
      let removeForm = {
        title: 'Remove Form',
        name: 'removeform',
        path: 'removeform',
        type: 'form',
        access: [],
        submissionAccess: [],
        components: [],
      };

      // The temp form with the add RoleAction for new submissions.
      let submissionForm = {
        title: 'Submission Form',
        name: 'submissionform',
        path: 'submissionform',
        type: 'form',
        access: [],
        submissionAccess: [],
        components: [
          {
            type: 'textfield',
            validate: {
              custom: '',
              pattern: '',
              maxLength: '',
              minLength: '',
              required: false,
            },
            defaultValue: '',
            multiple: false,
            suffix: '',
            prefix: '',
            placeholder: 'foo',
            key: 'foo',
            label: 'foo',
            inputMask: '',
            inputType: 'text',
            input: true,
          },
        ],
      };

      // The temp role add action for existing submissions.
      let addAction = {
        title: 'Add Role',
        name: 'role',
        handler: ['before'],
        method: ['create'],
        priority: 1,
        settings: {
          association: 'existing',
          type: 'add',
        },
      };

      // The temp role remove action for existing submissions.
      let removeAction = {
        title: 'Remove Role',
        name: 'role',
        handler: ['before'],
        method: ['create'],
        priority: 1,
        settings: {
          association: 'existing',
          type: 'remove',
        },
      };

      // The temp role add action for new submissions.
      let submissionAction = {
        title: 'Add Role',
        name: 'role',
        handler: ['after'],
        method: ['create'],
        priority: 1,
        settings: {
          association: 'new',
          type: 'add',
          role: null,
        },
      };

      // The temp submission.
      let submission = {};

      // The dummy role for this test suite.
      let dummyRole = {
        title: 'dummyRole',
        description: 'A dummy role.',
      };

      describe('Bootstrap', () => {
        it('Create the dummy role', (done) => {
          request(app)
            .post(hook.alter('url', '/role', template))
            .set('x-jwt-token', template.users.admin.token)
            .send(dummyRole)
            .expect('Content-Type', /json/)
            .expect(201)
            .end((err, res) => {
              if (err) {
                return done(err);
              }

              const response = res.body;
              assert(response.hasOwnProperty('_id'), 'Each role in the response should contain an `_id`.');
              assert(response.hasOwnProperty('modified'), 'Each role in the response should contain a `modified` timestamp.');
              assert(response.hasOwnProperty('created'), 'Each role in the response should contain a `created` timestamp.');
              assert.equal(response.title, dummyRole.title);
              assert.equal(response.description, dummyRole.description);

              // Store this temp role for later use.
              dummyRole = response;

              // Store the JWT for future API calls.
              template.users.admin.token = res.headers['x-jwt-token'];

              done();
            });
        });

        describe('Role dependent', () => {
          // Attach the dummy role to the submission action before starting its tests.
          before(() => {
            submissionForm.access = [
              {type: 'read_all', roles: [template.roles.anonymous._id.toString()]},
            ];
            submissionForm.submissionAccess = [
              {type: 'create_own', roles: [template.roles.anonymous._id.toString()]},
              {type: 'read_own', roles: [dummyRole._id]},
              {type: 'update_own', roles: [dummyRole._id]},
              {type: 'delete_own', roles: [dummyRole._id]},
            ];

            submissionAction.settings.role = dummyRole._id;
          });

          // Create the dummy forms and attach each respective action.
          it('Create the addForm Form', (done) => {
            request(app)
              .post(hook.alter('url', '/form', template))
              .set('x-jwt-token', template.users.admin.token)
              .send(addForm)
              .expect('Content-Type', /json/)
              .expect(201)
              .end((err, res) => {
                if (err) {
                  return done(err);
                }

                const response = res.body;
                assert(response.hasOwnProperty('_id'), 'The response should contain an `_id`.');
                assert(response.hasOwnProperty('modified'), 'The response should contain a `modified` timestamp.');
                assert(response.hasOwnProperty('created'), 'The response should contain a `created` timestamp.');
                assert(response.hasOwnProperty('access'), 'The response should contain an the `access`.');
                assert.equal(response.title, addForm.title);
                assert.equal(response.name, addForm.name);
                assert.equal(response.path, addForm.path);
                assert.equal(response.type, addForm.type);
                assert.equal(response.access.length, 1);
                assert.equal(response.access[0].type, 'read_all');
                assert.equal(response.access[0].roles.length, 4);
                assert(response.access[0].roles.includes(template.roles.anonymous._id.toString()));
                assert.equal(response.submissionAccess.length, 0);
                assert.deepEqual(response.components, addForm.components);
                addForm = response;

                // Store the JWT for future API calls.
                template.users.admin.token = res.headers['x-jwt-token'];

                done();
              });
          });

          it('Attach the addAction (RoleAction) to its Form', (done) => {
            request(app)
              .post(hook.alter('url', `/form/${addForm._id}/action`, template))
              .set('x-jwt-token', template.users.admin.token)
              .send(addAction)
              .expect('Content-Type', /json/)
              .expect(201)
              .end((err, res) => {
                if (err) {
                  return done(err);
                }

                const response = res.body;
                assert(response.hasOwnProperty('_id'), 'The response should contain an `_id`.');
                assert.equal(response.title, addAction.title);
                assert.equal(response.name, addAction.name);
                assert.deepEqual(response.handler, addAction.handler);
                assert.deepEqual(response.method, addAction.method);
                assert.equal(response.priority, addAction.priority);
                assert.deepEqual(response.settings, addAction.settings);
                assert.equal(response.form, addForm._id);
                addAction = response;

                // Store the JWT for future API calls.
                template.users.admin.token = res.headers['x-jwt-token'];

                done();
              });
          });

          it('Create the removeForm Form', (done) => {
            request(app)
              .post(hook.alter('url', '/form', template))
              .set('x-jwt-token', template.users.admin.token)
              .send(removeForm)
              .expect('Content-Type', /json/)
              .expect(201)
              .end((err, res) => {
                if (err) {
                  return done(err);
                }

                const response = res.body;
                assert(response.hasOwnProperty('_id'), 'The response should contain an `_id`.');
                assert(response.hasOwnProperty('modified'), 'The response should contain a `modified` timestamp.');
                assert(response.hasOwnProperty('created'), 'The response should contain a `created` timestamp.');
                assert(response.hasOwnProperty('access'), 'The response should contain an the `access`.');
                assert.equal(response.title, removeForm.title);
                assert.equal(response.name, removeForm.name);
                assert.equal(response.path, removeForm.path);
                assert.equal(response.type, removeForm.type);
                assert.equal(response.access.length, 1);
                assert.equal(response.access[0].type, 'read_all');
                assert.equal(response.access[0].roles.length, 4);
                assert(response.access[0].roles.includes(template.roles.anonymous._id.toString()));
                assert(response.access[0].roles.includes(template.roles.authenticated._id.toString()));
                assert(response.access[0].roles.includes(template.roles.administrator._id.toString()));
                assert(response.access[0].roles.includes(dummyRole._id));
                assert.deepEqual(response.submissionAccess, []);
                assert.deepEqual(response.components, removeForm.components);
                removeForm = response;

                // Store the JWT for future API calls.
                template.users.admin.token = res.headers['x-jwt-token'];

                done();
              });
          });

          it('Attach the removeAction (RoleAction) to its Form', (done) => {
            request(app)
              .post(hook.alter('url', `/form/${removeForm._id}/action`, template))
              .set('x-jwt-token', template.users.admin.token)
              .send(removeAction)
              .expect('Content-Type', /json/)
              .expect(201)
              .end((err, res) => {
                if (err) {
                  return done(err);
                }

                const response = res.body;
                assert(response.hasOwnProperty('_id'), 'The response should contain an `_id`.');
                assert.equal(response.title, removeAction.title);
                assert.equal(response.name, removeAction.name);
                assert.deepEqual(response.handler, removeAction.handler);
                assert.deepEqual(response.method, removeAction.method);
                assert.equal(response.priority, removeAction.priority);
                assert.deepEqual(response.settings, removeAction.settings);
                assert.equal(response.form, removeForm._id);
                removeAction = response;

                // Store the JWT for future API calls.
                template.users.admin.token = res.headers['x-jwt-token'];

                done();
              });
          });

          it('Create the submissionForm Form', (done) => {
            request(app)
              .post(hook.alter('url', '/form', template))
              .set('x-jwt-token', template.users.admin.token)
              .send(submissionForm)
              .expect('Content-Type', /json/)
              .expect(201)
              .end((err, res) => {
                if (err) {
                  return done(err);
                }

                const response = res.body;
                assert(response.hasOwnProperty('_id'), 'The response should contain an `_id`.');
                assert(response.hasOwnProperty('modified'), 'The response should contain a `modified` timestamp.');
                assert(response.hasOwnProperty('created'), 'The response should contain a `created` timestamp.');
                assert(response.hasOwnProperty('access'), 'The response should contain an the `access`.');
                assert(response.hasOwnProperty('submissionAccess'), 'The response should contain an the `submissionAccess`.');
                assert.equal(response.access.length, 1);
                assert.equal(response.access[0].type, 'read_all');
                assert.equal(response.access[0].roles.length, 1);
                assert(response.access[0].roles.includes(template.roles.anonymous._id.toString()));
                assert.equal(response.submissionAccess.length, 4);
                assert.equal(response.title, submissionForm.title);
                assert.equal(response.name, submissionForm.name);
                assert.equal(response.path, submissionForm.path);
                assert.equal(response.type, submissionForm.type);
                assert.deepEqual(response.components, submissionForm.components);
                submissionForm = response;

                // Store the JWT for future API calls.
                template.users.admin.token = res.headers['x-jwt-token'];

                done();
              });
          });

          it('Attach the submissionAction (RoleAction) to its Form', (done) => {
            request(app)
              .post(hook.alter('url', `/form/${submissionForm._id}/action`, template))
              .set('x-jwt-token', template.users.admin.token)
              .send(submissionAction)
              .expect('Content-Type', /json/)
              .expect(201)
              .end((err, res) => {
                if (err) {
                  return done(err);
                }

                const response = res.body;
                assert(response.hasOwnProperty('_id'), 'The response should contain an `_id`.');
                assert.equal(response.title, submissionAction.title);
                assert.equal(response.name, submissionAction.name);
                assert.deepEqual(response.handler, submissionAction.handler);
                assert.deepEqual(response.method, submissionAction.method);
                assert.equal(response.priority, submissionAction.priority);
                assert.deepEqual(response.settings, submissionAction.settings);
                assert.equal(response.form, submissionForm._id);
                submissionAction = response;

                // Store the JWT for future API calls.
                template.users.admin.token = res.headers['x-jwt-token'];

                done();
              });
          });
        });
      });

      describe('RoleAction Functionality tests for Existing Submissions', () => {
        it('The user should not have the dummy Role assigned', (done) => {
          request(app)
            .get(hook.alter('url', `/form/${template.resources.admin._id}/submission/${template.users.admin._id}`, template))
            .set('x-jwt-token', template.users.admin.token)
            .expect('Content-Type', /json/)
            .expect(200)
            .end((err, res) => {
              if (err) {
                return done(err);
              }

              // Confirm the response does not contain the dummy role.
              const response = res.body;
              assert(!response.roles.includes(dummyRole._id));

              // Store the JWT for future API calls.
              template.users.admin.token = res.headers['x-jwt-token'];

              done();
            });
        });

        it('A submission to the addForm Form should archive the role addition and update the Submission with the dummy Role added', (done) => {
          request(app)
            .post(hook.alter('url', `/form/${addForm._id}/submission`, template))
            .set('x-jwt-token', template.users.admin.token)
            .send({
              data: {
                role: dummyRole._id,
                submission: template.users.admin._id,
              },
            })
            .expect('Content-Type', /json/)
            .expect(201)
            .end((err, res) => {
              if (err) {
                return done(err);
              }

              // Update the stored token.
              template.users.admin.token = res.headers['x-jwt-token'];

              // Confirm that the user was updated to include the new role.
              request(app)
                .get(hook.alter('url', `/form/${template.resources.admin._id}/submission/${template.users.admin._id}`, template))
                .set('x-jwt-token', template.users.admin.token)
                .expect('Content-Type', /json/)
                .expect(200)
                .end((err, res) => {
                  if (err) {
                    return done(err);
                  }

                  const response = res.body;
                  assert(response.roles.includes(dummyRole._id));

                  // Store the JWT for future API calls.
                  template.users.admin.token = res.headers['x-jwt-token'];

                  done();
                });
            });
        });

        it('A submission to the removeForm Form should archive the role removal and update the Submission with the dummy Role removed', (done) => {
          request(app)
            .post(hook.alter('url', `/form/${removeForm._id}/submission`, template))
            .set('x-jwt-token', template.users.admin.token)
            .send({
              data: {
                role: dummyRole._id,
                submission: template.users.admin._id,
              },
            })
            .expect('Content-Type', /json/)
            .expect(201)
            .end((err, res) => {
              if (err) {
                return done(err);
              }

              // Update the stored token.
              template.users.admin.token = res.headers['x-jwt-token'];

              // Confirm that the user was updated to not include the dummy role.
              request(app)
                .get(hook.alter('url', `/form/${template.resources.admin._id}/submission/${template.users.admin._id}`, template))
                .set('x-jwt-token', template.users.admin.token)
                .expect('Content-Type', /json/)
                .expect(200)
                .end((err, res) => {
                  if (err) {
                    return done(err);
                  }

                  const response = res.body;
                  assert(!response.roles.includes(dummyRole._id));

                  // Store the JWT for future API calls.
                  template.users.admin.token = res.headers['x-jwt-token'];

                  done();
                });
            });
        });

        it('A submission to the addForm Form using the Form alias should return the updated Submission with the dummy Role added', (done) => {
          request(app)
            .post(hook.alter('url', `/${addForm.path}`, template))
            .set('x-jwt-token', template.users.admin.token)
            .send({
              data: {
                role: dummyRole._id,
                submission: template.users.admin._id,
              },
            })
            .expect('Content-Type', /json/)
            .expect(201)
            .end((err, res) => {
              if (err) {
                return done(err);
              }

              // Update the stored token.
              template.users.admin.token = res.headers['x-jwt-token'];

              // Confirm that the user was updated to include the new role.
              request(app)
                .get(hook.alter('url', `/form/${template.resources.admin._id}/submission/${template.users.admin._id}`, template))
                .set('x-jwt-token', template.users.admin.token)
                .expect('Content-Type', /json/)
                .expect(200)
                .end((err, res) => {
                  if (err) {
                    return done(err);
                  }

                  const response = res.body;
                  assert(response.roles.includes(dummyRole._id));

                  // Store the JWT for future API calls.
                  template.users.admin.token = res.headers['x-jwt-token'];

                  done();
                });
            });
        });

        it('A submission to the removeForm Form using the Form alias should return the updated Submission with the dummy Role removed', (done) => {
          request(app)
            .post(hook.alter('url', `/${removeForm.path}`, template))
            .set('x-jwt-token', template.users.admin.token)
            .send({
              data: {
                role: dummyRole._id,
                submission: template.users.admin._id,
              },
            })
            .expect('Content-Type', /json/)
            .expect(201)
            .end((err, res) => {
              if (err) {
                return done(err);
              }

              // Update the stored token.
              template.users.admin.token = res.headers['x-jwt-token'];

              // Confirm that the user was updated to not include the dummy role.
              request(app)
                .get(hook.alter('url', `/form/${template.resources.admin._id}/submission/${template.users.admin._id}`, template))
                .set('x-jwt-token', template.users.admin.token)
                .expect('Content-Type', /json/)
                .expect(200)
                .end((err, res) => {
                  if (err) {
                    return done(err);
                  }

                  const response = res.body;
                  assert(!response.roles.includes(dummyRole._id));

                  // Store the JWT for future API calls.
                  template.users.admin.token = res.headers['x-jwt-token'];

                  done();
                });
            });
        });

        it('The user should not be able to assign a role that they do not have access to (including invalid roles)', (done) => {
          request(app)
            .post(hook.alter('url', `/${addForm.path}`, template))
            .set('x-jwt-token', template.users.admin.token)
            .send({
              data: {
                role: template.users.user1._id, // invalid roleId, but a valid MongoDB ObjectId.
                submission: template.users.user1._id,
              },
            })
            .expect(400)
            .end((err, res) => {
              if (err) {
                return done(err);
              }

              // Store the JWT for future API calls.
              template.users.admin.token = res.headers['x-jwt-token'];

              done();
            });
        });
      });

      describe('RoleAction Functionality tests for New Submissions', () => {
        it('A new Submission to the submissionForm should create a new Submission and contain the dummyRole Role', (done) => {
          request(app)
            .post(hook.alter('url', `/form/${submissionForm._id}/submission`, template))
            .send({
              data: {
                foo: 'bar',
              },
            })
            .expect('Content-Type', /json/)
            .expect(201)
            .end((err, res) => {
              if (err) {
                return done(err);
              }

              const response = res.body;
              assert(response.roles.includes(dummyRole._id));
              submission = response;

              done();
            });
        });
      });

      describe('RoleAction Normalization', () => {
        it('Remove the temp submission', (done) => {
          request(app)
            .delete(hook.alter('url', `/form/${submissionForm._id}/submission/${submission._id}`, template))
            .set('x-jwt-token', template.users.admin.token)
            .expect(200)
            .end((err, res) => {
              if (err) {
                return done(err);
              }

              const response = res.body;
              assert.deepEqual(response, {});
              submission = response;

              // Store the JWT for future API calls.
              template.users.admin.token = res.headers['x-jwt-token'];

              done();
            });
        });

        it('Remove the dummy role', (done) => {
          request(app)
            .delete(hook.alter('url', `/role/${dummyRole._id}`, template))
            .set('x-jwt-token', template.users.admin.token)
            .expect(200)
            .end((err, res) => {
              if (err) {
                return done(err);
              }

              const response = res.body;
              assert.deepEqual(response, {});
              dummyRole = response;

              // Store the JWT for future API calls.
              template.users.admin.token = res.headers['x-jwt-token'];

              done();
            });
        });

        it('Remove the submissionAction', (done) => {
          request(app)
            .delete(hook.alter('url', `/form/${submissionForm._id}/action/${submissionAction._id}`, template))
            .set('x-jwt-token', template.users.admin.token)
            .expect(200)
            .end((err, res) => {
              if (err) {
                return done(err);
              }

              const response = res.body;
              assert.deepEqual(response, {});
              submissionAction = response;

              // Store the JWT for future API calls.
              template.users.admin.token = res.headers['x-jwt-token'];

              done();
            });
        });

        it('Remove the removeAction', (done) => {
          request(app)
            .delete(hook.alter('url', `/form/${removeForm._id}/action/${removeAction._id}`, template))
            .set('x-jwt-token', template.users.admin.token)
            .expect(200)
            .end((err, res) => {
              if (err) {
                return done(err);
              }

              const response = res.body;
              assert.deepEqual(response, {});
              removeAction = response;

              // Store the JWT for future API calls.
              template.users.admin.token = res.headers['x-jwt-token'];

              done();
            });
        });

        it('Remove the addAction', (done) => {
          request(app)
            .delete(hook.alter('url', `/form/${addForm._id}/action/${addAction._id}`, template))
            .set('x-jwt-token', template.users.admin.token)
            .expect(200)
            .end((err, res) => {
              if (err) {
                return done(err);
              }

              const response = res.body;
              assert.deepEqual(response, {});
              addAction = response;

              // Store the JWT for future API calls.
              template.users.admin.token = res.headers['x-jwt-token'];

              done();
            });
        });

        it('Remove the submissionForm', (done) => {
          request(app)
            .delete(hook.alter('url', `/form/${submissionForm._id}`, template))
            .set('x-jwt-token', template.users.admin.token)
            .expect(200)
            .end((err, res) => {
              if (err) {
                return done(err);
              }

              const response = res.body;
              assert.deepEqual(response, {});
              submissionForm = response;

              // Store the JWT for future API calls.
              template.users.admin.token = res.headers['x-jwt-token'];

              done();
            });
        });

        it('Remove the removeForm', (done) => {
          request(app)
            .delete(hook.alter('url', `/form/${removeForm._id}`, template))
            .set('x-jwt-token', template.users.admin.token)
            .expect(200)
            .end((err, res) => {
              if (err) {
                return done(err);
              }

              const response = res.body;
              assert.deepEqual(response, {});
              removeForm = response;

              // Store the JWT for future API calls.
              template.users.admin.token = res.headers['x-jwt-token'];

              done();
            });
        });

        it('Remove the addForm', (done) => {
          request(app)
            .delete(hook.alter('url', `/form/${addForm._id}`, template))
            .set('x-jwt-token', template.users.admin.token)
            .expect(200)
            .end((err, res) => {
              if (err) {
                return done(err);
              }

              const response = res.body;
              assert.deepEqual(response, {});
              addForm = response;

              // Store the JWT for future API calls.
              template.users.admin.token = res.headers['x-jwt-token'];

              done();
            });
        });
      });
    });

    describe('AuthAction Functionality tests', () => {
      let dummyResource = {
        title: 'dummy',
        name: 'dummy',
        path: 'dummy',
        type: 'resource',
        access: [],
        submissionAccess: [],
        components: [
          {
            type: 'textfield',
            validate: {
              custom: '',
              pattern: '',
              maxLength: '',
              minLength: '',
              required: false,
            },
            defaultValue: '',
            multiple: false,
            suffix: '',
            prefix: '',
            placeholder: 'username',
            key: 'username',
            label: 'username',
            inputMask: '',
            inputType: 'text',
            input: true,
          },
          {
            type: 'password',
            suffix: '',
            prefix: '',
            placeholder: 'password',
            key: 'password',
            label: 'password',
            inputType: 'password',
            input: true,
          },
        ],
      };

      let authForm = {
        title: 'Auth Form',
        name: 'authform',
        path: 'authform',
        type: 'form',
        access: [],
        submissionAccess: [],
        noSave: true,
        components: [
          {
            type: 'textfield',
            validate: {
              custom: '',
              pattern: '',
              maxLength: '',
              minLength: '',
              required: false,
            },
            defaultValue: '',
            multiple: false,
            suffix: '',
            prefix: '',
            placeholder: 'username',
            key: 'username',
            label: 'username',
            inputMask: '',
            inputType: 'text',
            input: true,
          },
          {
            type: 'password',
            suffix: '',
            prefix: '',
            placeholder: 'password',
            key: 'password',
            label: 'password',
            inputType: 'password',
            input: true,
          },
        ],
      };

      describe('Bootstrap', () => {
        it('Create the dummy resource form', (done) => {
          request(app)
            .post(hook.alter('url', '/form', template))
            .set('x-jwt-token', template.users.admin.token)
            .send(dummyResource)
            .expect('Content-Type', /json/)
            .expect(201)
            .end((err, res) => {
              if (err) {
                return done(err);
              }

              const response = res.body;
              assert(response.hasOwnProperty('_id'), 'The response should contain an `_id`.');
              assert(response.hasOwnProperty('modified'), 'The response should contain a `modified` timestamp.');
              assert(response.hasOwnProperty('created'), 'The response should contain a `created` timestamp.');
              assert(response.hasOwnProperty('access'), 'The response should contain an the `access`.');
              assert.equal(response.title, dummyResource.title);
              assert.equal(response.name, dummyResource.name);
              assert.equal(response.path, dummyResource.path);
              assert.equal(response.type, dummyResource.type);
              assert.equal(response.access.length, 1);
              assert.equal(response.access[0].type, 'read_all');
              assert.equal(response.access[0].roles.length, 3);
              assert(response.access[0].roles.includes(template.roles.anonymous._id.toString()));
              assert(response.access[0].roles.includes(template.roles.authenticated._id.toString()));
              assert(response.access[0].roles.includes(template.roles.administrator._id.toString()));
              assert.deepEqual(response.submissionAccess, []);
              assert.deepEqual(response.components, dummyResource.components);
              dummyResource = response;

              // Store the JWT for future API calls.
              template.users.admin.token = res.headers['x-jwt-token'];

              done();
            });
        });

        it('Create the dummy role assignment action', (done) => {
          let roleAction = {
            title: 'Role Assignment',
            name: 'role',
            priority: 1,
            handler: ['after'],
            method: ['create'],
            settings: {
              association: 'new',
              type: 'add',
              role: template.users.admin._id.toString(),
            },
          };

          request(app)
            .post(hook.alter('url', `/form/${dummyResource._id}/action`, template))
            .set('x-jwt-token', template.users.admin.token)
            .send(roleAction)
            .expect('Content-Type', /json/)
            .expect(201)
            .end((err, res) => {
              if (err) {
                return done(err);
              }

              const response = res.body;
              assert(response.hasOwnProperty('_id'), 'The response should contain an `_id`.');
              assert.equal(response.title, roleAction.title);
              assert.equal(response.name, roleAction.name);
              assert.deepEqual(response.handler, roleAction.handler);
              assert.deepEqual(response.method, roleAction.method);
              assert.equal(response.priority, roleAction.priority);
              assert.deepEqual(response.settings, roleAction.settings);
              assert.equal(response.form, dummyResource._id);
              roleAction = response;

              // Store the JWT for future API calls.
              template.users.admin.token = res.headers['x-jwt-token'];

              done();
            });
        });

        it('Create the dummy auth form', (done) => {
          request(app)
            .post(hook.alter('url', '/form', template))
            .set('x-jwt-token', template.users.admin.token)
            .send(authForm)
            .expect('Content-Type', /json/)
            .expect(201)
            .end((err, res) => {
              if (err) {
                return done(err);
              }

              const response = res.body;
              assert(response.hasOwnProperty('_id'), 'The response should contain an `_id`.');
              assert(response.hasOwnProperty('modified'), 'The response should contain a `modified` timestamp.');
              assert(response.hasOwnProperty('created'), 'The response should contain a `created` timestamp.');
              assert(response.hasOwnProperty('access'), 'The response should contain an the `access`.');
              assert.equal(response.title, authForm.title);
              assert.equal(response.name, authForm.name);
              assert.equal(response.path, authForm.path);
              assert.equal(response.type, authForm.type);
              assert.equal(response.access.length, 1);
              assert.equal(response.access[0].type, 'read_all');
              assert.equal(response.access[0].roles.length, 3);
              assert(response.access[0].roles.includes(template.roles.anonymous._id.toString()));
              assert(response.access[0].roles.includes(template.roles.authenticated._id.toString()));
              assert(response.access[0].roles.includes(template.roles.administrator._id.toString()));
              assert.deepEqual(response.submissionAccess, []);
              assert.deepEqual(response.components, authForm.components);
              authForm = response;

              // Store the JWT for future API calls.
              template.users.admin.token = res.headers['x-jwt-token'];

              done();
            });
        });

        it('Create the dummy save submission action', (done) => {
          let authAction = {
            title: 'Save Submission',
            name: 'save',
            handler: ['before'],
            method: ['create', 'update'],
            priority: 11,
            settings: {
              resource: dummyResource._id.toString(),
              fields: {
                username: 'username',
                password: 'password',
              },
            },
          };

          request(app)
            .post(hook.alter('url', `/form/${authForm._id}/action`, template))
            .set('x-jwt-token', template.users.admin.token)
            .send(authAction)
            .expect('Content-Type', /json/)
            .expect(201)
            .end((err, res) => {
              if (err) {
                return done(err);
              }

              const response = res.body;
              assert(response.hasOwnProperty('_id'), 'The response should contain an `_id`.');
              assert.equal(response.title, authAction.title);
              assert.equal(response.name, authAction.name);
              assert.deepEqual(response.handler, authAction.handler);
              assert.deepEqual(response.method, authAction.method);
              assert.equal(response.priority, authAction.priority);
              assert.deepEqual(response.settings, authAction.settings);
              assert.equal(response.form, authForm._id);
              authAction = response;

              // Store the JWT for future API calls.
              template.users.admin.token = res.headers['x-jwt-token'];

              done();
            });
        });
        it('Create the dummy auth login action', (done) => {
          let authLoginAction = {
            title: 'Login',
            name: 'login',
            handler: ['before'],
            method: ['create'],
            priority: 0,
            settings: {
              resources: [dummyResource._id.toString()],
              username: 'username',
              password: 'password',
              allowedAttempts: 5,
              attemptWindow: 10,
              lockWait: 10,
            },
          };

          request(app)
            .post(hook.alter('url', `/form/${authForm._id}/action`, template))
            .set('x-jwt-token', template.users.admin.token)
            .send(authLoginAction)
            .expect('Content-Type', /json/)
            .expect(201)
            .end((err, res) => {
              if (err) {
                return done(err);
              }

              const response = res.body;
              assert(response.hasOwnProperty('_id'), 'The response should contain an `_id`.');
              assert.equal(response.title, authLoginAction.title);
              assert.equal(response.name, authLoginAction.name);
              assert.deepEqual(response.handler, authLoginAction.handler);
              assert.deepEqual(response.method, authLoginAction.method);
              assert.equal(response.priority, authLoginAction.priority);
              assert.deepEqual(response.settings, authLoginAction.settings);
              assert.equal(response.form, authForm._id);
              authLoginAction = response;

              // Store the JWT for future API calls.
              template.users.admin.token = res.headers['x-jwt-token'];

              done();
            });
        });
      });

      describe('AuthAction Functionality tests for New Submissions', () => {
        it('A AuthAction should not be able to assign a role that is not accessible (including invalid roles)', (done) => {
          request(app)
            .post(hook.alter('url', `/form/${authForm._id}/submission`, template))
            .set('x-jwt-token', template.users.admin.token)
            .send({
              data: {
                'username': chance.word({length: 10}),
                'password': chance.word({length: 10}),
              },
            })
            .expect(400)
            .end((err, res) => {
              if (err) {
                return done(err);
              }

              // Store the JWT for future API calls.
              template.users.admin.token = res.headers['x-jwt-token'];

              done();
            });
        });
      });

      describe('AuthAction Normalization', () => {
        it('Should delete the dummy resource', (done) => {
          request(app)
            .delete(hook.alter('url', `/form/${dummyResource._id}`, template))
            .set('x-jwt-token', template.users.admin.token)
            .expect(200)
            .end((err, res) => {
              if (err) {
                return done(err);
              }

              const response = res.body;
              assert.deepEqual(response, {});
              dummyResource = response;

              // Store the JWT for future API calls.
              template.users.admin.token = res.headers['x-jwt-token'];

              done();
            });
        });

        it('Should delete the authForm', (done) => {
          request(app)
            .delete(hook.alter('url', `/form/${authForm._id}`, template))
            .set('x-jwt-token', template.users.admin.token)
            .expect(200)
            .end((err, res) => {
              if (err) {
                return done(err);
              }

              const response = res.body;
              assert.deepEqual(response, {});
              authForm = response;

              // Store the JWT for future API calls.
              template.users.admin.token = res.headers['x-jwt-token'];

              done();
            });
        });
      });
    });

    describe('Action Normalization', () => {
      it('A Project Owner should be able to Delete an Action', (done) => {
        request(app)
          .delete(hook.alter('url', `/form/${tempForm._id}/action/${tempAction._id}`, template))
          .set('x-jwt-token', template.users.admin.token)
          .expect(200)
          .end((err, res) => {
            if (err) {
              return done(err);
            }

            const response = res.body;
            assert.deepEqual(response, {});

            // Store the JWT for future API calls.
            template.users.admin.token = res.headers['x-jwt-token'];

            done();
          });
      });

      if (!docker)
      it('A deleted Action should remain in the database', async () => {
          const formio = hook.alter('formio', app.formio);
          let action = await formio.actions.model.findOne({_id: tempAction._id}).exec();
          if (!action) {
            throw('No Action found, expected 1.');
          }

          action = action.toObject();
          assert.notEqual(action.deleted, null);
      });

      it('Delete the Form used for Action tests', (done) => {
        request(app)
          .delete(hook.alter('url', `/form/${tempForm._id}`, template))
          .set('x-jwt-token', template.users.admin.token)
          .expect(200)
          .end((err, res) => {
            if (err) {
              return done(err);
            }

            const response = res.body;
            assert.deepEqual(response, {});

            // Store the JWT for future API calls.
            template.users.admin.token = res.headers['x-jwt-token'];

            done();
          });
      });

      if (!docker)
      it('A deleted Form should not have active actions in the database', async () => {
        const formio = hook.alter('formio', app.formio);
        const action = await formio.actions.model.find({form: tempForm._id, deleted: {$eq: null}})
          .exec();
        if (action && action.length !== 0) {
          return `Active actions found w/ form: ${tempForm._id}, expected 0.`;
        }
      });

      let actionLogin = null;
      it('A Project Owner should be able to Create an Authentication Action (Login Form)', (done) => {
        actionLogin = {
          title: 'Login',
          name: 'login',
          handler: ['before'],
          method: ['create'],
          priority: 0,
          settings: {
            resources: [template.resources.user._id.toString()],
            username: 'username',
            password: 'password',
            allowedAttempts: 5,
            attemptWindow: 10,
            lockWait: 10,
          },
        };

        request(app)
          .post(hook.alter('url', `/form/${template.forms.userLogin._id}/action`, template))
          .set('x-jwt-token', template.users.admin.token)
          .send({data: actionLogin})
          .expect('Content-Type', /json/)
          .expect(201)
          .end((err, res) => {
            if (err) {
              return done(err);
            }

            const response = res.body;
            assert(response.hasOwnProperty('_id'), 'The response should contain an `_id`.');
            assert.equal(response.title, actionLogin.title);
            assert.equal(response.name, actionLogin.name);
            assert.deepEqual(response.handler, actionLogin.handler);
            assert.deepEqual(response.method, actionLogin.method);
            assert.equal(response.priority, actionLogin.priority);
            assert.deepEqual(response.settings, actionLogin.settings);
            assert.equal(response.form, template.forms.userLogin._id);
            actionLogin = response;

            // Store the JWT for future API calls.
            template.users.admin.token = res.headers['x-jwt-token'];

            done();
          });
      });

      it('Delete the login action', (done) => {
        request(app)
          .delete(hook.alter('url', `/form/${template.forms.userLogin._id}/action/${actionLogin._id}`, template))
          .set('x-jwt-token', template.users.admin.token)
          .expect(200)
          .end(done);
      });

      let actionRegister = null;
      it('A Project Owner should be able to Create an Authentication Action (Registration Form)', (done) => {
        actionRegister = {
          title: 'Login',
          name: 'login',
          handler: ['before'],
          method: ['create'],
          priority: 0,
          settings: {
            resources: [template.resources.user._id.toString()],
            username: 'username',
            password: 'password',
            allowedAttempts: 5,
            attemptWindow: 10,
            lockWait: 10,
          },
        };

        request(app)
          .post(hook.alter('url', `/form/${template.forms.userRegister._id}/action`, template))
          .set('x-jwt-token', template.users.admin.token)
          .send({data: actionRegister})
          .expect('Content-Type', /json/)
          .expect(201)
          .end((err, res) => {
            if (err) {
              return done(err);
            }

            const response = res.body;
            assert(response.hasOwnProperty('_id'), 'The response should contain an `_id`.');
            assert.equal(response.title, actionRegister.title);
            assert.equal(response.name, actionRegister.name);
            assert.deepEqual(response.handler, actionRegister.handler);
            assert.deepEqual(response.method, actionRegister.method);
            assert.equal(response.priority, actionRegister.priority);
            assert.deepEqual(response.settings, actionRegister.settings);
            assert.equal(response.form, template.forms.userRegister._id);
            actionRegister = response;

            // Store the JWT for future API calls.
            template.users.admin.token = res.headers['x-jwt-token'];

            done();
          });
      });

      it('Delete the register action', (done) => {
        request(app)
          .delete(hook.alter('url', `/form/${template.forms.userRegister._id}/action/${actionRegister._id}`, template))
          .set('x-jwt-token', template.users.admin.token)
          .expect(200)
          .end(done);
      });

      let actionRole = null;
      it('A Project Owner should be able to Create a Role Assignment Action (Registration Form)', (done) => {
        actionRole = {
          title: 'Role Assignment',
          name: 'role',
          handler: ['after'],
          method: ['create'],
          priority: 1,
          settings: {
            association: 'new',
            type: 'add',
            role: template.roles.authenticated._id.toString(),
          },
        };

        request(app)
          .post(hook.alter('url', `/form/${template.forms.userRegister._id}/action`, template))
          .set('x-jwt-token', template.users.admin.token)
          .send({data: actionRole})
          .expect('Content-Type', /json/)
          .expect(201)
          .end((err, res) => {
            if (err) {
              return done(err);
            }

            const response = res.body;
            assert(response.hasOwnProperty('_id'), 'The response should contain an `_id`.');
            assert.equal(response.title, actionRole.title);
            assert.equal(response.name, actionRole.name);
            assert.deepEqual(response.handler, actionRole.handler);
            assert.deepEqual(response.method, actionRole.method);
            assert.equal(response.priority, actionRole.priority);
            assert.deepEqual(response.settings, actionRole.settings);
            assert.equal(response.form, template.forms.userRegister._id);
            actionRole = response;

            // Store the JWT for future API calls.
            template.users.admin.token = res.headers['x-jwt-token'];

            done();
          });
      });

      it('Delete the role action', (done) => {
        request(app)
          .delete(hook.alter('url', `/form/${template.forms.userRegister._id}/action/${actionRole._id}`, template))
          .set('x-jwt-token', template.users.admin.token)
          .expect(200)
          .end(done);
      });
    });

    describe('Conditional Actions', () => {
      let helper = null;
      it('Create the forms', (done) => {
        const owner = (app.hasProjects || docker) ? template.formio.owner : template.users.admin;
        helper = new Helper(owner);
        helper
          .project()
          .resource([
            {
              type: 'email',
              persistent: true,
              unique: false,
              protected: false,
              defaultValue: '',
              suffix: '',
              prefix: '',
              placeholder: 'Enter your email address',
              key: 'email',
              label: 'Email',
              inputType: 'email',
              tableView: true,
              input: true,
            },
            {
              type: 'select',
              label: 'Roles',
              key: 'roles',
              input: true,
              multiple: true,
              dataSrc: 'values',
              data: {
                values: [
                  {
                    label: 'Administrator',
                    value: 'administrator',
                  },
                  {
                    label: 'Authenticated',
                    value: 'authenticated',
                  },
                ],
              },
            },
          ])
          .action({
            title: 'Role Assignment',
            name: 'role',
            priority: 1,
            handler: ['after'],
            method: ['create'],
            condition: {
              field: 'email',
              eq: 'equals',
              value: 'admin@example.com',
            },
            settings: {
              association: 'new',
              type: 'add',
              role: 'administrator',
            },
          })
          .action({
            title: 'Role Assignment',
            name: 'role',
            priority: 1,
            handler: ['after'],
            method: ['create'],
            condition: {
              field: 'email',
              eq: 'equals',
              value: 'auth@example.com',
            },
            settings: {
              association: 'new',
              type: 'add',
              role: 'authenticated',
            },
          })
          .action({
            title: 'Role Assignment',
            name: 'role',
            priority: 1,
            handler: ['after'],
            method: ['create'],
            condition: {
              custom: 'execute = (data.roles.indexOf("administrator") !== -1)',
            },
            settings: {
              association: 'new',
              type: 'add',
              role: 'administrator',
            },
          })
          .action({
            title: 'Role Assignment',
            name: 'role',
            priority: 1,
            handler: ['after'],
            method: ['create'],
            condition: {
              custom: 'execute = (data.roles.indexOf("authenticated") !== -1)',
            },
            settings: {
              association: 'new',
              type: 'add',
              role: 'authenticated',
            },
          })
          .execute(done);
      });

      it('Should conditionally execute the add role action.', (done) => {
        helper
          .submission({
            email: 'test@example.com',
            roles: ['administrator'],
          })
          .execute((err) => {
            if (err) {
              return done(err);
            }

            const submission = helper.getLastSubmission();
            assert(submission.roles.includes(helper.template.roles.administrator._id));
            assert(!submission.roles.includes(helper.template.roles.authenticated._id));

            done();
          });
      });

      it('Should conditionally execute the add role action.', (done) => {
        helper
          .submission({
            email: 'test@example.com',
            roles: ['authenticated'],
          })
          .execute((err) => {
            if (err) {
              return done(err);
            }

            const submission = helper.getLastSubmission();
            assert(!submission.roles.includes(helper.template.roles.administrator._id));
            assert(submission.roles.includes(helper.template.roles.authenticated._id));

            done();
          });
      });

      it('Should conditionally execute the add role action.', (done) => {
        helper
          .submission({
            email: 'admin@example.com',
          })
          .execute((err) => {
            if (err) {
              return done(err);
            }

            const submission = helper.getLastSubmission();
            assert(submission.roles.includes(helper.template.roles.administrator._id));
            assert(!submission.roles.includes(helper.template.roles.authenticated._id));

            done();
          });
      });

      it('Should conditionally execute the add role action.', (done) => {
        helper
          .submission({
            email: 'auth@example.com',
          })
          .execute((err) => {
            if (err) {
              return done(err);
            }

            const submission = helper.getLastSubmission();
            assert(!submission.roles.includes(helper.template.roles.administrator._id));
            assert(submission.roles.includes(helper.template.roles.authenticated._id));

            done();
          });
      });

      it('Should execute ALL role actions.', (done) => {
        helper
          .submission({
            email: 'auth@example.com',
            roles: ['administrator'],
          })
          .execute((err) => {
            if (err) {
              return done(err);
            }

            const submission = helper.getLastSubmission();
            assert(submission.roles.includes(helper.template.roles.administrator._id));
            assert(submission.roles.includes(helper.template.roles.authenticated._id));

            done();
          });
      });

      it('Should NOT execute any role actions.', (done) => {
        helper
          .submission({
            email: 'test@example.com',
            roles: ['test'],
          })
          .execute((err) => {
            if (err) {
              return done(err);
            }

            const submission = helper.getLastSubmission();
            assert(!submission.roles.includes(helper.template.roles.administrator._id));
            assert(!submission.roles.includes(helper.template.roles.authenticated._id));

            done();
          });
      });

      it('Executes a does not equal action when not equal', (done) => {
        const owner = (app.hasProjects || docker) ? template.formio.owner : template.users.admin;
        helper = new Helper(owner);
        helper
          .project()
          .resource([
            {
              type: 'email',
              persistent: true,
              unique: false,
              protected: false,
              defaultValue: '',
              suffix: '',
              prefix: '',
              placeholder: 'Enter your email address',
              key: 'email',
              label: 'Email',
              inputType: 'email',
              tableView: true,
              input: true,
            },
            {
              type: 'selectboxes',
              label: 'Roles',
              key: 'roles',
              input: true,
              values: [
                {
                  label: 'Administrator',
                  value: 'administrator',
                },
                {
                  label: 'Authenticated',
                  value: 'authenticated',
                },
              ],
            },
          ])
          .action({
            title: 'Role Assignment',
            name: 'role',
            priority: 1,
            handler: ['after'],
            method: ['create'],
            condition: {
              field: 'email',
              eq: 'notEqual',
              value: 'none@example.com',
            },
            settings: {
              association: 'new',
              type: 'add',
              role: 'authenticated',
            },
          })
          .submission({
            email: 'test@example.com',
          })
          .execute((err) => {
            if (err) {
              return done(err);
            }

            const submission = helper.getLastSubmission();
            assert(!submission.roles.includes(helper.template.roles.administrator._id));
            assert(submission.roles.includes(helper.template.roles.authenticated._id));

            done();
          });
      });

      it('Does not execute a does not equal action when equal', (done) => {
        helper
          .submission({
            email: 'none@example.com',
          })
          .execute((err) => {
            if (err) {
              return done(err);
            }

            const submission = helper.getLastSubmission();
            assert(!submission.roles.includes(helper.template.roles.administrator._id));
            assert(!submission.roles.includes(helper.template.roles.authenticated._id));

            done();
          });
      });

      it('Executes a equal action when equal', (done) => {
        const owner = (app.hasProjects || docker) ? template.formio.owner : template.users.admin;
        helper = new Helper(owner);
        helper
          .project()
          .resource([
            {
              type: 'email',
              persistent: true,
              unique: false,
              protected: false,
              defaultValue: '',
              suffix: '',
              prefix: '',
              placeholder: 'Enter your email address',
              key: 'email',
              label: 'Email',
              inputType: 'email',
              tableView: true,
              input: true,
            },
            {
              type: 'selectboxes',
              label: 'Roles',
              key: 'roles',
              input: true,
              values: [
                {
                  label: 'Administrator',
                  value: 'administrator',
                },
                {
                  label: 'Authenticated',
                  value: 'authenticated',
                },
              ],
            },
          ])
          .action({
            title: 'Role Assignment',
            name: 'role',
            priority: 1,
            handler: ['after'],
            method: ['create'],
            condition: {
              field: 'email',
              eq: 'equals',
              value: 'test@example.com',
            },
            settings: {
              association: 'new',
              type: 'add',
              role: 'authenticated',
            },
          })
          .submission({
            email: 'test@example.com',
          })
          .execute((err) => {
            if (err) {
              return done(err);
            }

            const submission = helper.getLastSubmission();
            assert(!submission.roles.includes(helper.template.roles.administrator._id));
            assert(submission.roles.includes(helper.template.roles.authenticated._id));

            done();
          });
      });

      it('Does not execute a equal action when not equal', (done) => {
        helper
          .submission({
            email: 'none@example.com',
          })
          .execute((err) => {
            if (err) {
              return done(err);
            }

            const submission = helper.getLastSubmission();
            assert(!submission.roles.includes(helper.template.roles.administrator._id));
            assert(!submission.roles.includes(helper.template.roles.authenticated._id));

            done();
          });
      });
    });

    describe('Extended Conditional Logic Tests', () => {
      let helper = null;
      let action = null;
      it('Create the forms', (done) => {
        const owner = (app.hasProjects || docker) ? template.formio.owner : template.users.admin;
        helper = new Helper(owner);
        helper
          .project()
          .form('actionsExtendedConditionalForm', [
            {
              label: 'Text Field',
              applyMaskOn: 'change',
              tableView: true,
              key: 'textField',
              type: 'textfield',
              input: true,
            },
            {
              label: 'Number',
              applyMaskOn: 'change',
              mask: false,
              tableView: false,
              delimiter: false,
              requireDecimal: false,
              inputFormat: 'plain',
              truncateMultipleSpaces: false,
              key: 'number',
              type: 'number',
              input: true,
            },
            {
              label: 'Select',
              widget: 'choicesjs',
              tableView: true,
              data: {
                values: [
                  {
                    label: 'Apple',
                    value: 'apple',
                  },
                  {
                    label: 'Banana',
                    value: 'banana',
                  },
                ],
              },
              key: 'select',
              type: 'select',
              input: true,
            },
            {
              label: 'Date / Time',
              tableView: false,
              datePicker: {
                disableWeekends: false,
                disableWeekdays: false,
              },
              enableMinDateInput: false,
              enableMaxDateInput: false,
              key: 'dateTime',
              type: 'datetime',
              input: true,
              widget: {
                type: 'calendar',
                displayInTimezone: 'viewer',
                locale: 'en',
                useLocaleSettings: false,
                allowInput: true,
                mode: 'single',
                enableTime: true,
                noCalendar: false,
                format: 'yyyy-MM-dd hh:mm a',
                hourIncrement: 1,
                minuteIncrement: 1,
                time_24hr: false,
                minDate: null,
                disableWeekends: false,
                disableWeekdays: false,
                maxDate: null,
              },
            },
            {
              label: 'Checkbox',
              tableView: false,
              key: 'checkbox',
              type: 'checkbox',
              input: true,
            },
            {
              label: 'Currency',
              applyMaskOn: 'change',
              mask: false,
              spellcheck: true,
              tableView: false,
              currency: 'USD',
              inputFormat: 'plain',
              truncateMultipleSpaces: false,
              key: 'currency',
              type: 'currency',
              input: true,
              delimiter: true,
            },
            {
              label: 'Select Boxes',
              optionsLabelPosition: 'right',
              tableView: false,
              values: [
                {
                  label: 'a',
                  value: 'a',
                  shortcut: '',
                },
                {
                  label: 'b',
                  value: 'b',
                  shortcut: '',
                },
                {
                  label: 'c',
                  value: 'c',
                  shortcut: '',
                },
              ],
              key: 'selectBoxes',
              type: 'selectboxes',
              input: true,
              inputType: 'checkbox',
            },
            {
              label: 'Select Boxes Numbers',
              optionsLabelPosition: 'right',
              tableView: false,
              values: [
                {
                  label: '1',
                  value: '1',
                  shortcut: '',
                },
                {
                  label: '2',
                  value: '2',
                  shortcut: '',
                },
                {
                  label: '3',
                  value: '3',
                  shortcut: '',
                },
              ],
              key: 'selectBoxesNumber',
              type: 'selectboxes',
              input: true,
              inputType: 'checkbox',
            },
            {
              label: 'Radio',
              optionsLabelPosition: 'right',
              inline: false,
              tableView: false,
              values: [
                {
                  label: 'Val1',
                  value: 'val1',
                  shortcut: '',
                },
                {
                  label: 'Val2',
                  value: 'val2',
                  shortcut: '',
                },
                {
                  label: 'Val3',
                  value: 'val3',
                  shortcut: '',
                },
              ],
              key: 'radio',
              type: 'radio',
              input: true,
            },
            {
              label: 'Container',
              tableView: false,
              key: 'container',
              type: 'container',
              input: true,
              components: [
                {
                  label: 'Text Field',
                  applyMaskOn: 'change',
                  tableView: true,
                  key: 'textField',
                  type: 'textfield',
                  input: true,
                },
              ],
            },
            {
              label: 'Data Grid',
              reorder: false,
              addAnotherPosition: 'bottom',
              layoutFixed: false,
              enableRowGroups: false,
              initEmpty: false,
              tableView: false,
              defaultValue: [
                {},
              ],
              key: 'dataGrid',
              type: 'datagrid',
              input: true,
              components: [
                {
                  label: 'Data',
                  applyMaskOn: 'change',
                  tableView: true,
                  key: 'data',
                  type: 'textfield',
                  input: true,
                },
              ],
            },
            {
              'label': 'Day with full date',
              'hideInputLabels': false,
              'inputsLabelPosition': 'top',
              'useLocaleSettings': false,
              'tableView': false,
              'fields': {
                  'day': {
                      'hide': false
                  },
                  'month': {
                      'hide': false
                  },
                  'year': {
                      'hide': false
                  }
              },
              'validateWhenHidden': false,
              'key': 'day',
              'type': 'day',
              'input': true,
              'defaultValue': ''
            },
            {
              'label': 'Day with hidden day',
              'hideInputLabels': false,
              'inputsLabelPosition': 'top',
              'useLocaleSettings': false,
              'tableView': false,
              'fields': {
                  'day': {
                      'hide': true
                  },
                  'month': {
                      'hide': false
                  },
                  'year': {
                      'hide': false
                  }
              },
              'validateWhenHidden': false,
              'key': 'day1',
              'type': 'day',
              'input': true,
              'defaultValue': ''
            },
            {
              'label': 'Day with hidden year',
              'hideInputLabels': false,
              'inputsLabelPosition': 'top',
              'useLocaleSettings': false,
              'tableView': false,
              'fields': {
                  'day': {
                      'hide': false
                  },
                  'month': {
                      'hide': false
                  },
                  'year': {
                      'hide': true
                  }
              },
              'validateWhenHidden': false,
              'key': 'day2',
              'type': 'day',
              'input': true,
              'defaultValue': ''
            },
            {
              type: 'button',
              label: 'Submit',
              key: 'submit',
              disableOnInvalid: true,
              input: true,
              tableView: false,
            },
          ])
          .execute((err) => {
            if (err) {
              return done(err);
            }

            helper.getActions('actionsExtendedConditionalForm', (err, res) => {
              if (err) {
                return done(err);
              }

              assert.equal(res.length, 1);
              action = res[0];
              assert.equal(action.name, 'save');

              done();
            });
          });
      });

      it('Test IsEqual operator with Number', (done) => {
        action.condition = {
          conjunction: 'all',
          conditions: [
            {
              component: 'number',
              operator: 'isEqual',
              value: 12,
            }
          ],
        };
        helper.updateAction('actionsExtendedConditionalForm', action, (err) => {
          if (err) {
            done(err);
          }

          helper
            .submission('actionsExtendedConditionalForm', {
              textField: 'test',
            }, helper.owner, [/application\/json/, 200])
            .execute((err) => {
              if (err) {
                return done(err);
              }

              const submission = helper.getLastSubmission();
              assert(!submission.hasOwnProperty('_id'));

              helper
                .submission({
                  textField: 'test',
                  number: 12,
                })
                .execute((err) => {
                  if (err) {
                    return done(err);
                  }

                  const submission = helper.getLastSubmission();
                  assert(submission.hasOwnProperty('_id'));

                  done();
                });
            });
        });
      });

      it('Test IsEqual operator with SelectBoxes', (done) => {
        action.condition = {
          conjunction: 'all',
          conditions: [
            {
              component: 'selectBoxes',
              operator: 'isEqual',
              value: 'a',
            },
            {
              component: 'selectBoxesNumber',
              operator: 'isEqual',
              value: '2',
            }
          ],
        };
        helper.updateAction('actionsExtendedConditionalForm', action, (err) => {
          if (err) {
            done(err);
          }

          helper
            .submission('actionsExtendedConditionalForm', {
              selectBoxes: {
                a: false,
                b: true,
                c: false,
              },
              selectBoxesNumber: {
                1: false,
                2: false,
                3: false
              }
            }, helper.owner, [/application\/json/, 200])
            .execute((err) => {
              if (err) {
                return done(err);
              }

              const submission = helper.getLastSubmission();
              assert(!submission.hasOwnProperty('_id'));

              helper
                .submission({
                  selectBoxes: {
                    a: true,
                    b: false,
                    c: true,
                  },
                  selectBoxesNumber: {
                    1: false,
                    2: true,
                    3: false
                  }
                })
                .execute((err) => {
                  if (err) {
                    return done(err);
                  }

                  const submission = helper.getLastSubmission();
                  assert(submission.hasOwnProperty('_id'));

                  done();
                });
            });
        });
      });

      it('Test IsEqual operator with Checkbox', (done) => {
        action.condition = {
          conjunction: 'all',
          conditions: [
            {
              component: 'checkbox',
              operator: 'isEqual',
              value: true,
            },
          ],
        };
        helper.updateAction('actionsExtendedConditionalForm', action, (err) => {
          if (err) {
            done(err);
          }

          helper
            .submission('actionsExtendedConditionalForm', {
              checkbox: false,
            }, helper.owner, [/application\/json/, 200])
            .execute((err) => {
              if (err) {
                return done(err);
              }

              const submission = helper.getLastSubmission();
              assert(!submission.hasOwnProperty('_id'));

              helper
                .submission({
                  checkbox: true,
                })
                .execute((err) => {
                  if (err) {
                    return done(err);
                  }

                  const submission = helper.getLastSubmission();
                  assert(submission.hasOwnProperty('_id'));

                  done();
                });
            });
        });
      });

      it('Test IsEqual operator with Radio', (done) => {
        action.condition = {
          conjunction: 'all',
          conditions: [
            {
              component: 'radio',
              operator: 'isEqual',
              value: 'val1',
            },
          ],
        };
        helper.updateAction('actionsExtendedConditionalForm', action, (err) => {
          if (err) {
            done(err);
          }

          helper
            .submission('actionsExtendedConditionalForm', {
              radio: 'val2',
            }, helper.owner, [/application\/json/, 200])
            .execute((err) => {
              if (err) {
                return done(err);
              }

              const submission = helper.getLastSubmission();
              assert(!submission.hasOwnProperty('_id'));

              helper
                .submission({
                  radio: 'val1',
                })
                .execute((err) => {
                  if (err) {
                    return done(err);
                  }

                  const submission = helper.getLastSubmission();
                  assert(submission.hasOwnProperty('_id'));

                  done();
                });
            });
        });
      });

      it('Test IsNotEqual operator with SelectBoxes', (done) => {
        action.condition = {
          conjunction: 'all',
          conditions: [
            {
              component: 'selectBoxes',
              operator: 'isNotEqual',
              value: 'a',
            },
            {
              component: 'selectBoxes',
              operator: 'isNotEqual',
              value: 'b',
            }
          ],
        };
        helper.updateAction('actionsExtendedConditionalForm', action, (err) => {
          if (err) {
            done(err);
          }

          helper
            .submission('actionsExtendedConditionalForm', {
              selectBoxes: {
                a: false,
                b: false,
                c: true,
              }
            }, helper.owner, [/application\/json/, 201])
            .execute((err) => {
              if (err) {
                return done(err);
              }

              const submission = helper.getLastSubmission();
              assert(submission.hasOwnProperty('_id'));

              helper
                .submission('actionsExtendedConditionalForm', {
                  selectBoxes: {
                    a: false,
                    b: true,
                    c: true,
                  }
                }, helper.owner, [/application\/json/, 200])
                .execute((err) => {
                  if (err) {
                    return done(err);
                  }

                  const submission = helper.getLastSubmission();
                  assert(!submission.hasOwnProperty('_id'));

                  helper
                  .submission('actionsExtendedConditionalForm', {
                    selectBoxes: {
                      a: true,
                      b: true,
                      c: true,
                    }
                  }, helper.owner, [/application\/json/, 200])
                  .execute((err) => {
                    if (err) {
                      return done(err);
                    }

                    const submission = helper.getLastSubmission();
                    assert(!submission.hasOwnProperty('_id'));

                    done();
                  });
                });
            });
        });
      });

      it('Test GreaterThan operator', (done) => {
        action.condition = {
          conjunction: 'all',
          conditions: [
            {
              component: 'number',
              operator: 'greaterThan',
              value: 20,
            },
          ],
        };
        helper.updateAction('actionsExtendedConditionalForm', action, (err) => {
          if (err) {
            done(err);
          }

          helper
            .submission('actionsExtendedConditionalForm', {
              number: 20,
            }, helper.owner, [/application\/json/, 200])
            .execute((err) => {
              if (err) {
                return done(err);
              }

              const submission = helper.getLastSubmission();
              assert(!submission.hasOwnProperty('_id'));

              helper
                .submission({
                  number: 21,
                })
                .execute((err) => {
                  if (err) {
                    return done(err);
                  }

                  const submission = helper.getLastSubmission();
                  assert(submission.hasOwnProperty('_id'));

                  done();
                });
            });
        });
      });

      it('Test GreaterThanOrEqual operator', (done) => {
        action.condition = {
          conjunction: 'all',
          conditions: [
            {
              component: 'number',
              operator: 'greaterThanOrEqual',
              value: 20,
            },
          ],
        };
        helper.updateAction('actionsExtendedConditionalForm', action, (err) => {
          if (err) {
            done(err);
          }

          helper
            .submission('actionsExtendedConditionalForm', {
              number: null,
            }, helper.owner, [/application\/json/, 200])
            .execute((err) => {
              if (err) {
                return done(err);
              }

              const submission = helper.getLastSubmission();
              assert(!submission.hasOwnProperty('_id'));

              helper
                .submission({
                  number: 20,
                })
                .execute((err) => {
                  if (err) {
                    return done(err);
                  }

                  const submission = helper.getLastSubmission();
                  assert(submission.hasOwnProperty('_id'));

                  done();
                });
            });
        });
      });

      it('Test LessThan operator', (done) => {
        action.condition = {
          conjunction: 'all',
          conditions: [
            {
              component: 'number',
              operator: 'lessThan',
              value: 20,
            },
          ],
        };
        helper.updateAction('actionsExtendedConditionalForm', action, (err) => {
          if (err) {
            done(err);
          }

          helper
            .submission('actionsExtendedConditionalForm', {
              number: 40,
            }, helper.owner, [/application\/json/, 200])
            .execute((err) => {
              if (err) {
                return done(err);
              }

              const submission = helper.getLastSubmission();
              assert(!submission.hasOwnProperty('_id'));

              helper
                .submission({
                  number: 19,
                })
                .execute((err) => {
                  if (err) {
                    return done(err);
                  }

                  const submission = helper.getLastSubmission();
                  assert(submission.hasOwnProperty('_id'));

                  done();
                });
            });
        });
      });

      it('Test LessThanOrEqual operator', (done) => {
        action.condition = {
          conjunction: 'all',
          conditions: [
            {
              component: 'number',
              operator: 'lessThanOrEqual',
              value: 20,
            },
          ],
        };
        helper.updateAction('actionsExtendedConditionalForm', action, (err) => {
          if (err) {
            done(err);
          }

          helper
            .submission('actionsExtendedConditionalForm', {
              number: 23,
            }, helper.owner, [/application\/json/, 200])
            .execute((err) => {
              if (err) {
                return done(err);
              }

              const submission = helper.getLastSubmission();
              assert(!submission.hasOwnProperty('_id'));

              helper
                .submission({
                  number: 20,
                })
                .execute((err) => {
                  if (err) {
                    return done(err);
                  }

                  const submission = helper.getLastSubmission();
                  assert(submission.hasOwnProperty('_id'));

                  done();
                });
            });
        });
      });

      it('Test Includes operator', (done) => {
        action.condition = {
          conjunction: 'all',
          conditions: [
            {
              component: 'textField',
              operator: 'includes',
              value: 'test',
            },
          ],
        };
        helper.updateAction('actionsExtendedConditionalForm', action, (err) => {
          if (err) {
            done(err);
          }

          helper
            .submission('actionsExtendedConditionalForm', {
              textField: 'Nothing',
            }, helper.owner, [/application\/json/, 200])
            .execute((err) => {
              if (err) {
                return done(err);
              }

              const submission = helper.getLastSubmission();
              assert(!submission.hasOwnProperty('_id'));

              helper
                .submission({
                  textField: 'Nothing test anything'
                })
                .execute((err) => {
                  if (err) {
                    return done(err);
                  }

                  const submission = helper.getLastSubmission();
                  assert(submission.hasOwnProperty('_id'));

                  done();
                });
            });
        });
      });

      it('Test NotIncludes operator', (done) => {
        action.condition = {
          conjunction: 'all',
          conditions: [
            {
              component: 'textField',
              operator: 'notIncludes',
              value: 'test',
            },
          ],
        };
        helper.updateAction('actionsExtendedConditionalForm', action, (err) => {
          if (err) {
            done(err);
          }

          helper
            .submission('actionsExtendedConditionalForm', {
              textField: 'Nothing test',
            }, helper.owner, [/application\/json/, 200])
            .execute((err) => {
              if (err) {
                return done(err);
              }

              const submission = helper.getLastSubmission();
              assert(!submission.hasOwnProperty('_id'));

              helper
                .submission({
                  textField: 'something'
                })
                .execute((err) => {
                  if (err) {
                    return done(err);
                  }

                  const submission = helper.getLastSubmission();
                  assert(submission.hasOwnProperty('_id'));

                  done();
                });
            });
        });
      });


      it('Test StartsWith operator', (done) => {
        action.condition = {
          conjunction: 'all',
          conditions: [
            {
              component: 'textField',
              operator: 'startsWith',
              value: 'test',
            },
          ],
        };
        helper.updateAction('actionsExtendedConditionalForm', action, (err) => {
          if (err) {
            done(err);
          }

          helper
            .submission('actionsExtendedConditionalForm', {
              textField: 'Somethingtest',
            }, helper.owner, [/application\/json/, 200])
            .execute((err) => {
              if (err) {
                return done(err);
              }

              const submission = helper.getLastSubmission();
              assert(!submission.hasOwnProperty('_id'));

              helper
                .submission({
                  textField: 'testSomething'
                })
                .execute((err) => {
                  if (err) {
                    return done(err);
                  }

                  const submission = helper.getLastSubmission();
                  assert(submission.hasOwnProperty('_id'));

                  done();
                });
            });
        });
      });

      it('Test EndsWith operator', (done) => {
        action.condition = {
          conjunction: 'all',
          conditions: [
            {
              component: 'textField',
              operator: 'endsWith',
              value: 'test',
            },
          ],
        };
        helper.updateAction('actionsExtendedConditionalForm', action, (err) => {
          if (err) {
            done(err);
          }

          helper
            .submission('actionsExtendedConditionalForm', {
              textField: 'testSomething',
            }, helper.owner, [/application\/json/, 200])
            .execute((err) => {
              if (err) {
                return done(err);
              }

              const submission = helper.getLastSubmission();
              assert(!submission.hasOwnProperty('_id'));

              helper
                .submission({
                  textField: 'Somethingtest'
                })
                .execute((err) => {
                  if (err) {
                    return done(err);
                  }

                  const submission = helper.getLastSubmission();
                  assert(submission.hasOwnProperty('_id'));

                  done();
                });
            });
        });
      });

      it('Test IsEmpty operator with TextField', (done) => {
        action.condition = {
          conjunction: 'all',
          conditions: [
            {
              component: 'textField',
              operator: 'isEmpty',
            },
          ],
        };
        helper.updateAction('actionsExtendedConditionalForm', action, (err) => {
          if (err) {
            done(err);
          }

          helper
            .submission('actionsExtendedConditionalForm', {
              textField: 'Tee',
            }, helper.owner, [/application\/json/, 200])
            .execute((err) => {
              if (err) {
                return done(err);
              }

              const submission = helper.getLastSubmission();
              assert(!submission.hasOwnProperty('_id'));

              helper
                .submission({
                  textField: ''
                })
                .execute((err) => {
                  if (err) {
                    return done(err);
                  }

                  const submission = helper.getLastSubmission();
                  assert(submission.hasOwnProperty('_id'));

                  helper
                    .submission({
                      textField: '     '
                    })
                    .execute((err) => {
                      if (err) {
                        return done(err);
                      }

                      const submission = helper.getLastSubmission();
                      assert(submission.hasOwnProperty('_id'));

                      done();
                    });
                });
            });
        });
      });

      it('Test IsEmpty operator with Number', (done) => {
        action.condition = {
          conjunction: 'all',
          conditions: [
            {
              component: 'number',
              operator: 'isEmpty',
            },
          ],
        };
        helper.updateAction('actionsExtendedConditionalForm', action, (err) => {
          if (err) {
            done(err);
          }

          helper
            .submission('actionsExtendedConditionalForm', {
              number: 0,
            }, helper.owner, [/application\/json/, 200])
            .execute((err) => {
              if (err) {
                return done(err);
              }

              const submission = helper.getLastSubmission();
              assert(!submission.hasOwnProperty('_id'));

              helper
                .submission({
                  number: null
                })
                .execute((err) => {
                  if (err) {
                    return done(err);
                  }

                  const submission = helper.getLastSubmission();
                  assert(submission.hasOwnProperty('_id'));

                  helper
                    .submission({
                      number: ''
                    })
                    .execute((err) => {
                      if (err) {
                        return done(err);
                      }

                      const submission = helper.getLastSubmission();
                      assert(submission.hasOwnProperty('_id'));

                      done();
                    });
                });
            });
        });
      });

      it('Test IsEmpty operator with SelectBoxes', (done) => {
        action.condition = {
          conjunction: 'all',
          conditions: [
            {
              component: 'selectBoxes',
              operator: 'isEmpty',
            },
          ],
        };
        helper.updateAction('actionsExtendedConditionalForm', action, (err) => {
          if (err) {
            done(err);
          }

          helper
            .submission('actionsExtendedConditionalForm', {
              selectBoxes: {
                a: false,
                b: true,
                c: false,
              }
            }, helper.owner, [/application\/json/, 200])
            .execute((err) => {
              if (err) {
                return done(err);
              }

              const submission = helper.getLastSubmission();
              assert(!submission.hasOwnProperty('_id'));

              helper
                .submission({
                  selectBoxes: {
                    a: false,
                    b: false,
                    c: false,
                  }
                })
                .execute((err) => {
                  if (err) {
                    return done(err);
                  }

                  const submission = helper.getLastSubmission();
                  assert(submission.hasOwnProperty('_id'));

                  done();
                });
            });
        });
      });

      it('Test IsEmpty operator with DateTime', (done) => {
        action.condition = {
          conjunction: 'all',
          conditions: [
            {
              component: 'dateTime',
              operator: 'isEmpty',
            },
          ],
        };
        helper.updateAction('actionsExtendedConditionalForm', action, (err) => {
          if (err) {
            done(err);
          }

          helper
            .submission('actionsExtendedConditionalForm', {
              dateTime: '2023-07-01T12:00:00+03:00',
            }, helper.owner, [/application\/json/, 200])
            .execute((err) => {
              if (err) {
                return done(err);
              }

              const submission = helper.getLastSubmission();
              assert(!submission.hasOwnProperty('_id'));

              helper
                .submission({
                  dateTime: '',
                })
                .execute((err) => {
                  if (err) {
                    return done(err);
                  }

                  const submission = helper.getLastSubmission();
                  assert(submission.hasOwnProperty('_id'));

                  done();
                });
            });
        });
      });

      it('Test isEqual operator with Day component with full date', (done) => {
        action.condition = {
          conjunction: 'all',
          conditions: [
            {
              component: 'day',
              operator: 'isEqual',
              value: '01/01/2025',
            },
          ],
        };
        helper.updateAction('actionsExtendedConditionalForm', action, (err) => {
          if (err) {
            done(err);
          }

          helper
            .submission('actionsExtendedConditionalForm', {
              day: '02/01/2025',
            }, helper.owner, [/application\/json/, 200])
            .execute((err) => {
              if (err) {
                return done(err);
              }

              const submission = helper.getLastSubmission();
              assert(!submission.hasOwnProperty('_id'));

              helper
                .submission({
                  day: '01/01/2025',
                })
                .execute((err) => {
                  if (err) {
                    return done(err);
                  }

                  const submission = helper.getLastSubmission();
                  assert(submission.hasOwnProperty('_id'));

                  done();
                });
            });
        });
      });

      it('Test isNotEqual operator with Day component with full date', (done) => {
        action.condition = {
          conjunction: 'all',
          conditions: [
            {
              component: 'day',
              operator: 'isNotEqual',
              value: '01/01/2025',
            },
          ],
        };
        helper.updateAction('actionsExtendedConditionalForm', action, (err) => {
          if (err) {
            done(err);
          }

          helper
            .submission('actionsExtendedConditionalForm', {
              day: '01/01/2025',
            }, helper.owner, [/application\/json/, 200])
            .execute((err) => {
              if (err) {
                return done(err);
              }

              const submission = helper.getLastSubmission();
              assert(!submission.hasOwnProperty('_id'));

              helper
                .submission({
                  day: '02/01/2025',
                })
                .execute((err) => {
                  if (err) {
                    return done(err);
                  }

                  const submission = helper.getLastSubmission();
                  assert(submission.hasOwnProperty('_id'));

                  done();
                });
            });
        });
      });

      it('Test isEqual operator with Day component with hidden day', (done) => {
        action.condition = {
          conjunction: 'all',
          conditions: [
            {
              component: 'day1',
              operator: 'isEqual',
              value: '01/00/2025',
            },
          ],
        };
        helper.updateAction('actionsExtendedConditionalForm', action, (err) => {
          if (err) {
            done(err);
          }

          helper
            .submission('actionsExtendedConditionalForm', {
              day1: '02/00/2025',
            }, helper.owner, [/application\/json/, 200])
            .execute((err) => {
              if (err) {
                return done(err);
              }

              const submission = helper.getLastSubmission();
              assert(!submission.hasOwnProperty('_id'));

              helper
                .submission({
                  day1: '01/00/2025',
                })
                .execute((err) => {
                  if (err) {
                    return done(err);
                  }

                  const submission = helper.getLastSubmission();
                  assert(submission.hasOwnProperty('_id'));

                  done();
                });
            });
        });
      });

      it('Test isNotEqual operator with Day component with day hidden', (done) => {
        action.condition = {
          conjunction: 'all',
          conditions: [
            {
              component: 'day1',
              operator: 'isNotEqual',
              value: '01/00/2025',
            },
          ],
        };
        helper.updateAction('actionsExtendedConditionalForm', action, (err) => {
          if (err) {
            done(err);
          }

          helper
            .submission('actionsExtendedConditionalForm', {
              day1: '01/00/2025',
            }, helper.owner, [/application\/json/, 200])
            .execute((err) => {
              if (err) {
                return done(err);
              }

              const submission = helper.getLastSubmission();
              assert(!submission.hasOwnProperty('_id'));

              helper
                .submission({
                  day1: '02/00/2025',
                })
                .execute((err) => {
                  if (err) {
                    return done(err);
                  }

                  const submission = helper.getLastSubmission();
                  assert(submission.hasOwnProperty('_id'));

                  done();
                });
            });
        });
      });

      it('Test isEqual operator with Day component with hidden year', (done) => {
        action.condition = {
          conjunction: 'all',
            conditions: [
              {
                component: 'day2',
                operator: 'isEqual',
                value: '01/01/0000',
              },
            ],
        };
        helper.updateAction('actionsExtendedConditionalForm', action, (err) => {
          if (err) {
            done(err);
          }
          helper
            .submission('actionsExtendedConditionalForm', {
              day2: '02/01/0000',
            }, helper.owner, [/application\/json/, 200])
            .execute((err) => {
              if (err) {
                return done(err);
              }

              const submission = helper.getLastSubmission();
              assert(!submission.hasOwnProperty('_id'));

              helper
                .submission({
                  day2: '01/01/0000',
                })
                .execute((err) => {
                  if (err) {
                    return done(err);
                  }

                  const submission = helper.getLastSubmission();
                  assert(submission.hasOwnProperty('_id'));

                  done();
                });
            });
        });
      });

      it('Test isNotEqual operator with Day component with hidden year', (done) => {
        action.condition = {
          conjunction: 'all',
          conditions: [
            {
              component: 'day2',
              operator: 'isNotEqual',
              value: '01/01/0000',
            },
          ],
        };
        helper.updateAction('actionsExtendedConditionalForm', action, (err) => {
          if (err) {
            done(err);
          }

          helper
            .submission('actionsExtendedConditionalForm', {
              day2: '01/01/0000',
            }, helper.owner, [/application\/json/, 200])
            .execute((err) => {
              if (err) {
                return done(err);
              }

              const submission = helper.getLastSubmission();
              assert(!submission.hasOwnProperty('_id'));

              helper
                .submission({
                  day2: '02/01/0000',
                })
                .execute((err) => {
                  if (err) {
                    return done(err);
                  }

                  const submission = helper.getLastSubmission();
                  assert(submission.hasOwnProperty('_id'));

                  done();
                });
            });
        });
      });

      it('Test DateGreaterThan operator', (done) => {
        action.condition = {
          conjunction: 'all',
          conditions: [
            {
              component: 'dateTime',
              operator: 'dateGreaterThan',
              value: '2023-07-01T12:00:00.000Z',
            },
          ],
        };
        helper.updateAction('actionsExtendedConditionalForm', action, (err) => {
          if (err) {
            done(err);
          }

          helper
            .submission('actionsExtendedConditionalForm', {
              dateTime: '2023-07-01T12:00:00.000Z',
            }, helper.owner, [/application\/json/, 200])
            .execute((err) => {
              if (err) {
                return done(err);
              }

              const submission = helper.getLastSubmission();
              assert(!submission.hasOwnProperty('_id'));

              helper
                .submission({
                  dateTime: '2023-07-03T12:00:00.000Z',
                })
                .execute((err) => {
                  if (err) {
                    return done(err);
                  }

                  const submission = helper.getLastSubmission();
                  assert(submission.hasOwnProperty('_id'));

                  done();
                });
            });
        });
      });

      it('Test DateGreaterThanOrEqual operator', (done) => {
        action.condition = {
          conjunction: 'all',
          conditions: [
            {
              component: 'dateTime',
              operator: 'dateGreaterThanOrEqual',
              value: '2023-07-01T12:00:00.000Z',
            },
          ],
        };
        helper.updateAction('actionsExtendedConditionalForm', action, (err) => {
          if (err) {
            done(err);
          }

          helper
            .submission('actionsExtendedConditionalForm', {
              dateTime: '2023-06-01T12:00:00.000Z',
            }, helper.owner, [/application\/json/, 200])
            .execute((err) => {
              if (err) {
                return done(err);
              }

              const submission = helper.getLastSubmission();
              assert(!submission.hasOwnProperty('_id'));

              helper
                .submission({
                  dateTime: '2023-07-01T12:00:00.000Z',
                })
                .execute((err) => {
                  if (err) {
                    return done(err);
                  }

                  const submission = helper.getLastSubmission();
                  assert(submission.hasOwnProperty('_id'));

                  done();
                });
            });
        });
      });

      it('Test DateLessThan operator', (done) => {
        action.condition = {
          conjunction: 'all',
          conditions: [
            {
              component: 'dateTime',
              operator: 'dateLessThan',
              value: '2023-07-03T12:00:00.000Z',
            },
          ],
        };
        helper.updateAction('actionsExtendedConditionalForm', action, (err) => {
          if (err) {
            done(err);
          }

          helper
            .submission('actionsExtendedConditionalForm', {
              dateTime: '2023-07-03T12:00:00.000Z',
            }, helper.owner, [/application\/json/, 200])
            .execute((err) => {
              if (err) {
                return done(err);
              }

              const submission = helper.getLastSubmission();
              assert(!submission.hasOwnProperty('_id'));

              helper
                .submission({
                  dateTime: '2023-07-02T12:00:00.000Z',
                })
                .execute((err) => {
                  if (err) {
                    return done(err);
                  }

                  const submission = helper.getLastSubmission();
                  assert(submission.hasOwnProperty('_id'));

                  done();
                });
            });
        });
      });

      it('Test DateLessThanOrEqual operator', (done) => {
        action.condition = {
          conjunction: 'all',
          conditions: [
            {
              component: 'dateTime',
              operator: 'dateLessThanOrEqual',
              value: '2023-07-03T12:00:00.000Z',
            },
          ],
        };
        helper.updateAction('actionsExtendedConditionalForm', action, (err) => {
          if (err) {
            done(err);
          }

          helper
            .submission('actionsExtendedConditionalForm', {
              dateTime: '2023-07-04T12:00:00.000Z',
            }, helper.owner, [/application\/json/, 200])
            .execute((err) => {
              if (err) {
                return done(err);
              }

              const submission = helper.getLastSubmission();
              assert(!submission.hasOwnProperty('_id'));

              helper
                .submission({
                  dateTime: '2023-07-03T12:00:00.000Z',
                })
                .execute((err) => {
                  if (err) {
                    return done(err);
                  }

                  const submission = helper.getLastSubmission();
                  assert(submission.hasOwnProperty('_id'));

                  done();
                });
            });
        });
      });

      it('Test that action is going to be executed only when all of conditions are met', (done) => {
        action.condition = {
          conjunction: 'all',
          conditions: [
            {
              component: 'textField',
              operator: 'isEqual',
              value: 'Test',
            },
            {
              component: 'number',
              operator: 'isNotEqual',
              value: 10,
            },
            {
              component: 'checkbox',
              operator: 'isEqual',
              value: true,
            },
          ],
        };
        helper.updateAction('actionsExtendedConditionalForm', action, (err) => {
          if (err) {
            done(err);
          }

          helper
            .submission('actionsExtendedConditionalForm', {
              textField: 'Test',
              number: 11,
              checkbox: false,
            }, helper.owner, [/application\/json/, 200])
            .execute((err) => {
              if (err) {
                return done(err);
              }

              const submission = helper.getLastSubmission();
              assert(!submission.hasOwnProperty('_id'));

              helper
                .submission({
                  textField: 'Test',
                  number: 11,
                  checkbox: true,
                })
                .execute((err) => {
                  if (err) {
                    return done(err);
                  }

                  const submission = helper.getLastSubmission();
                  assert(submission.hasOwnProperty('_id'));

                  done();
                });
            });
        });
      });

      it('Test that action is going to be executed when any of conditions are met', (done) => {
        action.condition = {
          conjunction: 'any',
          conditions: [
            {
              component: 'textField',
              operator: 'isEqual',
              value: 'Test',
            },
            {
              component: 'number',
              operator: 'isNotEqual',
              value: 10,
            },
            {
              component: 'checkbox',
              operator: 'isEqual',
              value: true,
            },
          ],
        };
        helper.updateAction('actionsExtendedConditionalForm', action, (err) => {
          if (err) {
            done(err);
          }

          helper
            .submission('actionsExtendedConditionalForm', {
              textField: 'apple',
              number: 10,
              checkbox: false,
            }, helper.owner, [/application\/json/, 200])
            .execute((err) => {
              if (err) {
                return done(err);
              }

              const submission = helper.getLastSubmission();
              assert(!submission.hasOwnProperty('_id'));

              helper
                .submission({
                  textField: 'something',
                  number: 11,
                  checkbox: false,
                })
                .execute((err) => {
                  if (err) {
                    return done(err);
                  }

                  const submission = helper.getLastSubmission();
                  assert(submission.hasOwnProperty('_id'));

                  done();
                });
            });
        });
      });
    });
  });
};<|MERGE_RESOLUTION|>--- conflicted
+++ resolved
@@ -382,7 +382,7 @@
 
     describe('Action with missing fields creation', () => {
 
-      it('Should add Save action and apply defaults for handler and method if fields are missing', async () => {      
+      it('Should add Save action and apply defaults for handler and method if fields are missing', async () => {
         const action = {
           name: 'save',
           title: 'Save Submission',
@@ -395,18 +395,18 @@
             method: ['create', 'update']
           }
         };
-      
+
         const response = await request(app)
           .post(hook.alter('url', `/form/${tempForm._id}/action`, template))
           .set('x-jwt-token',  template.users.admin.token)
           .send({ data: action });
-      
+
         assert.equal(response.status, 201);
         assert.deepEqual(response.body.handler, ['before'], 'Default handler should be applied');
         assert.deepEqual(response.body.method, ['create', 'update'], 'Default method should be applied');
       });
-      
-      it('Should add Webhook action and do not apply defaults for handler and method (fields are set)', async () => {      
+
+      it('Should add Webhook action and do not apply defaults for handler and method (fields are set)', async () => {
         const action = {
           name: 'webhook',
           title: 'Webhook Action',
@@ -420,12 +420,12 @@
             method: ['create'],
           },
         };
-      
+
         const response = await request(app)
           .post(hook.alter('url', `/form/${tempForm._id}/action`, template))
           .set('x-jwt-token',  template.users.admin.token)
           .send({ data: action });
-      
+
         assert.equal(response.status, 201);
         assert.deepEqual(response.body.handler, [], 'Handler should remain empty');
         assert.deepEqual(response.body.method, [], 'Method should remain empty');
@@ -2092,10 +2092,7 @@
               .set('x-jwt-token', template.users.admin.token)
               .send(testAction)).body;
 
-
-          testAction = testActionRes;
-
-          let emailSent = false;
+          await wait(1800);
 
           const event = template.hooks.getEmitter();
           event.on('newMail', (email) => {
@@ -2186,9 +2183,6 @@
         it('Should send email having components with multiple values', async () => {
           const form = componentsWithMultiples.formJson;
 
-<<<<<<< HEAD
-        await wait(1800);
-=======
           const multiplesForm = (await request(app)
               .post(hook.alter('url', '/form', template))
               .set('x-jwt-token', template.users.admin.token)
@@ -2203,7 +2197,6 @@
 
 
           testAction = testActionRes;
->>>>>>> e4c01088
 
           let emailSent = false;
 
