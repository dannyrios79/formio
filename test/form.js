/* eslint-env mocha */
'use strict';

var request = require('supertest');
var assert = require('assert');
var _ = require('lodash');
var chance = new (require('chance'))();
var formioUtils = require('formio-utils');
var async = require('async');
var docker = process.env.DOCKER;
var customer = process.env.CUSTOMER;

module.exports = function(app, template, hook) {
  var formio = hook.alter('formio', app.formio);
<<<<<<< HEAD
  var Helper = require('./helper')(app)
=======
  var Helper = require('./helper')(app);
>>>>>>> d573bd3f

  describe('Forms', function() {
    // Store the temp form for this test suite.
    var tempForm = {
      title: 'Temp Form',
      name: 'tempForm',
      path: 'temp/tempform',
      type: 'form',
      access: [],
      submissionAccess: [],
      components: [
        {
          type: 'textfield',
          validate: {
            custom: '',
            pattern: '',
            maxLength: '',
            minLength: '',
            required: false
          },
          defaultValue: '',
          multiple: false,
          suffix: '',
          prefix: '',
          placeholder: 'foo',
          key: 'foo',
          label: 'foo',
          inputMask: '',
          inputType: 'text',
          input: true
        }
      ]
    };

    describe('Permissions - Form Level - Project Owner', function() {
      it('A normal user should NOT be able to create a form', function(done) {
        request(app)
          .post(hook.alter('url', '/form', template))
          .set('x-jwt-token', template.users.user1.token)
          .send(tempForm)
          .expect(401)
          .end(done);
      });

      it('Should not be able to create a form with a reserved name', function(done) {
        request(app)
          .post(hook.alter('url', '/form', template))
          .set('x-jwt-token', template.users.admin.token)
          .send({
            title: 'Bad Form',
            name: 'tempForm',
            path: 'access',
            type: 'form',
            access: [],
            submissionAccess: [],
            components: []
          })
          .expect(400)
          .end(done);
      });

      it('Should not be able to create a form with a reserved name', function(done) {
        request(app)
          .post(hook.alter('url', '/form', template))
          .set('x-jwt-token', template.users.admin.token)
          .send({
            title: 'Bad Form',
            name: 'tempForm',
            path: 'access/test',
            type: 'form',
            access: [],
            submissionAccess: [],
            components: []
          })
          .expect(400)
          .end(done);
      });

      it('Form components with invalid keys, are filtered', function(done) {
        var temp = {
          title: chance.word(),
          name: chance.word(),
          path: chance.word(),
          components: [{
            inputType: 'text',
            type: 'textfield',
            key: 'bad[key]',
            input: true
          }, {
            inputType: 'text',
            type: 'textfield',
            input: false,
            key: 'another[something]'
          }, {
            inputType: 'text',
            type: 'textfield',
            key: 'invalid[true]'
          }, {
            type: 'container',
            key: 'container',
            input: true,
            components: [
              {
                inputType: 'text',
                type: 'textfield',
                key: 'nestedBad[key]',
                input: true
              },
              {
                inputType: 'text',
                type: 'textfield',
                key: 'nest[true]',
                input: false
              }, {
                inputType: 'text',
                type: 'textfield',
                key: 'nested[something]'
              }
            ]
          }]
        };

        request(app)
          .post(hook.alter('url', '/form', template))
          .set('x-jwt-token', template.users.admin.token)
          .send(temp)
          .expect('Content-Type', /json/)
          .expect(201)
          .end(function(err, res) {
            if (err) {
              return done(err);
            }

            var badCharacters = /^[^A-Za-z]+|[^A-Za-z0-9\-\.]+/g;
            formioUtils.eachComponent(res.body.components, function(component) {
              if (component.hasOwnProperty('key')) {
                assert.equal(badCharacters.test(component.key), false);
              }
            }, true);

            // Delete this temp form.
            request(app)
              .delete(hook.alter('url', '/form/' + res.body._id, template))
              .set('x-jwt-token', template.users.admin.token)
              .expect('Content-Type', /text/)
              .expect(200)
              .end(function(err) {
                if (err) {
                  return done(err);
                }

                done();
              });
          });
      });

      it('An administrator should be able to Create a Form', function(done) {
        request(app)
          .post(hook.alter('url', '/form', template))
          .set('x-jwt-token', template.users.admin.token)
          .send(tempForm)
          .expect('Content-Type', /json/)
          .expect(201)
          .end(function(err, res) {
            if (err) {
              return done(err);
            }

            var response = res.body;
            assert(response.hasOwnProperty('_id'), 'The response should contain an `_id`.');
            assert(response.hasOwnProperty('modified'), 'The response should contain a `modified` timestamp.');
            assert(response.hasOwnProperty('created'), 'The response should contain a `created` timestamp.');
            assert(response.hasOwnProperty('access'), 'The response should contain an the `access`.');
            assert.equal(response.title, tempForm.title);
            assert.equal(response.name, tempForm.name);
            assert.equal(response.path, tempForm.path);
            assert.equal(response.type, 'form');
            assert.notEqual(response.access, []);
            assert.equal(response.access.length, 1);
            assert.equal(response.access[0].type, 'read_all');
            assert.equal(response.access[0].roles.length, 3);
            assert.notEqual(response.access[0].roles.indexOf(template.roles.anonymous._id.toString()), -1);
            assert.notEqual(response.access[0].roles.indexOf(template.roles.authenticated._id.toString()), -1);
            assert.notEqual(response.access[0].roles.indexOf(template.roles.administrator._id.toString()), -1);
            assert.deepEqual(response.submissionAccess, []);
            assert.deepEqual(response.components, tempForm.components);
            template.forms.tempForm = response;

            // Store the JWT for future API calls.
            template.users.admin.token = res.headers['x-jwt-token'];

            done();
          });
      });

      it('An administrator should not be able to Create a duplicate Form', function(done) {
        request(app)
          .post(hook.alter('url', '/form', template))
          .set('x-jwt-token', template.users.admin.token)
          .send(tempForm)
          .expect('Content-Type', /json/)
          .expect(400)
          .end(function(err, res) {
            if (err) {
              return done(err);
            }

            // Store the JWT for future API calls.
            template.users.admin.token = res.headers['x-jwt-token'];

            done();
          });
      });

      it('An administrator should be able to Read their Form', function(done) {
        request(app)
          .get(hook.alter('url', '/form/' + template.forms.tempForm._id, template))
          .set('x-jwt-token', template.users.admin.token)
          .expect('Content-Type', /json/)
          .expect(200)
          .end(function(err, res) {
            if (err) {
              return done(err);
            }

            var response = res.body;
            assert.deepEqual(response, template.forms.tempForm);

            // Store the JWT for future API calls.
            template.users.admin.token = res.headers['x-jwt-token'];

            done();
          });
      });

      it('A user should be able to read the form', function(done) {
        request(app)
          .get(hook.alter('url', '/form/' + template.forms.tempForm._id, template))
          .set('x-jwt-token', template.users.user1.token)
          .expect('Content-Type', /json/)
          .expect(200)
          .end(function(err, res) {
            if (err) {
              return done(err);
            }

            var response = res.body;
            assert.deepEqual(response, template.forms.tempForm);

            // Store the JWT for future API calls.
            template.users.user1.token = res.headers['x-jwt-token'];

            done();
          });
      });

      it('An administrator should be able to Update their Form', function(done) {
        var updatedForm = _.cloneDeep(template.forms.tempForm);
        updatedForm.title = 'Updated';

        request(app)
          .put(hook.alter('url', '/form/' + template.forms.tempForm._id, template))
          .set('x-jwt-token', template.users.admin.token)
          .send({title: updatedForm.title})
          .expect('Content-Type', /json/)
          .expect(200)
          .end(function(err, res) {
            if (err) {
              return done(err);
            }

            var response = res.body;
            // Update the modified timestamp, before comparison.
            updatedForm.modified = response.modified;

            assert.deepEqual(response, updatedForm);

            // Save this form for later use.
            template.forms.tempForm = updatedForm;

            // Store the JWT for future API calls.
            template.users.admin.token = res.headers['x-jwt-token'];

            done();
          });
      });

      it('A user should NOT be able to Update the Form', function(done) {
        request(app)
          .put(hook.alter('url', '/form/' + template.forms.tempForm._id, template))
          .set('x-jwt-token', template.users.user1.token)
          .send({title: 'SHOULD NOT WORK!!!'})
          .expect(401)
          .end(done);
      });

      it('Should have the correct form title.', function(done) {
        request(app)
          .get(hook.alter('url', '/form/' + template.forms.tempForm._id, template))
          .set('x-jwt-token', template.users.admin.token)
          .expect('Content-Type', /json/)
          .expect(200)
          .end(function(err, res) {
            if (err) {
              return done(err);
            }

            var response = res.body;
            assert.notEqual(response.title, 'SHOULD NOT WORK!!!');
            assert.equal(response.title, 'Updated');

            // Store the JWT for future API calls.
            template.users.admin.token = res.headers['x-jwt-token'];

            done();
          });
      });

      it('A Project Owner should be able to Read their Index of Forms', function(done) {
        request(app)
          .get(hook.alter('url', '/form?type=form', template))
          .set('x-jwt-token', template.users.admin.token)
          .expect('Content-Type', /json/)
          .expect(200)
          .end(function(err, res) {
            if (err) {
              return done(err);
            }

            var ids = function(item) { return item._id.toString(); };
            assert.equal(res.body.length, _.size(template.forms));
            assert.equal(_.difference(_.map(res.body, ids), _.map(template.forms, ids)).length, 0);

            // Store the JWT for future API calls.
            template.users.admin.token = res.headers['x-jwt-token'];

            done();
          });
      });

      it('A Project Owner should be able to Read their Index of Resources', function(done) {
        request(app)
          .get(hook.alter('url', '/form?type=resource', template))
          .set('x-jwt-token', template.users.admin.token)
          .expect('Content-Type', /json/)
          .expect(200)
          .end(function(err, res) {
            if (err) {
              return done(err);
            }

            var ids = function(item) { return item._id.toString(); };
            assert.equal(res.body.length, _.size(template.resources));
            assert.equal(_.difference(_.map(res.body, ids), _.map(template.resources, ids)).length, 0);

            // Store the JWT for future API calls.
            template.users.admin.token = res.headers['x-jwt-token'];

            done();
          });
      });

      it('A Project Owner should be able to Read all forms and resources', function(done) {
        request(app)
          .get(hook.alter('url', '/form', template))
          .set('x-jwt-token', template.users.admin.token)
          .expect('Content-Type', /json/)
          .expect(200)
          .end(function(err, res) {
            if (err) {
              return done(err);
            }

            var ids = function(item) { return item._id.toString(); };
            assert.equal(res.body.length, _.size(template.resources) + _.size(template.forms));
            assert.equal(_.difference(
              _.map(res.body, ids),
              _.map(template.forms, ids),
              _.map(template.resources, ids)
            ).length, 0);

            // Store the JWT for future API calls.
            template.users.admin.token = res.headers['x-jwt-token'];

            done();
          });
      });

      it('A user should NOT be able to Read all forms and resources', function(done) {
        request(app)
          .get(hook.alter('url', '/form', template))
          .set('x-jwt-token', template.users.user1.token)
          .expect(401)
          .end(done);
      });

      it('An administrator should be able to Read their Form using an alias', function(done) {
        request(app)
          .get(hook.alter('url', '/' + template.forms.tempForm.path, template))
          .set('x-jwt-token', template.users.admin.token)
          .expect('Content-Type', /json/)
          .expect(200)
          .end(function(err, res) {
            if (err) {
              return done(err);
            }

            var response = res.body;
            assert.deepEqual(response, template.forms.tempForm);

            // Store the JWT for future API calls.
            template.users.admin.token = res.headers['x-jwt-token'];

            done();
          });
      });

      it('An administrator should be able to Update their Form using an alias', function(done) {
        var updatedForm = _.cloneDeep(template.forms.tempForm);
        updatedForm.title = 'Updated2';

        request(app)
          .put(hook.alter('url', '/' + template.forms.tempForm.path, template))
          .set('x-jwt-token', template.users.admin.token)
          .send({title: updatedForm.title})
          .expect('Content-Type', /json/)
          .expect(200)
          .end(function(err, res) {
            if (err) {
              return done(err);
            }

            var response = res.body;
            // Update the modified timestamp, before comparison.
            updatedForm.modified = response.modified;
            assert.deepEqual(response, updatedForm);

            // Save this form for later use.
            template.forms.tempForm = updatedForm;

            // Store the JWT for future API calls.
            template.users.admin.token = res.headers['x-jwt-token'];

            done();
          });
      });

      it('A user should NOT be able to Update their Form using an alias', function(done) {
        request(app)
          .put(hook.alter('url', '/' + template.forms.tempForm.path, template))
          .set('x-jwt-token', template.users.user1.token)
          .send({title: 'SHOULD NOT WORK!!!'})
          .expect(401)
          .end(done);
      });

      it('Should not have updated the form', function(done) {
        request(app)
          .get(hook.alter('url', '/' + template.forms.tempForm.path, template))
          .set('x-jwt-token', template.users.user1.token)
          .expect('Content-Type', /json/)
          .expect(200)
          .end(function(err, res) {
            if (err) {
              return done(err);
            }

            assert.equal(res.body.title, 'Updated2');

            // Store the JWT for future API calls.
            template.users.user1.token = res.headers['x-jwt-token'];

            done();
          });
      });

      it('An administrator should not be able to Create a Form without a name', function(done) {
        request(app)
          .post(hook.alter('url', '/form', template))
          .set('x-jwt-token', template.users.admin.token)
          .send({})
          .expect(400)
          .end(function(err, res) {
            if(err) {
              return done(err);
            }

            // Store the JWT for future API calls.
            template.users.admin.token = res.headers['x-jwt-token'];

            done();
          });
      });

      it('An administrator should not be able to Create a Form without a path', function(done) {
        request(app)
          .post(hook.alter('url', '/form', template))
          .set('x-jwt-token', template.users.admin.token)
          .send(_.omit(tempForm, 'path'))
          .expect(400)
          .end(function(err, res) {
            if(err) {
              return done(err);
            }

            // Store the JWT for future API calls.
            template.users.admin.token = res.headers['x-jwt-token'];

            done();
          });
      });

      it('Cant access a Form without a valid Form ID', function(done) {
        request(app)
          .get(hook.alter('url', '/form/💩', template))
          .set('x-jwt-token', template.users.admin.token)
          .expect(400)
          .end(function(err, res) {
            if(err) {
              return done(err);
            }

            // Store the JWT for future API calls.
            template.users.admin.token = res.headers['x-jwt-token'];

            done();
          });
      });

      it('Cant make a Form with invalid Form component keys', function(done) {
        async.each([
          '', 'è', 'é', 'ê', 'ë', 'ē', 'ė', 'ę', 'ÿ', 'û',
          'ü', 'ù', 'ú', 'ū', 'î', 'ï', 'í', 'ī', 'į', 'ì',
          'ô', 'ö', 'ò', 'ó', 'œ', 'ø', 'ō', 'õ', 'à', 'á',
          'â', 'ä', 'æ', 'ã', 'å', 'ā', 'ß', 'ś', 'š', 'ł',
          'ž', 'ź', 'ż', 'ç', 'ć', 'č', 'ñ', 'ń', ' '
        ], function(_bad, callback) {
          var temp = _.cloneDeep(tempForm);
          temp.name = chance.word({length: 15});
          temp.path = chance.word({length: 15});
          temp.components[0].key = _bad;

          request(app)
            .post(hook.alter('url', '/form', template))
            .set('x-jwt-token', template.users.admin.token)
            .send(temp)
            .expect(400)
            .end(function(err, res) {
              if (err) {
                return callback(err);
              }

              // Store the JWT for future API calls.
              template.users.admin.token = res.headers['x-jwt-token'];
              callback();
            });
        }, function(err) {
          if (err) {
            return done(err);
          }

          done();
        });
      });

      it('Invalid Form component keys are filtered', function(done) {
        async.each([
          // Will be filtered
          'a ', '1a', '.a',

          // Disallowed characters
          '[a', ']a', '\'a', '!a', ',a', '/a', '?a', '<a', '>a', '~a', '`a', '@a', '#a', '$a', '%a', '^a', '&a',
          'a[', 'a]', 'a\'', 'a!', 'a,', 'a/', 'a?', 'a<', 'a>', 'a~', 'a`', 'a@', 'a#', 'a$', 'a%', 'a^', 'a&',
          '*a', '(a', ')a', '-a', '_a', '=a', '+a', '|a', '\\a', '{a', '}a', ';a', ':a',
          'a*', 'a(', 'a)',       'a_', 'a=', 'a+', 'a|', 'a\\', 'a{', 'a}', 'a;', 'a:'

        ], function(_bad, callback) {
          var temp = _.cloneDeep(tempForm);
          temp.name = chance.word({length: 15});
          temp.path = chance.word({length: 15});
          temp.components[0].key = _bad;

          request(app)
            .post(hook.alter('url', '/form', template))
            .set('x-jwt-token', template.users.admin.token)
            .send(temp)
            .expect(201)
            .end(function(err, res) {
              if (err) {
                return callback(err);
              }

              formioUtils.eachComponent(res.body.components, function(component) {
                if (component.hasOwnProperty('key')) {
                  assert.notEqual(component.key, _bad);
                }
              }, true);

              // Store the JWT for future API calls.
              template.users.admin.token = res.headers['x-jwt-token'];
              callback();
            });
        }, function(err) {
          if (err) {
            return done(err);
          }

          done();
        });
      });
    });

    describe('Permissions - Form Level - Anonymous User', function() {
      it('An Anonymous user should not be able to Create a Form for a User-Created Project', function(done) {
        request(app)
          .post(hook.alter('url', '/form', template))
          .send(template.forms.tempForm)
          .expect(401)
          .end(done);
      });

      it('An Anonymous user should be able to Read a Form for a User-Created Project', function(done) {
        request(app)
          .get(hook.alter('url', '/form/' + template.forms.tempForm._id, template))
          .expect('Content-Type', /json/)
          .expect(200)
          .end(function(err, res) {
            if (err) {
              return done(err);
            }

            var response = res.body;
            assert.deepEqual(response, template.forms.tempForm);
            done();
          });
      });

      it('An Anonymous user should not be able to Update a Form for a User-Created Project', function(done) {
        request(app)
          .put(hook.alter('url', '/form/' + template.forms.tempForm._id, template))
          .send({title: 'Updated'})
          .expect(401)
          .end(done);
      });

      it('An Anonymous user should not be able to Read the Index of Forms for a User-Created Project', function(done) {
        request(app)
          .get(hook.alter('url', '/form', template))
          .expect(401)
          .end(done);
      });

      it('An Anonymous user should not be able to Read the Index of Forms for a User-Created Project with the Form filter', function(done) {
        request(app)
          .get(hook.alter('url', '/form?type=form', template))
          .expect(401)
          .end(done);
      });

      it('An Anonymous user should not be able to Read a Form for a User-Created Project using it alias', function(done) {
        request(app)
          .get(hook.alter('url', '/' + template.forms.tempForm.path, template))
          .expect('Content-Type', /json/)
          .expect(200)
          .end(function(err, res) {
            if (err) {
              return done(err);
            }

            var response = res.body;
            assert.deepEqual(response, template.forms.tempForm);

            done();
          });
      });

      it('An Anonymous user should not be able to Update a Form for a User-Created Project using it alias', function(done) {
        request(app)
          .put(hook.alter('url', '/' + template.forms.tempForm.path, template))
          .send({title: 'Updated2'})
          .expect('Content-Type', /text\/plain/)
          .expect(401)
          .end(done);
      });
    });

    describe('Form Normalization', function() {
      it('Updating a Form with duplicate access permission types will condense the access permissions', function(done) {
        var roleAccess = [
          template.roles.authenticated._id.toString(),
          template.roles.anonymous._id.toString()
        ];
        request(app)
          .put(hook.alter('url', '/form/' + template.forms.tempForm._id, template))
          .set('x-jwt-token', template.users.admin.token)
          .send({access: [
            {
              type: 'read_all',
              roles: roleAccess
            },
            {
              type: 'read_all',
              roles: roleAccess
            }
          ]})
          .expect('Content-Type', /json/)
          .expect(200)
          .end(function(err, res) {
            if (err) {
              return done(err);
            }

            var response = res.body;
            assert.equal(response.access[0].type, 'read_all');
            assert.equal(response.access[0].roles.length, 2);
            assert.deepEqual(response.access[0].roles, roleAccess);

            // Save this form for later use.
            template.forms.tempForm = response;

            // Store the JWT for future API calls.
            template.users.admin.token = res.headers['x-jwt-token'];

            done();
          });
      });

      it('Updating a Form with duplicate access permission roles will condense the access permissions', function(done) {
        var roleAccess = [
          template.roles.authenticated._id.toString(),
          template.roles.authenticated._id.toString(),
          template.roles.anonymous._id.toString()
        ];
        var expected = [
          template.roles.authenticated._id.toString(),
          template.roles.anonymous._id.toString()
        ];
        request(app)
          .put(hook.alter('url', '/form/' + template.forms.tempForm._id, template))
          .set('x-jwt-token', template.users.admin.token)
          .send({access: [
            {
              type: 'read_all',
              roles: roleAccess
            }
          ]})
          .expect('Content-Type', /json/)
          .expect(200)
          .end(function(err, res) {
            if (err) {
              return done(err);
            }

            var response = res.body;
            assert.equal(response.access[0].type, 'read_all');
            assert.equal(response.access[0].roles.length, 2);
            assert.deepEqual(response.access[0].roles, expected);

            // Save this form for later use.
            template.forms.tempForm = response;

            // Store the JWT for future API calls.
            template.users.admin.token = res.headers['x-jwt-token'];

            done();
          });
      });

      // FA-892
      it('Updating a Form with a malformed access permission type will condense the access permissions', function(done) {
        var roleAccess = [
          template.roles.authenticated._id.toString(),
          template.roles.anonymous._id.toString()
        ];
        request(app)
          .put(hook.alter('url', '/form/' + template.forms.tempForm._id, template))
          .set('x-jwt-token', template.users.admin.token)
          .send({access: [
            {
              type: 'read_all',
              roles: roleAccess
            },
            null,
            {},
            undefined,
            'null',
            '{}',
            'undefined',
            {type: null},
            {type: {}},
            {type: undefined},
            {roles: null},
            {roles: {}},
            {roles: undefined}
          ]})
          .expect('Content-Type', /json/)
          .expect(200)
          .end(function(err, res) {
            if (err) {
              return done(err);
            }

            var response = res.body;
            assert.equal(response.access.length, 1);
            assert.equal(response.access[0].type, 'read_all');
            assert.equal(response.access[0].roles.length, 2);
            assert.deepEqual(response.access[0].roles, roleAccess);

            // Save this form for later use.
            template.forms.tempForm = response;

            // Store the JWT for future API calls.
            template.users.admin.token = res.headers['x-jwt-token'];

            done();
          });
      });

      // FA-892
      it('Updating a Form with a malformed access permission role will condense the access permissions', function(done) {
        var roleAccess = [
          template.roles.authenticated._id.toString(),
          template.roles.anonymous._id.toString(),
          null,
          {},
          undefined,
          'null',
          '{}',
          'undefined'
        ];
        var expected = [
          template.roles.authenticated._id.toString(),
          template.roles.anonymous._id.toString()
        ];
        request(app)
          .put(hook.alter('url', '/form/' + template.forms.tempForm._id, template))
          .set('x-jwt-token', template.users.admin.token)
          .send({access: [
            {
              type: 'read_all',
              roles: roleAccess
            }
          ]})
          .expect('Content-Type', /json/)
          .expect(200)
          .end(function(err, res) {
            if (err) {
              return done(err);
            }

            var response = res.body;
            assert.equal(response.access[0].type, 'read_all');
            assert.equal(response.access[0].roles.length, 2);
            assert.deepEqual(response.access[0].roles, expected);

            // Save this form for later use.
            template.forms.tempForm = response;

            // Store the JWT for future API calls.
            template.users.admin.token = res.headers['x-jwt-token'];

            done();
          });
      });

      it('Updating a Form with duplicate submissionAccess permission types will condense the submissionAccess permissions', function(done) {
        var updatedSubmissionAccess  = [
          template.roles.authenticated._id.toString(),
          template.roles.anonymous._id.toString()
        ];

        request(app)
          .put(hook.alter('url', '/form/' + template.forms.tempForm._id, template))
          .set('x-jwt-token', template.users.admin.token)
          .send({submissionAccess: [
            {
              type: 'read_all',
              roles: updatedSubmissionAccess
            },
            {
              type: 'read_all',
              roles: updatedSubmissionAccess
            }
          ]})
          .expect('Content-Type', /json/)
          .expect(200)
          .end(function(err, res) {
            if (err) {
              return done(err);
            }

            var response = res.body;
            assert.equal(response.submissionAccess[0].type, 'read_all');
            assert.equal(response.submissionAccess[0].roles.length, 2);
            assert.deepEqual(response.submissionAccess[0].roles, updatedSubmissionAccess);

            // Save this form for later use.
            template.forms.tempForm = response;

            // Store the JWT for future API calls.
            template.users.admin.token = res.headers['x-jwt-token'];

            done();
          });
      });

      it('Updating a Form with duplicate submissionAccess permission roles will condense the submissionAccess permissions', function(done) {
        var updatedSubmissionAccess  = [
          template.roles.authenticated._id.toString(),
          template.roles.authenticated._id.toString(),
          template.roles.anonymous._id.toString()
        ];
        var expected = [
          template.roles.authenticated._id.toString(),
          template.roles.anonymous._id.toString()
        ];

        request(app)
          .put(hook.alter('url', '/form/' + template.forms.tempForm._id, template))
          .set('x-jwt-token', template.users.admin.token)
          .send({submissionAccess: [
            {
              type: 'read_all',
              roles: updatedSubmissionAccess
            }
          ]})
          .expect('Content-Type', /json/)
          .expect(200)
          .end(function(err, res) {
            if (err) {
              return done(err);
            }

            var response = res.body;
            assert.equal(response.submissionAccess[0].type, 'read_all');
            assert.equal(response.submissionAccess[0].roles.length, 2);
            assert.deepEqual(response.submissionAccess[0].roles, expected);

            // Save this form for later use.
            template.forms.tempForm = response;

            // Store the JWT for future API calls.
            template.users.admin.token = res.headers['x-jwt-token'];

            done();
          });
      });

      // FA-892
      it('Updating a Form with a malformed submissionAccess permission type will condense the submissionAccess permissions', function(done) {
        var updatedSubmissionAccess  = [
          template.roles.authenticated._id.toString(),
          template.roles.anonymous._id.toString()
        ];

        request(app)
          .put(hook.alter('url', '/form/' + template.forms.tempForm._id, template))
          .set('x-jwt-token', template.users.admin.token)
          .send({submissionAccess: [
            {
              type: 'read_all',
              roles: updatedSubmissionAccess
            },
            null,
            {},
            undefined,
            'null',
            '{}',
            'undefined',
            {type: null},
            {type: {}},
            {type: undefined},
            {roles: null},
            {roles: {}},
            {roles: undefined}
          ]})
          .expect('Content-Type', /json/)
          .expect(200)
          .end(function(err, res) {
            if (err) {
              return done(err);
            }

            var response = res.body;
            assert.equal(response.submissionAccess.length, 1);
            assert.equal(response.submissionAccess[0].type, 'read_all');
            assert.equal(response.submissionAccess[0].roles.length, 2);
            assert.deepEqual(response.submissionAccess[0].roles, updatedSubmissionAccess);

            // Save this form for later use.
            template.forms.tempForm = response;

            // Store the JWT for future API calls.
            template.users.admin.token = res.headers['x-jwt-token'];

            done();
          });
      });

      // FA-892
      it('Updating a Form with a malformed submissionAccess permission role will condense the submissionAccess permissions', function(done) {
        var updatedSubmissionAccess  = [
          template.roles.authenticated._id.toString(),
          template.roles.anonymous._id.toString(),
          null,
          {},
          undefined,
          'null',
          '{}',
          'undefined'
        ];
        var expected = [
          template.roles.authenticated._id.toString(),
          template.roles.anonymous._id.toString()
        ];

        request(app)
          .put(hook.alter('url', '/form/' + template.forms.tempForm._id, template))
          .set('x-jwt-token', template.users.admin.token)
          .send({submissionAccess: [
            {
              type: 'read_all',
              roles: updatedSubmissionAccess
            }
          ]})
          .expect('Content-Type', /json/)
          .expect(200)
          .end(function(err, res) {
            if (err) {
              return done(err);
            }

            var response = res.body;
            assert.equal(response.submissionAccess[0].type, 'read_all');
            assert.equal(response.submissionAccess[0].roles.length, 2);
            assert.deepEqual(response.submissionAccess[0].roles, expected);

            // Save this form for later use.
            template.forms.tempForm = response;

            // Store the JWT for future API calls.
            template.users.admin.token = res.headers['x-jwt-token'];

            done();
          });
      });

      it('A Project Owner should be able to Delete their Form', function(done) {
        request(app)
          .delete(hook.alter('url', '/form/' + template.forms.tempForm._id, template))
          .set('x-jwt-token', template.users.admin.token)
          .expect(200)
          .end(function(err, res) {
            if (err) {
              return done(err);
            }

            var response = res.body;
            assert.deepEqual(response, {});

            // Store the JWT for future API calls.
            template.users.admin.token = res.headers['x-jwt-token'];

            done();
          });
      });

      if (!docker)
      it('A deleted Form should remain in the database', function(done) {
        var formio = hook.alter('formio', app.formio);
        formio.resources.form.model.findOne({_id: template.forms.tempForm._id})
          .exec(function(err, form) {
            if (err) {
              return done(err);
            }
            if (!form) {
              return done('No Form w/ _id: ' + template.forms.tempForm._id + ' found, expected 1.');
            }

            form = form.toObject();
            assert.notEqual(form.deleted, null);
            done();
          });
      });

      it('An administrator should be able to Create a Register Form', function(done) {
        template.forms.userRegister2 = {
          title: 'User Register 2',
          name: 'userRegister2',
          path: 'user/register2',
          type: 'form',
          access: [
            {type: 'read_all', roles: [template.roles.anonymous._id.toString()]}
          ],
          submissionAccess: [
            {type: 'create_own', roles: [template.roles.anonymous._id.toString()]}
          ],
          components: [
            {
              type: 'textfield',
              validate: {
                custom: '',
                pattern: '',
                maxLength: '',
                minLength: '',
                required: false
              },
              defaultValue: '',
              multiple: false,
              suffix: '',
              prefix: '',
              placeholder: 'username',
              key: 'username',
              label: 'username',
              inputMask: '',
              inputType: 'text',
              input: true
            },
            {
              type: 'password',
              suffix: '',
              prefix: '',
              placeholder: 'password',
              key: 'password',
              label: 'password',
              inputType: 'password',
              input: true
            }
          ]
        };

        request(app)
          .post(hook.alter('url', '/form', template))
          .set('x-jwt-token', template.users.admin.token)
          .send(template.forms.userRegister2)
          .expect('Content-Type', /json/)
          .expect(201)
          .end(function(err, res) {
            if (err) {
              return done(err);
            }

            var response = res.body;
            assert(response.hasOwnProperty('_id'), 'The response should contain an `_id`.');
            assert(response.hasOwnProperty('modified'), 'The response should contain a `modified` timestamp.');
            assert(response.hasOwnProperty('created'), 'The response should contain a `created` timestamp.');
            assert(response.hasOwnProperty('access'), 'The response should contain an the `access`.');
            assert.equal(response.title, template.forms.userRegister2.title);
            assert.equal(response.name, template.forms.userRegister2.name);
            assert.equal(response.path, template.forms.userRegister2.path);
            assert.equal(response.type, 'form');
            assert.equal(response.submissionAccess[0].type, 'create_own');
            assert.equal(response.submissionAccess[0].roles[0], template.roles.anonymous._id.toString());
            assert.equal(response.access.length, 1);
            assert.equal(response.access[0].type, 'read_all');
            assert.equal(response.access[0].roles.length, 3);
            assert.notEqual(response.access[0].roles.indexOf(template.roles.anonymous._id.toString()), -1);
            assert.notEqual(response.access[0].roles.indexOf(template.roles.authenticated._id.toString()), -1);
            assert.notEqual(response.access[0].roles.indexOf(template.roles.administrator._id.toString()), -1);
            assert.deepEqual(response.components, template.forms.userRegister2.components);
            template.forms.userRegister2 = response;

            // Store the JWT for future API calls.
            template.users.admin.token = res.headers['x-jwt-token'];

            done();
          });
      });

      it('A Project Owner should be able to Create a Login Form', function(done) {
        template.forms.userLogin2 = {
          title: 'User Login 2',
          name: 'userLogin2',
          path: 'user/login2',
          type: 'form',
          access: [
            {type: 'read_all', roles: [template.roles.anonymous._id.toString()]}
          ],
          submissionAccess: [
            {type: 'create_own', roles: [template.roles.anonymous._id.toString()]}
          ],
          components: [
            {
              type: 'textfield',
              validate: {
                custom: '',
                pattern: '',
                maxLength: '',
                minLength: '',
                required: false
              },
              defaultValue: '',
              multiple: false,
              suffix: '',
              prefix: '',
              placeholder: 'username',
              key: 'username',
              label: 'username',
              inputMask: '',
              inputType: 'text',
              input: true
            },
            {
              type: 'password',
              suffix: '',
              prefix: '',
              placeholder: 'password',
              key: 'password',
              label: 'password',
              inputType: 'password',
              input: true
            }
          ]
        };

        request(app)
          .post(hook.alter('url', '/form', template))
          .set('x-jwt-token', template.users.admin.token)
          .send(template.forms.userLogin2)
          .expect('Content-Type', /json/)
          .expect(201)
          .end(function(err, res) {
            if (err) {
              return done(err);
            }

            var response = res.body;
            assert(response.hasOwnProperty('_id'), 'The response should contain an `_id`.');
            assert(response.hasOwnProperty('modified'), 'The response should contain a `modified` timestamp.');
            assert(response.hasOwnProperty('created'), 'The response should contain a `created` timestamp.');
            assert(response.hasOwnProperty('access'), 'The response should contain an the `access`.');
            assert.equal(response.title, template.forms.userLogin2.title);
            assert.equal(response.name, template.forms.userLogin2.name);
            assert.equal(response.path, template.forms.userLogin2.path);
            assert.equal(response.type, 'form');
            assert.equal(response.submissionAccess[0].type, 'create_own');
            assert.equal(response.submissionAccess[0].roles[0], template.roles.anonymous._id.toString());
            assert.equal(response.access.length, 1);
            assert.equal(response.access[0].type, 'read_all');
            assert.equal(response.access[0].roles.length, 3);
            assert.notEqual(response.access[0].roles.indexOf(template.roles.anonymous._id.toString()), -1);
            assert.notEqual(response.access[0].roles.indexOf(template.roles.authenticated._id.toString()), -1);
            assert.notEqual(response.access[0].roles.indexOf(template.roles.administrator._id.toString()), -1);
            assert.deepEqual(response.components, template.forms.userLogin2.components);
            template.forms.userLogin2 = response;

            // Store the JWT for future API calls.
            template.users.admin.token = res.headers['x-jwt-token'];

            done();
          });
      });
    });

    describe('Form Settings', function() {
      it('Should be able to create a form with the type=form', function(done) {
        request(app)
          .post(hook.alter('url', '/form', template))
          .set('x-jwt-token', template.users.admin.token)
          .send({
            title: chance.word(),
            name: chance.word(),
            path: chance.word(),
            type: 'form',
            access: [],
            submissionAccess: [],
            components: []
          })
          .expect(201)
          .end(function(err, res) {
            if (err) {
              return done(err);
            }

            new Helper(template.users.admin, template, hook)
              .deleteForm(res.body)
              .execute(done);
          });
      });

      it('Should be able to create a form with the type=resource', function(done) {
        request(app)
          .post(hook.alter('url', '/form', template))
          .set('x-jwt-token', template.users.admin.token)
          .send({
            title: chance.word(),
            name: chance.word(),
            path: chance.word(),
            type: 'resource',
            access: [],
            submissionAccess: [],
            components: []
          })
          .expect(201)
          .end(function(err, res) {
            if (err) {
              return done(err);
            }

            new Helper(template.users.admin, template, hook)
              .deleteForm(res.body)
              .execute(done);
          });
      });

      it('Should not be able to create a form with the type=resource', function(done) {
        request(app)
          .post(hook.alter('url', '/form', template))
          .set('x-jwt-token', template.users.admin.token)
          .send({
            title: chance.word(),
            name: chance.word(),
            path: chance.word(),
            type: '',
            access: [],
            submissionAccess: [],
            components: []
          })
          .expect(400)
          .end(done);
      });

      it('Should default to type=form when not supplied', function(done) {
        request(app)
          .post(hook.alter('url', '/form', template))
          .set('x-jwt-token', template.users.admin.token)
          .send({
            title: chance.word(),
            name: chance.word(),
            path: chance.word(),
            access: [],
            submissionAccess: [],
            components: []
          })
          .expect(201)
          .end(function(err, res) {
            if (err) {
              return done(err);
            }

            var response = res.body;
            assert.equal(response.type, 'form');
            new Helper(template.users.admin, template, hook)
              .deleteForm(res.body)
              .execute(done);
          });
      });
    });

    describe('Form Components Endpoint', function() {
      it('Bootstrap', function(done) {
        var testComponentForm = {
          title: 'Test Component Form',
          name: 'testComponentForm',
          path: 'temp/testcomponentform',
          type: 'form',
          access: [{
            type: 'read_all',
            roles: [
              template.roles.administrator._id.toString()
            ]
          }],
          submissionAccess: [],
          components: [
            {
              input: true,
              inputType: 'email',
              label: 'Email',
              key: 'email',
              protected: false,
              persistent: true,
              type: 'email'
            },
            {
              input: true,
              inputType: 'password',
              label: 'Password',
              key: 'password',
              protected: true,
              persistent: true,
              type: 'password'
            },
            {
              input: true,
              inputType: 'number',
              label: 'Number',
              key: 'number',
              protected: false,
              persistent: false,
              type: 'number',
              validate: {
                step: 23
              }
            }
          ]
        };
        // Create the test form
        request(app)
          .post(hook.alter('url', '/form', template))
          .set('x-jwt-token', template.users.admin.token)
          .send(testComponentForm)
          .expect('Content-Type', /json/)
          .expect(201)
          .end(function(err, res) {
            if (err) {
              return done(err);
            }

            assert(res.body.hasOwnProperty('_id'), 'The response should contain an `_id`.');

            // Store the JWT for future API calls.
            template.users.admin.token = res.headers['x-jwt-token'];


            // Update the access rights to only let admins read_all
            request(app)
              .put(hook.alter('url', '/form/' + res.body._id , template))
              .set('x-jwt-token', template.users.admin.token)
              .send({access: [{
                type: 'read_all',
                roles: [template.roles.administrator._id.toString()]
              }]})
              .expect('Content-Type', /json/)
              .expect(200)
              .end(function(err, res) {
                if(err) {
                  return done(err);
                }

                var response = res.body;
                assert(response.hasOwnProperty('_id'), 'The response should contain an `_id`.');
                assert(response.hasOwnProperty('modified'), 'The response should contain a `modified` timestamp.');
                assert(response.hasOwnProperty('created'), 'The response should contain a `created` timestamp.');
                assert(response.hasOwnProperty('access'), 'The response should contain an the `access`.');
                assert.equal(response.title, testComponentForm.title);
                assert.equal(response.name, testComponentForm.name);
                assert.equal(response.path, testComponentForm.path);
                assert.equal(response.type, 'form');
                assert.notEqual(response.access, []);
                assert.equal(response.access.length, 1);
                assert.equal(response.access[0].type, 'read_all');
                assert.equal(response.access[0].roles.length, 1);
                assert.equal(response.access[0].roles[0], template.roles.administrator._id.toString());
                assert.deepEqual(response.submissionAccess, []);
                assert.deepEqual(response.components, testComponentForm.components);
                template.forms.testComponentForm = response;
                done();

              });
          });
      });

      it('An Anonymous user should not be able to Read their Form\'s components', function(done) {
        request(app)
          .get(hook.alter('url', '/form/' + template.forms.testComponentForm._id + '/components', template))
          .expect(401)
          .end(done);
      });

      it('An Administrator should be able to Read their Form\'s components', function(done) {
        request(app)
          .get(hook.alter('url', '/form/' + template.forms.testComponentForm._id + '/components', template))
          .set('x-jwt-token', template.users.admin.token)
          .expect('Content-Type', /json/)
          .expect(200)
          .end(function(err, res) {
            if (err) {
              return done(err);
            }

            var response = res.body;
            assert.deepEqual(response, template.forms.testComponentForm.components);

            // Store the JWT for future API calls.
            template.users.admin.token = res.headers['x-jwt-token'];

            done();
          });
      });

      it('An Administrator should be able to Read and filter their Form\'s components with a string', function(done) {
        request(app)
          .get(hook.alter('url', '/form/' + template.forms.testComponentForm._id + '/components?type=email', template))
          .set('x-jwt-token', template.users.admin.token)
          .expect('Content-Type', /json/)
          .expect(200)
          .end(function(err, res) {
            if (err) {
              return done(err);
            }

            var response = res.body;
            assert.equal(response.length, 1, 'Response should only return one component');
            assert.deepEqual(response[0], _.find(template.forms.testComponentForm.components, {type: 'email'}));

            // Store the JWT for future API calls.
            template.users.admin.token = res.headers['x-jwt-token'];

            done();
          });
      });

      it('An Administrator should be able to Read and filter their Form\'s components by existence', function(done) {
        request(app)
          .get(hook.alter('url', '/form/' + template.forms.testComponentForm._id + '/components?validate.step', template))
          .set('x-jwt-token', template.users.admin.token)
          .expect('Content-Type', /json/)
          .expect(200)
          .end(function(err, res) {
            if (err) {
              return done(err);
            }

            var response = res.body;
            assert.equal(response.length, 1, 'Response should only return one component');
            assert.deepEqual(response[0], _.find(template.forms.testComponentForm.components, {validate: {step: 23}}));

            // Store the JWT for future API calls.
            template.users.admin.token = res.headers['x-jwt-token'];

            done();
          });
      });

      it('An Administrator should be able to Read and filter their Form\'s components with a number', function(done) {
        request(app)
          .get(hook.alter('url', '/form/' + template.forms.testComponentForm._id + '/components?validate.step=23', template))
          .set('x-jwt-token', template.users.admin.token)
          .expect('Content-Type', /json/)
          .expect(200)
          .end(function(err, res) {
            if (err) {
              return done(err);
            }

            var response = res.body;
            assert.equal(response.length, 1, 'Response should only return one component');
            assert.deepEqual(response[0], _.find(template.forms.testComponentForm.components, {validate: {step: 23}}));

            // Store the JWT for future API calls.
            template.users.admin.token = res.headers['x-jwt-token'];

            done();
          });
      });

      it('An Administrator should be able to Read and filter their Form\'s components with the boolean `true`', function(done) {
        request(app)
          .get(hook.alter('url', '/form/' + template.forms.testComponentForm._id + '/components?protected=true', template))
          .set('x-jwt-token', template.users.admin.token)
          .expect('Content-Type', /json/)
          .expect(200)
          .end(function(err, res) {
            if (err) {
              return done(err);
            }

            var response = res.body;
            assert.equal(response.length, 1, 'Response should only return one component');
            assert.deepEqual(response[0], _.find(template.forms.testComponentForm.components, {protected: true}));

            // Store the JWT for future API calls.
            template.users.admin.token = res.headers['x-jwt-token'];

            done();
          });
      });

      it('An Administrator should be able to Read and filter their Form\'s components with the boolean `false`', function(done) {
        request(app)
          .get(hook.alter('url', '/form/' + template.forms.testComponentForm._id + '/components?protected=false', template))
          .set('x-jwt-token', template.users.admin.token)
          .expect('Content-Type', /json/)
          .expect(200)
          .end(function(err, res) {
            if (err) {
              return done(err);
            }

            var response = res.body;
            assert.equal(response.length, 2, 'Response should only return two components');
            assert.deepEqual(response[0], _.find(template.forms.testComponentForm.components, {protected: false}));
            assert.deepEqual(response[1], _.findLast(template.forms.testComponentForm.components, {protected: false}));

            // Store the JWT for future API calls.
            template.users.admin.token = res.headers['x-jwt-token'];

            done();
          });
      });

      it('An Administrator should be able to Read and filter their Form\'s components with multiple criteria', function(done) {
        request(app)
          .get(hook.alter('url', '/form/' + template.forms.testComponentForm._id + '/components?protected=false&validate.step=23&type=number', template))
          .set('x-jwt-token', template.users.admin.token)
          .expect('Content-Type', /json/)
          .expect(200)
          .end(function(err, res) {
            if (err) {
              return done(err);
            }

            var response = res.body;
            assert.equal(response.length, 1, 'Response should only return one component');
            assert.deepEqual(response[0], _.find(template.forms.testComponentForm.components, {protected: false, type: 'number', validate: {step: 23}}));

            // Store the JWT for future API calls.
            template.users.admin.token = res.headers['x-jwt-token'];

            done();
          });
      });

      it('An Administrator should receive empty array when Reading their Form with filter that has no results', function(done) {
        request(app)
          .get(hook.alter('url', '/form/' + template.forms.testComponentForm._id + '/components?type=💩', template))
          .set('x-jwt-token', template.users.admin.token)
          .expect('Content-Type', /json/)
          .expect(200)
          .end(function(err, res) {
            if (err) {
              return done(err);
            }

            var response = res.body;
            assert.deepEqual(response, [], 'Response should return empty array.');

            // Store the JWT for future API calls.
            template.users.admin.token = res.headers['x-jwt-token'];

            done();
          });
      });

    });

    describe('Form Validation', function() {
      // FA-566
      describe('Negative Min Length', function() {
        var form = _.cloneDeep(tempForm);
        form.title = 'validationform';
        form.name = 'validationform';
        form.path = 'validationform';
        form.components[0].validate.minLength = -1;

        it('Bootstrap', function(done) {
          // Create the test form
          request(app)
            .post(hook.alter('url', '/form', template))
            .set('x-jwt-token', template.users.admin.token)
            .send(form)
            .expect('Content-Type', /json/)
            .expect(201)
            .end(function(err, res) {
              if (err) {
                return done(err);
              }

              var response = res.body;
              assert(response.hasOwnProperty('_id'), 'The response should contain an `_id`.');
              assert(response.hasOwnProperty('modified'), 'The response should contain a `modified` timestamp.');
              assert(response.hasOwnProperty('created'), 'The response should contain a `created` timestamp.');
              assert(response.hasOwnProperty('access'), 'The response should contain an the `access`.');
              assert.equal(response.title, form.title);
              assert.equal(response.name, form.name);
              assert.equal(response.path, form.path);
              assert.equal(response.type, 'form');
              assert.deepEqual(response.submissionAccess, []);
              assert.deepEqual(response.components, form.components);

              form = response;

              // Store the JWT for future API calls.
              template.users.admin.token = res.headers['x-jwt-token'];

              done();
            });
        });

        it('Negative Min Length validation wont crash the server on submission', function(done) {
          var submission = {
            data: {
              foo: 'bar'
            }
          };

          request(app)
            .post(hook.alter('url', '/form/' + form._id + '/submission', template))
            .set('x-jwt-token', template.users.admin.token)
            .send(submission)
            .expect('Content-Type', /json/)
            .expect(201)
            .end(function(err, res) {
              if (err) {
                return done(err);
              }

              var response = res.body;
              assert.deepEqual(response.data, submission.data);
              done();
            });
        });

        it('Form cleanup', function(done) {
          request(app)
            .delete(hook.alter('url', '/form/' + form._id, template))
            .set('x-jwt-token', template.users.admin.token)
            .expect(200)
            .end(function(err, res) {
              if (err) {
                return done(err);
              }

              var response = res.body;
              assert.deepEqual(response, {});
              done();
            });
        });
      });

      // FA-566
      describe('Negative Max Length', function() {
        var form = _.cloneDeep(tempForm);
        form.title = 'validationform';
        form.name = 'validationform';
        form.path = 'validationform';
        form.components[0].validate.maxLength = -1;

        it('Bootstrap', function(done) {
          // Create the test form
          request(app)
            .post(hook.alter('url', '/form', template))
            .set('x-jwt-token', template.users.admin.token)
            .send(form)
            .expect('Content-Type', /json/)
            .expect(201)
            .end(function(err, res) {
              if (err) {
                return done(err);
              }

              var response = res.body;
              assert(response.hasOwnProperty('_id'), 'The response should contain an `_id`.');
              assert(response.hasOwnProperty('modified'), 'The response should contain a `modified` timestamp.');
              assert(response.hasOwnProperty('created'), 'The response should contain a `created` timestamp.');
              assert(response.hasOwnProperty('access'), 'The response should contain an the `access`.');
              assert.equal(response.title, form.title);
              assert.equal(response.name, form.name);
              assert.equal(response.path, form.path);
              assert.equal(response.type, 'form');
              assert.deepEqual(response.submissionAccess, []);
              assert.deepEqual(response.components, form.components);

              form = response;

              // Store the JWT for future API calls.
              template.users.admin.token = res.headers['x-jwt-token'];

              done();
            });
        });

        it('Negative Max Length validation wont crash the server on submission', function(done) {
          var submission = {
            data: {
              foo: 'bar'
            }
          };

          request(app)
            .post(hook.alter('url', '/form/' + form._id + '/submission', template))
            .set('x-jwt-token', template.users.admin.token)
            .send(submission)
            .expect('Content-Type', /json/)
            .expect(201)
            .end(function(err, res) {
              if (err) {
                return done(err);
              }

              var response = res.body;
              assert.deepEqual(response.data, submission.data);
              done();
            });
        });

        it('Form cleanup', function(done) {
          request(app)
            .delete(hook.alter('url', '/form/' + form._id, template))
            .set('x-jwt-token', template.users.admin.token)
            .expect(200)
            .end(function(err, res) {
              if (err) {
                return done(err);
              }

              var response = res.body;
              assert.deepEqual(response, {});
              done();
            });
        });
      });

      // FOR-272
      describe('Min value', function() {
        var form = _.cloneDeep(tempForm);
        form.title = chance.word();
        form.name = chance.word();
        form.path = chance.word();
        form.components = [
          {
            "input": true,
            "tableView": true,
            "inputType": "number",
            "label": "test",
            "key": "test",
            "placeholder": "",
            "prefix": "",
            "suffix": "",
            "defaultValue": "",
            "protected": false,
            "persistent": true,
            "validate": {
              "required": false,
              "min": 0,
              "max": "",
              "step": "any",
              "integer": "",
              "multiple": "",
              "custom": ""
            },
            "type": "number",
            "tags": [],
            "conditional": {
              "show": "",
              "when": null,
              "eq": ""
            }
          }, {
            "input": true,
            "label": "Submit",
            "tableView": false,
            "key": "submit",
            "size": "md",
            "leftIcon": "",
            "rightIcon": "",
            "block": false,
            "action": "submit",
            "disableOnInvalid": false,
            "theme": "primary",
            "type": "button"
          }
        ];

        it('Bootstrap', function(done) {
          // Create the test form
          request(app)
            .post(hook.alter('url', '/form', template))
            .set('x-jwt-token', template.users.admin.token)
            .send(form)
            .expect('Content-Type', /json/)
            .expect(201)
            .end(function(err, res) {
              if (err) {
                return done(err);
              }

              var response = res.body;
              form = response;

              // Store the JWT for future API calls.
              template.users.admin.token = res.headers['x-jwt-token'];

              done();
            });
        });

        it('Min value 0 will correctly stop submissions with a negative value', function(done) {
          request(app)
            .post(hook.alter('url', '/form/' + form._id + '/submission', template))
            .set('x-jwt-token', template.users.admin.token)
            .send({data: {test: -1}})
            .expect('Content-Type', /json/)
            .expect(400)
            .end(function(err, res) {
              if (err) {
                return done(err);
              }

              var response = res.body;
              assert.deepEqual(response.name, 'ValidationError');
              assert.equal(response.details.length, 1);
              assert.equal(response.details[0].message, '"test" must be larger than or equal to 0');
              done();
            });
        });

        it('Form cleanup', function(done) {
          request(app)
            .delete(hook.alter('url', '/form/' + form._id, template))
            .set('x-jwt-token', template.users.admin.token)
            .expect(200)
            .end(function(err, res) {
              if (err) {
                return done(err);
              }

              var response = res.body;
              assert.deepEqual(response, {});
              done();
            });
        });
      });

      // FOR-290
      describe('Number Component - Decimal values will not be truncated when step=any', function() {
        var form = _.cloneDeep(tempForm);
        form.title = chance.word();
        form.name = chance.word();
        form.path = chance.word();
        form.components = [
          {
            "input": true,
            "tableView": true,
            "inputType": "number",
            "label": "test",
            "key": "test",
            "placeholder": "",
            "prefix": "",
            "suffix": "",
            "defaultValue": "",
            "protected": false,
            "persistent": true,
            "validate": {
              "required": false,
              "min": "",
              "max": "",
              "step": "any",
              "integer": "",
              "multiple": "",
              "custom": ""
            },
            "type": "number",
            "tags": [],
            "conditional": {
              "show": "",
              "when": null,
              "eq": ""
            }
          }
        ];

        it('Bootstrap', function(done) {
          // Create the test form
          request(app)
            .post(hook.alter('url', '/form', template))
            .set('x-jwt-token', template.users.admin.token)
            .send(form)
            .expect('Content-Type', /json/)
            .expect(201)
            .end(function(err, res) {
              if (err) {
                return done(err);
              }

              var response = res.body;
              form = response;

              // Store the JWT for future API calls.
              template.users.admin.token = res.headers['x-jwt-token'];

              done();
            });
        });

        it('Decimal values will correctly persist without validation issues with the default step', function(done) {
          request(app)
            .post(hook.alter('url', '/form/' + form._id + '/submission', template))
            .set('x-jwt-token', template.users.admin.token)
            .send({
              data: {
                test: 1.23
              }
            })
            .expect('Content-Type', /json/)
            .expect(201)
            .end(function(err, res) {
              if (err) {
                return done(err);
              }

              var response = res.body;
              assert.deepEqual(response.data, {test: 1.23});
              done();
            });
        });

        it('Form cleanup', function(done) {
          request(app)
            .delete(hook.alter('url', '/form/' + form._id, template))
            .set('x-jwt-token', template.users.admin.token)
            .expect(200)
            .end(function(err, res) {
              if (err) {
                return done(err);
              }

              var response = res.body;
              assert.deepEqual(response, {});
              done();
            });
        });
      });

      // FOR-278
      describe('Adding a min value to an existing component will persist the changes', function() {
        var for278 = require('./forms/for278');
        var form = _.cloneDeep(tempForm);
        form.title = chance.word();
        form.name = chance.word();
        form.path = chance.word();
        form.components = for278.initial;

        it('Bootstrap', function(done) {
          // Create the test form
          request(app)
            .post(hook.alter('url', '/form', template))
            .set('x-jwt-token', template.users.admin.token)
            .send(form)
            .expect('Content-Type', /json/)
            .expect(201)
            .end(function(err, res) {
              if (err) {
                return done(err);
              }

              var response = res.body;
              form = response;

              // Store the JWT for future API calls.
              template.users.admin.token = res.headers['x-jwt-token'];

              done();
            });
        });

        it('Changing a number components min value', function(done) {
          form.components = for278.update;

          request(app)
            .put(hook.alter('url', '/form/' + form._id, template))
            .set('x-jwt-token', template.users.admin.token)
            .send(form)
            .expect('Content-Type', /json/)
            .expect(200)
            .end(function(err, res) {
              if (err) {
                return done(err);
              }

              var response = res.body;
              assert.deepEqual(response.components, form.components);
              form = response;

              // Store the JWT for future API calls.
              template.users.admin.token = res.headers['x-jwt-token'];

              done();
            });
        });

        it('Min value changes will persist for 0', function(done) {
          form.components = for278.update;

          request(app)
            .get(hook.alter('url', '/form/' + form._id, template))
            .set('x-jwt-token', template.users.admin.token)
            .expect('Content-Type', /json/)
            .expect(200)
            .end(function(err, res) {
              if (err) {
                return done(err);
              }

              var response = res.body;
              assert.equal(response.components.length, 1);
              assert(response.components[0].validate.min === for278.update[0].validate.min);
              form = response;

              // Store the JWT for future API calls.
              template.users.admin.token = res.headers['x-jwt-token'];

              done();
            });
        });

        it('Test invalid submission', function(done) {
          request(app)
            .post(hook.alter('url', '/form/' + form._id + '/submission', template))
            .set('x-jwt-token', template.users.admin.token)
            .send(for278.fail)
            .expect('Content-Type', /json/)
            .expect(400)
            .end(function(err, res) {
              if (err) {
                return done(err);
              }

              var response = res.body;
              assert.equal(_.get(response, 'name'), 'ValidationError');
              assert.equal(response.details.length, 1);
              assert.equal(_.get(response, 'details[0].message'), '"number" must be larger than or equal to 0');

              // Store the JWT for future API calls.
              template.users.admin.token = res.headers['x-jwt-token'];

              done();
            });
        });

        it('Test valid submission', function(done) {
          request(app)
            .post(hook.alter('url', '/form/' + form._id + '/submission', template))
            .set('x-jwt-token', template.users.admin.token)
            .send(for278.pass)
            .expect('Content-Type', /json/)
            .expect(201)
            .end(function(err, res) {
              if (err) {
                return done(err);
              }

              var response = res.body;
              assert.deepEqual(response.data, for278.pass.data);

              // Store the JWT for future API calls.
              template.users.admin.token = res.headers['x-jwt-token'];

              done();
            });
        });
      });

      // FOR-128
      describe('Duplicate form component keys', function() {
        var form = _.cloneDeep(tempForm);
        form.title = 'componenttest';
        form.name = 'componenttest';
        form.path = 'componenttest';
        form.components = [
          {
            type: 'textfield',
            validate: {
              custom: '',
              pattern: '',
              maxLength: '',
              minLength: '',
              required: false
            },
            defaultValue: '',
            multiple: false,
            suffix: '',
            prefix: '',
            placeholder: 'foo',
            key: 'foo',
            label: 'foo',
            inputMask: '',
            inputType: 'text',
            input: true
          },
          {
            type: 'textfield',
            validate: {
              custom: '',
              pattern: '',
              maxLength: '',
              minLength: '',
              required: false
            },
            defaultValue: '',
            multiple: false,
            suffix: '',
            prefix: '',
            placeholder: 'foo',
            key: 'foo',
            label: 'foo',
            inputMask: '',
            inputType: 'text',
            input: true
          },
          {
            type: 'button',
            theme: 'primary',
            disableOnInvalid: false,
            action: 'submit',
            block: false,
            rightIcon: '',
            leftIcon: '',
            size: 'md',
            key: 'submit',
            tableView: false,
            label: 'Submit',
            input: true,
            tags: [],
            conditional: {
              show: '',
              when: null,
              eq: ''
            }
          }
        ];

        it('A form cannot be created with duplicate component api keys', function(done) {
          // Create the test form
          request(app)
            .post(hook.alter('url', '/form', template))
            .set('x-jwt-token', template.users.admin.token)
            .send(form)
            .expect('Content-Type', /json/)
            .expect(400)
            .end(function(err, res) {
              if (err) {
                return done(err);
              }

              var response = res.body;
              var msg = _.get(response, 'errors.components.message');
              assert.equal(msg, 'Component keys must be unique: foo');

              // Store the JWT for future API calls.
              template.users.admin.token = res.headers['x-jwt-token'];

              done();
            });
        });

        it('A form can be created with unique component api keys', function(done) {
          form.components = [
            {
              type: 'textfield',
              validate: {
                custom: '',
                pattern: '',
                maxLength: '',
                minLength: '',
                required: false
              },
              defaultValue: '',
              multiple: false,
              suffix: '',
              prefix: '',
              placeholder: 'foo',
              key: 'foo',
              label: 'foo',
              inputMask: '',
              inputType: 'text',
              input: true
            },
            {
              type: 'textfield',
              validate: {
                custom: '',
                pattern: '',
                maxLength: '',
                minLength: '',
                required: false
              },
              defaultValue: '',
              multiple: false,
              suffix: '',
              prefix: '',
              placeholder: 'bar',
              key: 'bar',
              label: 'bar',
              inputMask: '',
              inputType: 'text',
              input: true
            },
            {
              type: 'button',
              theme: 'primary',
              disableOnInvalid: false,
              action: 'submit',
              block: false,
              rightIcon: '',
              leftIcon: '',
              size: 'md',
              key: 'submit',
              tableView: false,
              label: 'Submit',
              input: true,
              tags: [],
              conditional: {
                show: '',
                when: null,
                eq: ''
              }
            }
          ];

          // Create the test form
          request(app)
            .post(hook.alter('url', '/form', template))
            .set('x-jwt-token', template.users.admin.token)
            .send(form)
            .expect('Content-Type', /json/)
            .expect(201)
            .end(function(err, res) {
              if (err) {
                return done(err);
              }

              var response = res.body;
              assert(response.hasOwnProperty('_id'), 'The response should contain an `_id`.');
              assert(response.hasOwnProperty('modified'), 'The response should contain a `modified` timestamp.');
              assert(response.hasOwnProperty('created'), 'The response should contain a `created` timestamp.');
              assert(response.hasOwnProperty('access'), 'The response should contain an the `access`.');
              assert.equal(response.title, form.title);
              assert.equal(response.name, form.name);
              assert.equal(response.path, form.path);
              assert.equal(response.type, 'form');
              assert.deepEqual(response.submissionAccess, []);
              assert.deepEqual(response.components, form.components);

              form = response;

              // Store the JWT for future API calls.
              template.users.admin.token = res.headers['x-jwt-token'];

              done();
            });
        });

        it('A form cannot be updated with duplicate component api keys', function(done) {
          var components = [
            {
              type: 'textfield',
              validate: {
                custom: '',
                pattern: '',
                maxLength: '',
                minLength: '',
                required: false
              },
              defaultValue: '',
              multiple: false,
              suffix: '',
              prefix: '',
              placeholder: 'foo',
              key: 'foo',
              label: 'foo',
              inputMask: '',
              inputType: 'text',
              input: true
            },
            {
              type: 'textfield',
              validate: {
                custom: '',
                pattern: '',
                maxLength: '',
                minLength: '',
                required: false
              },
              defaultValue: '',
              multiple: false,
              suffix: '',
              prefix: '',
              placeholder: 'foo',
              key: 'foo',
              label: 'foo',
              inputMask: '',
              inputType: 'text',
              input: true
            },
            {
              type: 'textfield',
              validate: {
                custom: '',
                pattern: '',
                maxLength: '',
                minLength: '',
                required: false
              },
              defaultValue: '',
              multiple: false,
              suffix: '',
              prefix: '',
              placeholder: 'bar',
              key: 'bar',
              label: 'bar',
              inputMask: '',
              inputType: 'text',
              input: true
            },
            {
              type: 'textfield',
              validate: {
                custom: '',
                pattern: '',
                maxLength: '',
                minLength: '',
                required: false
              },
              defaultValue: '',
              multiple: false,
              suffix: '',
              prefix: '',
              placeholder: 'bar',
              key: 'bar',
              label: 'bar',
              inputMask: '',
              inputType: 'text',
              input: true
            },
            {
              type: 'button',
              theme: 'primary',
              disableOnInvalid: false,
              action: 'submit',
              block: false,
              rightIcon: '',
              leftIcon: '',
              size: 'md',
              key: 'submit',
              tableView: false,
              label: 'Submit',
              input: true,
              tags: [],
              conditional: {
                show: '',
                when: null,
                eq: ''
              }
            }
          ];

          // Create the test form
          request(app)
            .put(hook.alter('url', '/form', template) + '/' + form._id)
            .set('x-jwt-token', template.users.admin.token)
            .send({
              components: components
            })
            .expect('Content-Type', /json/)
            .expect(500)
            .end(function(err, res) {
              if (err) {
                return done(err);
              }

              var response = res.body;
              var msg = _.get(response, 'errors.components.message');
              assert.equal(msg, 'Component keys must be unique: foo, bar');

              // Store the JWT for future API calls.
              template.users.admin.token = res.headers['x-jwt-token'];

              done();
            });
        });

        it('Form cleanup', function(done) {
          request(app)
            .delete(hook.alter('url', '/form/' + form._id, template))
            .set('x-jwt-token', template.users.admin.token)
            .expect(200)
            .end(function(err, res) {
              if (err) {
                return done(err);
              }

              var response = res.body;
              assert.deepEqual(response, {});
              done();
            });
        });
      });

      if (!docker && !customer)
      describe('Invalid Form paths', function() {
        var form;
        it('Bootstrap', function(done) {
          form = _.cloneDeep(tempForm);
          form.title = chance.word();
          form.name = chance.word();
          form.path = chance.word();

          request(app)
            .post(hook.alter('url', '/form', template))
            .set('x-jwt-token', template.users.admin.token)
            .send(form)
            .expect('Content-Type', /json/)
            .expect(201)
            .end(function(err, res) {
              if (err) {
                return done(err);
              }

              var response = res.body;
              form = response;

              // Store the JWT for future API calls.
              template.users.admin.token = res.headers['x-jwt-token'];

              done();
            });
        });

        // FOR-155
        it('None of the reserved form names should be allowed as form paths for new forms', function(done) {
          async.each(formio.config.reservedForms, function(path, callback) {
            var form = _.cloneDeep(tempForm);
            form.path = path;

            // Create the test form
            request(app)
              .post(hook.alter('url', '/form', template))
              .set('x-jwt-token', template.users.admin.token)
              .send(form)
              .expect('Content-Type', /text/)
              .expect(400)
              .end(function(err, res) {
                if (err) {
                  return callback(err);
                }

                var response = res.text;
                assert.equal(response, 'Form path cannot contain one of the following names: ' + formio.config.reservedForms.join(', '));

                // Store the JWT for future API calls.
                template.users.admin.token = res.headers['x-jwt-token'];

                callback();
              });
          }, function(err) {
            if (err) {
              return done(err);
            }

            return done();
          });
        });

        // FOR-156
        it('None of the reserved form names should be allowed as form paths for existing forms', function(done) {
          async.each(formio.config.reservedForms, function(path, callback) {
            // update the test form
            request(app)
              .put(hook.alter('url', '/form', template) + '/' + form._id)
              .set('x-jwt-token', template.users.admin.token)
              .send({
                path: path
              })
              .expect('Content-Type', /text/)
              .expect(400)
              .end(function(err, res) {
                if (err) {
                  return callback(err);
                }

                var response = res.text;
                assert.equal(response, 'Form path cannot contain one of the following names: ' + formio.config.reservedForms.join(', '));

                // Store the JWT for future API calls.
                template.users.admin.token = res.headers['x-jwt-token'];

                callback();
              });
          }, function(err) {
            if (err) {
              return done(err);
            }

            return done();
          });
        });
      });

      // FOR-132 && FOR-182
      describe('Unique fields are case insensitive', function() {
        var testEmailForm;
        var email = chance.email().toLowerCase();

        before(function() {
          testEmailForm = {
            title: 'Test email Form',
            name: 'testEmailForm',
            path: 'temp/testemailform',
            type: 'form',
            access: [],
            submissionAccess: [{
              type: 'create_own',
              roles: [
                template.roles.anonymous._id.toString()
              ]
            }],
            components: [
              {
                input: true,
                tableView: true,
                inputType: 'email',
                label: 'Email',
                key: 'email',
                placeholder: '',
                prefix: '',
                suffix: '',
                defaultValue: '',
                protected: false,
                unique: true,
                persistent: true,
                kickbox: {
                  enabled: false
                },
                type: 'email',
                tags: [],
                conditional: {
                  show: '',
                  when: null,
                  eq: ''
                }
              }
            ]
          };
        });

        it('Bootstrap', function(done) {
          // Create the test form
          request(app)
            .post(hook.alter('url', '/form', template))
            .set('x-jwt-token', template.users.admin.token)
            .send(testEmailForm)
            .expect('Content-Type', /json/)
            .expect(201)
            .end(function(err, res) {
              if (err) {
                return done(err);
              }

              var response = res.body;
              assert(response.hasOwnProperty('_id'), 'The response should contain an `_id`.');
              assert(response.hasOwnProperty('modified'), 'The response should contain a `modified` timestamp.');
              assert(response.hasOwnProperty('created'), 'The response should contain a `created` timestamp.');
              assert(response.hasOwnProperty('access'), 'The response should contain an the `access`.');
              assert.equal(response.title, testEmailForm.title);
              assert.equal(response.name, testEmailForm.name);
              assert.equal(response.path, testEmailForm.path);
              assert.equal(response.type, 'form');
              assert.deepEqual(response.submissionAccess, testEmailForm.submissionAccess);
              assert.deepEqual(response.components, testEmailForm.components);

              testEmailForm = response;

              // Store the JWT for future API calls.
              template.users.admin.token = res.headers['x-jwt-token'];

              done();
            });
        });

        var sub;
        it('A unique submission can be made', function(done) {
          var submission = {
            data: {
              email: email
            }
          };

          request(app)
            .post(hook.alter('url', '/form/' + testEmailForm._id + '/submission', template))
            .send(submission)
            .expect('Content-Type', /json/)
            .expect(201)
            .end(function(err, res) {
              if (err) {
                return done(err);
              }

              var response = res.body;
              sub = response;
              assert.deepEqual(response.data, submission.data);
              done();
            });
        });

        it('A duplicate submission can not be made', function(done) {
          var submission = {
            data: {
              email: email.toString().toUpperCase()
            }
          };

          request(app)
            .post(hook.alter('url', '/form/' + testEmailForm._id + '/submission', template))
            .send(submission)
            .expect('Content-Type', /json/)
            .expect(400)
            .end(function(err, res) {
              if (err) {
                return done(err);
              }

              var response = res.body;
              done();
            });
        });

        // FOR-182
        it('Unique field data is stored in its original submission state', function(done) {
          request(app)
            .get(hook.alter('url', '/form/' + testEmailForm._id + '/submission', template) + '/' + sub._id)
            .set('x-jwt-token', template.users.admin.token)
            .expect('Content-Type', /json/)
            .expect(200)
            .end(function(err, res) {
              if (err) {
                return done(err);
              }

              var response = res.body;
              assert.equal(response.data.email, email);
              done();
            });
        });

        // FOR-182
        it('Unique field data regex is not triggered by similar submissions (before)', function(done) {
          var submission = {
            data: {
              email: email + '1'
            }
          };

          request(app)
            .post(hook.alter('url', '/form/' + testEmailForm._id + '/submission', template))
            .send(submission)
            .expect('Content-Type', /json/)
            .expect(201)
            .end(function(err, res) {
              if (err) {
                return done(err);
              }

              var response = res.body;
              assert.deepEqual(response.data, submission.data);
              done();
            });
        });

        // FOR-182
        it('Unique field data regex is not triggered by similar submissions (after)', function(done) {
          var submission = {
            data: {
              email: '1' + email
            }
          };

          request(app)
            .post(hook.alter('url', '/form/' + testEmailForm._id + '/submission', template))
            .send(submission)
            .expect('Content-Type', /json/)
            .expect(201)
            .end(function(err, res) {
              if (err) {
                return done(err);
              }

              var response = res.body;
              assert.deepEqual(response.data, submission.data);
              done();
            });
        });

        it('Form cleanup', function(done) {
          request(app)
            .delete(hook.alter('url', '/form/' + testEmailForm._id, template))
            .set('x-jwt-token', template.users.admin.token)
            .expect(200)
            .end(function(err, res) {
              if (err) {
                return done(err);
              }

              var response = res.body;
              testEmailForm = response;
              assert.deepEqual(response, {});
              done();
            });
        });
      });

      // FOR-136 && FOR-182
      describe('Unique fields work inside layout components', function() {
        var testUniqueField;
        var data = chance.word().toUpperCase();

        before(function() {
          testUniqueField = {
            title: 'nested uniques',
            display: 'form',
            type: 'form',
            name: 'nestedUniques',
            path: 'nesteduniques',
            access: [],
            submissionAccess: [{
              type: 'create_own',
              roles: [
                template.roles.anonymous._id.toString()
              ]
            }],
            components: [
              {
                input: true,
                tree: true,
                components: [{
                  input: true,
                  tableView: true,
                  inputType: 'text',
                  inputMask: '',
                  label: 'unique',
                  key: 'unique',
                  placeholder: '',
                  prefix: '',
                  suffix: '',
                  multiple: false,
                  defaultValue: '',
                  protected: false,
                  unique: true,
                  persistent: true,
                  validate: {
                    required: false,
                    minLength: '',
                    maxLength: '',
                    pattern: '',
                    custom: '',
                    customPrivate: false
                  },
                  conditional: {
                    show: '',
                    when: null,
                    eq: ''
                  },
                  type: 'textfield',
                  tags: []
                }],
                tableView: true,
                label: 'container',
                key: 'container1',
                protected: false,
                persistent: true,
                type: 'container',
                tags: [],
                conditional: {
                  show: '',
                  when: null,
                  eq: ''
                }
              }
            ]
          };
        });

        it('Bootstrap', function(done) {
          // Create the test form
          request(app)
            .post(hook.alter('url', '/form', template))
            .set('x-jwt-token', template.users.admin.token)
            .send(testUniqueField)
            .expect('Content-Type', /json/)
            .expect(201)
            .end(function(err, res) {
              if (err) {
                return done(err);
              }

              var response = res.body;
              assert(response.hasOwnProperty('_id'), 'The response should contain an `_id`.');
              assert(response.hasOwnProperty('modified'), 'The response should contain a `modified` timestamp.');
              assert(response.hasOwnProperty('created'), 'The response should contain a `created` timestamp.');
              assert(response.hasOwnProperty('access'), 'The response should contain an the `access`.');
              assert.equal(response.title, testUniqueField.title);
              assert.equal(response.name, testUniqueField.name);
              assert.equal(response.path, testUniqueField.path);
              assert.equal(response.type, 'form');
              assert.deepEqual(response.submissionAccess, testUniqueField.submissionAccess);
              assert.deepEqual(response.components, testUniqueField.components);

              testUniqueField = response;

              // Store the JWT for future API calls.
              template.users.admin.token = res.headers['x-jwt-token'];

              done();
            });
        });

        var sub;
        it('A unique submission can be made', function(done) {
          var submission = {
            data: {
              container1: {
                unique: data
              }
            }
          };

          request(app)
            .post(hook.alter('url', '/form/' + testUniqueField._id + '/submission', template))
            .send(submission)
            .expect('Content-Type', /json/)
            .expect(201)
            .end(function(err, res) {
              if (err) {
                return done(err);
              }

              var response = res.body;
              sub = response;
              assert.deepEqual(response.data, submission.data);
              done();
            });
        });

        it('A duplicate submission can not be made', function(done) {
          var submission = {
            data: {
              container1: {
                unique: data.toLowerCase()
              }
            }
          };

          request(app)
            .post(hook.alter('url', '/form/' + testUniqueField._id + '/submission', template))
            .send(submission)
            .expect('Content-Type', /json/)
            .expect(400)
            .end(function(err, res) {
              if (err) {
                return done(err);
              }

              var response = res.body;
              done();
            });
        });

        // FOR-182
        it('Unique field data is stored in its original submission state', function(done) {
          request(app)
            .get(hook.alter('url', '/form/' + testUniqueField._id + '/submission', template) + '/' + sub._id)
            .set('x-jwt-token', template.users.admin.token)
            .expect('Content-Type', /json/)
            .expect(200)
            .end(function(err, res) {
              if (err) {
                return done(err);
              }

              var response = res.body;
              assert.equal(response.data.container1.unique, data);
              done();
            });
        });

        // FOR-182
        it('Unique field data regex is not triggered by similar submissions (before)', function(done) {
          var submission = {
            data: {
              container1: {
                unique: data + '1'
              }
            }
          };

          request(app)
            .post(hook.alter('url', '/form/' + testUniqueField._id + '/submission', template))
            .send(submission)
            .expect('Content-Type', /json/)
            .expect(201)
            .end(function(err, res) {
              if (err) {
                return done(err);
              }

              var response = res.body;
              assert.deepEqual(response.data, submission.data);
              done();
            });
        });

        // FOR-182
        it('Unique field data regex is not triggered by similar submissions (after)', function(done) {
          var submission = {
            data: {
              container1: {
                unique: '1' + data
              }
            }
          };

          request(app)
            .post(hook.alter('url', '/form/' + testUniqueField._id + '/submission', template))
            .send(submission)
            .expect('Content-Type', /json/)
            .expect(201)
            .end(function(err, res) {
              if (err) {
                return done(err);
              }

              var response = res.body;
              assert.deepEqual(response.data, submission.data);
              done();
            });
        });

        it('Form cleanup', function(done) {
          request(app)
            .delete(hook.alter('url', '/form/' + testUniqueField._id, template))
            .set('x-jwt-token', template.users.admin.token)
            .expect(200)
            .end(function(err, res) {
              if (err) {
                return done(err);
              }

              var response = res.body;
              testUniqueField = response;
              assert.deepEqual(response, {});
              done();
            });
        });
      });
      
      // FOR-272
      describe('Old layout components without API keys, still submit data for all child components', function() {
        var form = _.cloneDeep(tempForm);
        form.title = chance.word();
        form.name = chance.word();
        form.path = chance.word();
        form.components = require('./forms/for272');

        it('Bootstrap', function(done) {
          // Create the test form
          request(app)
            .post(hook.alter('url', '/form', template))
            .set('x-jwt-token', template.users.admin.token)
            .send(form)
            .expect('Content-Type', /json/)
            .expect(201)
            .end(function(err, res) {
              if (err) {
                return done(err);
              }

              var response = res.body;
              assert(response.hasOwnProperty('_id'), 'The response should contain an `_id`.');
              assert(response.hasOwnProperty('modified'), 'The response should contain a `modified` timestamp.');
              assert(response.hasOwnProperty('created'), 'The response should contain a `created` timestamp.');
              assert(response.hasOwnProperty('access'), 'The response should contain an the `access`.');
              assert.equal(response.title, form.title);
              assert.equal(response.name, form.name);
              assert.equal(response.path, form.path);
              assert.equal(response.type, 'form');
              assert.deepEqual(response.submissionAccess, []);
              assert.deepEqual(response.components, form.components);

              form = response;

              // Store the JWT for future API calls.
              template.users.admin.token = res.headers['x-jwt-token'];

              done();
            });
        });

        it('Child components will be validated and contain data', function(done) {
          var submission = {
            data: {
              foo: '1',
              bar: '2'
            }
          };

          request(app)
            .post(hook.alter('url', '/form/' + form._id + '/submission', template))
            .set('x-jwt-token', template.users.admin.token)
            .send(submission)
            .expect('Content-Type', /json/)
            .expect(201)
            .end(function(err, res) {
              if (err) {
                return done(err);
              }

              var response = res.body;
              assert.deepEqual(response.data, submission.data);
              done();
            });
        });

        it('Form cleanup', function(done) {
          request(app)
            .delete(hook.alter('url', '/form/' + form._id, template))
            .set('x-jwt-token', template.users.admin.token)
            .expect(200)
            .end(function(err, res) {
              if (err) {
                return done(err);
              }

              var response = res.body;
              assert.deepEqual(response, {});
              done();
            });
        });
      });

      // FOR-255
      describe('Custom validation', function() {
        var templates = require('./forms/customValidation');
        var form = _.cloneDeep(tempForm);
        form.title = 'customvalidation';
        form.name = 'customvalidation';
        form.path = 'customvalidation';
        form.components = [];
        
        var updatePrimary = function(done) {
          request(app)
            .put(hook.alter('url', '/form/' + form._id, template))
            .set('x-jwt-token', template.users.admin.token)
            .send({components: form.components})
            .expect('Content-Type', /json/)
            .expect(200)
            .end(function(err, res) {
              if (err) {
                return done(err);
              }

              var response = res.body;
              form = response;
              done();
            });
        };
        var attemptSubmission = function(submission, done) {
          request(app)
            .post(hook.alter('url', '/form/' + form._id + '/submission', template))
            .set('x-jwt-token', template.users.admin.token)
            .send(submission)
            .expect('Content-Type', /json/)
            .expect(201)
            .end(function(err, res) {
              if (err) {
                var error = res.text;

                try {
                  error = JSON.parse(error);
                }
                catch (e) {
                  error = res.text;
                }

                return done(error);
              }

              var response = res.body;
              done(null, response);
            });
        };

        describe('Bootstrap custom validation form', function() {
          it('Create the primary form', function(done) {
            request(app)
              .post(hook.alter('url', '/form', template))
              .set('x-jwt-token', template.users.admin.token)
              .send(form)
              .expect('Content-Type', /json/)
              .expect(201)
              .end(function(err, res) {
                if (err) {
                  return done(err);
                }

                var response = res.body;
                form = response;
                done();
              });
          });
        });

        describe('Text component validation (old)', function() {
          before(function(done) {
            form.components = templates.text.old.components;
            updatePrimary(done);
          });

          it('Test invalid submission', function(done) {
            attemptSubmission(templates.text.old.fail, function(err) {
              assert.equal(err.name, 'ValidationError');
              assert(err.details instanceof Array);
              assert.equal(err.details.length, 1);
              assert.equal(err.details[0].path, 'foo');
              assert.equal(err.details[0].type, 'textfield.custom');

              return done();
            });
          });

          it('Test valid submission', function(done) {
            attemptSubmission(templates.text.old.pass, function(err, result) {
              assert.deepEqual(result.data, templates.text.old.pass.data);
              return done();
            });
          });
        });

        describe('Text component validation (new)', function() {
          before(function(done) {
            form.components = templates.text.new.components;
            updatePrimary(done);
          });

          it('Test invalid submission', function(done) {
            attemptSubmission(templates.text.new.fail, function(err) {
              assert.equal(err.name, 'ValidationError');
              assert(err.details instanceof Array);
              assert.equal(err.details.length, 1);
              assert.equal(err.details[0].path, 'foo');
              assert.equal(err.details[0].type, 'textfield.custom');

              return done();
            });
          });

          it('Test valid submission', function(done) {
            attemptSubmission(templates.text.new.pass, function(err, result) {
              assert.deepEqual(result.data, templates.text.new.pass.data);
              return done();
            });
          });
        });

        describe('Number component validation (old)', function() {
          before(function(done) {
            form.components = templates.number.old.components;
            updatePrimary(done);
          });

          it('Test invalid submission', function(done) {
            attemptSubmission(templates.number.old.fail, function(err) {
              assert.equal(err.name, 'ValidationError');
              assert(err.details instanceof Array);
              assert.equal(err.details.length, 1);
              assert.equal(err.details[0].path, 'foo');
              assert.equal(err.details[0].type, 'number.custom');

              return done();
            });
          });

          it('Test valid submission', function(done) {
            attemptSubmission(templates.number.old.pass, function(err, result) {
              assert.deepEqual(result.data, templates.number.old.pass.data);
              return done();
            });
          });
        });

        describe('Number component validation (new)', function() {
          before(function(done) {
            form.components = templates.number.new.components;
            updatePrimary(done);
          });

          it('Test invalid submission', function(done) {
            attemptSubmission(templates.number.new.fail, function(err) {
              assert.equal(err.name, 'ValidationError');
              assert(err.details instanceof Array);
              assert.equal(err.details.length, 1);
              assert.equal(err.details[0].path, 'foo');
              assert.equal(err.details[0].type, 'number.custom');

              return done();
            });
          });

          it('Test valid submission', function(done) {
            attemptSubmission(templates.number.new.pass, function(err, result) {
              assert.deepEqual(result.data, templates.number.new.pass.data);
              return done();
            });
          });
        });

        describe('Password component validation (old)', function() {
          before(function(done) {
            form.components = templates.password.old.components;
            updatePrimary(done);
          });

          it('Test invalid submission', function(done) {
            attemptSubmission(templates.password.old.fail, function(err) {
              assert.equal(err.name, 'ValidationError');
              assert(err.details instanceof Array);
              assert.equal(err.details.length, 1);
              assert.equal(err.details[0].path, 'foo');
              assert.equal(err.details[0].type, 'password.custom');

              return done();
            });
          });

          it('Test valid submission', function(done) {
            attemptSubmission(templates.password.old.pass, function(err, result) {
              // Special comparison, because passwords are not returned.
              assert.deepEqual(result.data, {trigger: 'true'});
              return done();
            });
          });
        });

        describe('Password component validation (new)', function() {
          before(function(done) {
            form.components = templates.password.new.components;
            updatePrimary(done);
          });

          it('Test invalid submission', function(done) {
            attemptSubmission(templates.password.new.fail, function(err) {
              assert.equal(err.name, 'ValidationError');
              assert(err.details instanceof Array);
              assert.equal(err.details.length, 1);
              assert.equal(err.details[0].path, 'foo');
              assert.equal(err.details[0].type, 'password.custom');

              return done();
            });
          });

          it('Test valid submission', function(done) {
            attemptSubmission(templates.password.new.pass, function(err, result) {
              // Special comparison, because passwords are not returned.
              assert.deepEqual(result.data, {trigger: 'true'});
              return done();
            });
          });
        });

        describe('Text Area component validation (old)', function() {
          before(function(done) {
            form.components = templates.textarea.old.components;
            updatePrimary(done);
          });

          it('Test invalid submission', function(done) {
            attemptSubmission(templates.textarea.old.fail, function(err) {
              assert.equal(err.name, 'ValidationError');
              assert(err.details instanceof Array);
              assert.equal(err.details.length, 1);
              assert.equal(err.details[0].path, 'foo');
              assert.equal(err.details[0].type, 'textarea.custom');

              return done();
            });
          });

          it('Test valid submission', function(done) {
            attemptSubmission(templates.textarea.old.pass, function(err, result) {
              assert.deepEqual(result.data, templates.textarea.old.pass.data);
              return done();
            });
          });
        });

        describe('Text Area component validation (new)', function() {
          before(function(done) {
            form.components = templates.textarea.new.components;
            updatePrimary(done);
          });

          it('Test invalid submission', function(done) {
            attemptSubmission(templates.textarea.new.fail, function(err) {
              assert.equal(err.name, 'ValidationError');
              assert(err.details instanceof Array);
              assert.equal(err.details.length, 1);
              assert.equal(err.details[0].path, 'foo');
              assert.equal(err.details[0].type, 'textarea.custom');

              return done();
            });
          });

          it('Test valid submission', function(done) {
            attemptSubmission(templates.textarea.new.pass, function(err, result) {
              assert.deepEqual(result.data, templates.textarea.new.pass.data);
              return done();
            });
          });
        });

        describe('Select Boxes component validation (old)', function() {
          before(function(done) {
            form.components = templates.selectboxes.old.components;
            updatePrimary(done);
          });

          it('Test invalid submission', function(done) {
            attemptSubmission(templates.selectboxes.old.fail, function(err) {
              assert.equal(err.name, 'ValidationError');
              assert(err.details instanceof Array);
              assert.equal(err.details.length, 1);
              assert.equal(err.details[0].path, 'foo');
              assert.equal(err.details[0].type, 'selectboxes.custom');

              return done();
            });
          });

          it('Test valid submission', function(done) {
            attemptSubmission(templates.selectboxes.old.pass, function(err, result) {
              assert.deepEqual(result.data, templates.selectboxes.old.pass.data);
              return done();
            });
          });
        });

        describe('Select Boxes component validation (new)', function() {
          before(function(done) {
            form.components = templates.selectboxes.new.components;
            updatePrimary(done);
          });

          it('Test invalid submission', function(done) {
            attemptSubmission(templates.selectboxes.new.fail, function(err) {
              assert.equal(err.name, 'ValidationError');
              assert(err.details instanceof Array);
              assert.equal(err.details.length, 1);
              assert.equal(err.details[0].path, 'foo');
              assert.equal(err.details[0].type, 'selectboxes.custom');

              return done();
            });
          });

          it('Test valid submission', function(done) {
            attemptSubmission(templates.selectboxes.new.pass, function(err, result) {
              assert.deepEqual(result.data, templates.selectboxes.new.pass.data);
              return done();
            });
          });
        });

        describe('Select component validation (old)', function() {
          before(function(done) {
            form.components = templates.select.old.components;
            updatePrimary(done);
          });

          it('Test invalid submission', function(done) {
            attemptSubmission(templates.select.old.fail, function(err) {
              assert.equal(err.name, 'ValidationError');
              assert(err.details instanceof Array);
              assert.equal(err.details.length, 1);
              assert.equal(err.details[0].path, 'foo');
              assert.equal(err.details[0].type, 'select.custom');

              return done();
            });
          });

          it('Test valid submission', function(done) {
            attemptSubmission(templates.select.old.pass, function(err, result) {
              assert.deepEqual(result.data, templates.select.old.pass.data);
              return done();
            });
          });
        });

        describe('Select component validation (new)', function() {
          before(function(done) {
            form.components = templates.select.new.components;
            updatePrimary(done);
          });

          it('Test invalid submission', function(done) {
            attemptSubmission(templates.select.new.fail, function(err) {
              assert.equal(err.name, 'ValidationError');
              assert(err.details instanceof Array);
              assert.equal(err.details.length, 1);
              assert.equal(err.details[0].path, 'foo');
              assert.equal(err.details[0].type, 'select.custom');

              return done();
            });
          });

          it('Test valid submission', function(done) {
            attemptSubmission(templates.select.new.pass, function(err, result) {
              assert.deepEqual(result.data, templates.select.new.pass.data);
              return done();
            });
          });
        });

        describe('Radio component validation (old)', function() {
          before(function(done) {
            form.components = templates.radio.old.components;
            updatePrimary(done);
          });

          it('Test invalid submission', function(done) {
            attemptSubmission(templates.radio.old.fail, function(err) {
              assert.equal(err.name, 'ValidationError');
              assert(err.details instanceof Array);
              assert.equal(err.details.length, 1);
              assert.equal(err.details[0].path, 'foo');
              assert.equal(err.details[0].type, 'radio.custom');

              return done();
            });
          });

          it('Test valid submission', function(done) {
            attemptSubmission(templates.radio.old.pass, function(err, result) {
              assert.deepEqual(result.data, templates.radio.old.pass.data);
              return done();
            });
          });
        });

        describe('Radio component validation (new)', function() {
          before(function(done) {
            form.components = templates.radio.old.components;
            updatePrimary(done);
          });

          it('Test invalid submission', function(done) {
            attemptSubmission(templates.radio.new.fail, function(err) {
              assert.equal(err.name, 'ValidationError');
              assert(err.details instanceof Array);
              assert.equal(err.details.length, 1);
              assert.equal(err.details[0].path, 'foo');
              assert.equal(err.details[0].type, 'radio.custom');

              return done();
            });
          });

          it('Test valid submission', function(done) {
            attemptSubmission(templates.radio.new.pass, function(err, result) {
              assert.deepEqual(result.data, templates.radio.new.pass.data);
              return done();
            });
          });
        });

        describe('Email component validation (old)', function() {
          before(function(done) {
            form.components = templates.email.old.components;
            updatePrimary(done);
          });

          it('Test invalid submission', function(done) {
            attemptSubmission(templates.email.old.fail, function(err) {
              assert.equal(err.name, 'ValidationError');
              assert(err.details instanceof Array);
              assert.equal(err.details.length, 1);
              assert.equal(err.details[0].path, 'foo');
              assert.equal(err.details[0].type, 'email.custom');

              return done();
            });
          });

          it('Test valid submission', function(done) {
            attemptSubmission(templates.email.old.pass, function(err, result) {
              assert.deepEqual(result.data, templates.email.old.pass.data);
              return done();
            });
          });
        });

        describe('Email component validation (new)', function() {
          before(function(done) {
            form.components = templates.email.new.components;
            updatePrimary(done);
          });

          it('Test invalid submission', function(done) {
            attemptSubmission(templates.email.new.fail, function(err) {
              assert.equal(err.name, 'ValidationError');
              assert(err.details instanceof Array);
              assert.equal(err.details.length, 1);
              assert.equal(err.details[0].path, 'foo');
              assert.equal(err.details[0].type, 'email.custom');

              return done();
            });
          });

          it('Test valid submission', function(done) {
            attemptSubmission(templates.email.new.pass, function(err, result) {
              assert.deepEqual(result.data, templates.email.new.pass.data);
              return done();
            });
          });
        });

        describe('Date Time component validation (old)', function() {
          before(function(done) {
            form.components = templates.datetime.old.components;
            updatePrimary(done);
          });

          it('Test invalid submission', function(done) {
            attemptSubmission(templates.datetime.old.fail, function(err) {
              assert.equal(err.name, 'ValidationError');
              assert(err.details instanceof Array);
              assert.equal(err.details.length, 1);
              assert.equal(err.details[0].path, 'foo');
              assert.equal(err.details[0].type, 'datetime.custom');

              return done();
            });
          });

          it('Test valid submission', function(done) {
            attemptSubmission(templates.datetime.old.pass, function(err, result) {
              assert.deepEqual(result.data, templates.datetime.old.pass.data);
              return done();
            });
          });
        });

        describe('Date Time component validation (new)', function() {
          before(function(done) {
            form.components = templates.datetime.new.components;
            updatePrimary(done);
          });

          it('Test invalid submission', function(done) {
            attemptSubmission(templates.datetime.new.fail, function(err) {
              assert.equal(err.name, 'ValidationError');
              assert(err.details instanceof Array);
              assert.equal(err.details.length, 1);
              assert.equal(err.details[0].path, 'foo');
              assert.equal(err.details[0].type, 'datetime.custom');

              return done();
            });
          });

          it('Test valid submission', function(done) {
            attemptSubmission(templates.datetime.new.pass, function(err, result) {
              assert.deepEqual(result.data, templates.datetime.new.pass.data);
              return done();
            });
          });
        });

        describe('Day component validation (old)', function() {
          before(function(done) {
            form.components = templates.day.old.components;
            updatePrimary(done);
          });

          it('Test invalid submission', function(done) {
            attemptSubmission(templates.day.old.fail, function(err) {
              assert.equal(err.name, 'ValidationError');
              assert(err.details instanceof Array);
              assert.equal(err.details.length, 1);
              assert.equal(err.details[0].path, 'foo');
              assert.equal(err.details[0].type, 'day.custom');

              return done();
            });
          });

          it('Test valid submission', function(done) {
            attemptSubmission(templates.day.old.pass, function(err, result) {
              assert.deepEqual(result.data, templates.day.old.pass.data);
              return done();
            });
          });
        });

        describe('Day component validation (new)', function() {
          before(function(done) {
            form.components = templates.day.new.components;
            updatePrimary(done);
          });

          it('Test invalid submission', function(done) {
            attemptSubmission(templates.day.new.fail, function(err) {
              assert.equal(err.name, 'ValidationError');
              assert(err.details instanceof Array);
              assert.equal(err.details.length, 1);
              assert.equal(err.details[0].path, 'foo');
              assert.equal(err.details[0].type, 'day.custom');

              return done();
            });
          });

          it('Test valid submission', function(done) {
            attemptSubmission(templates.day.new.pass, function(err, result) {
              assert.deepEqual(result.data, templates.day.new.pass.data);
              return done();
            });
          });
        });

        describe('Currency component validation (old)', function() {
          before(function(done) {
            form.components = templates.currency.old.components;
            updatePrimary(done);
          });

          it('Test invalid submission', function(done) {
            attemptSubmission(templates.currency.old.fail, function(err) {
              assert.equal(err.name, 'ValidationError');
              assert(err.details instanceof Array);
              assert.equal(err.details.length, 1);
              assert.equal(err.details[0].path, 'foo');
              assert.equal(err.details[0].type, 'currency.custom');

              return done();
            });
          });

          it('Test valid submission', function(done) {
            attemptSubmission(templates.currency.old.pass, function(err, result) {
              assert.deepEqual(result.data, templates.currency.old.pass.data);
              return done();
            });
          });
        });

        describe('Currency component validation (new)', function() {
          before(function(done) {
            form.components = templates.currency.new.components;
            updatePrimary(done);
          });

          it('Test invalid submission', function(done) {
            attemptSubmission(templates.currency.new.fail, function(err) {
              assert.equal(err.name, 'ValidationError');
              assert(err.details instanceof Array);
              assert.equal(err.details.length, 1);
              assert.equal(err.details[0].path, 'foo');
              assert.equal(err.details[0].type, 'currency.custom');

              return done();
            });
          });

          it('Test valid submission', function(done) {
            attemptSubmission(templates.currency.new.pass, function(err, result) {
              assert.deepEqual(result.data, templates.currency.new.pass.data);
              return done();
            });
          });
        });

        describe('Survey component validation (old)', function() {
          before(function(done) {
            form.components = templates.survey.old.components;
            updatePrimary(done);
          });

          it('Test invalid submission', function(done) {
            attemptSubmission(templates.survey.old.fail, function(err) {
              assert.equal(err.name, 'ValidationError');
              assert(err.details instanceof Array);
              assert.equal(err.details.length, 1);
              assert.equal(err.details[0].path, 'foo');
              assert.equal(err.details[0].type, 'survey.custom');

              return done();
            });
          });

          it('Test valid submission', function(done) {
            attemptSubmission(templates.survey.old.pass, function(err, result) {
              assert.deepEqual(result.data, templates.survey.old.pass.data);
              return done();
            });
          });
        });

        describe('Survey component validation (new)', function() {
          before(function(done) {
            form.components = templates.survey.new.components;
            updatePrimary(done);
          });

          it('Test invalid submission', function(done) {
            attemptSubmission(templates.survey.new.fail, function(err) {
              assert.equal(err.name, 'ValidationError');
              assert(err.details instanceof Array);
              assert.equal(err.details.length, 1);
              assert.equal(err.details[0].path, 'foo');
              assert.equal(err.details[0].type, 'survey.custom');

              return done();
            });
          });

          it('Test valid submission', function(done) {
            attemptSubmission(templates.survey.new.pass, function(err, result) {
              assert.deepEqual(result.data, templates.survey.new.pass.data);
              return done();
            });
          });
        });

        describe('Multiple errors will return at the same time', function() {
          before(function(done) {
            form.components = templates.multipleErrors.text.new.components;
            updatePrimary(done);
          });

          it('Test invalid submission', function(done) {
            attemptSubmission(templates.multipleErrors.text.new.fail, function(err) {
              assert.equal(err.name, 'ValidationError');
              assert(err.details instanceof Array);
              assert.equal(err.details.length, 2);
              assert.equal(err.details[0].path, 'foo');
              assert.equal(err.details[0].type, 'textfield.custom');
              assert.equal(err.details[1].path, 'bar');
              assert.equal(err.details[1].type, 'textfield.custom');
              return done();
            });
          });

          it('Test valid submission', function(done) {
            attemptSubmission(templates.multipleErrors.text.new.pass, function(err, result) {
              assert.deepEqual(result.data, templates.multipleErrors.text.new.pass.data);
              return done();
            });
          });
        });

        describe('Datagrids will correctly namespace row data for validation', function() {
          before(function(done) {
            form.components = templates.rowData.datagrid.new.components;
            updatePrimary(done);
          });

          it('Test invalid submission', function(done) {
            attemptSubmission(templates.rowData.datagrid.new.fail, function(err) {
              assert.equal(err.name, 'ValidationError');
              assert(err.details instanceof Array);
              assert.equal(err.details.length, 1);
              assert.equal(err.details[0].path, 'foo');
              assert.equal(err.details[0].type, 'textfield.custom');
              return done();
            });
          });

          it('Test valid submission', function(done) {
            attemptSubmission(templates.rowData.datagrid.new.pass, function(err, result) {
              assert.deepEqual(result.data, templates.rowData.datagrid.new.pass.data);
              return done();
            });
          });
        });

        // FOR-276
        describe('Value replacement will continue to work', function() {
          before(function(done) {
            form.components = templates.valueReplace.text.old.components;
            updatePrimary(done);
          });

          it('Test invalid submission', function(done) {
            attemptSubmission(templates.valueReplace.text.old.fail, function(err) {
              assert.equal(err.name, 'ValidationError');
              assert(err.details instanceof Array);
              assert.equal(err.details.length, 1);
              assert.equal(err.details[0].path, 'foo');
              assert.equal(err.details[0].type, 'textfield.custom');

              return done();
            });
          });

          it('Test valid submission', function(done) {
            attemptSubmission(templates.valueReplace.text.old.pass, function(err, result) {
              assert.deepEqual(result.data, templates.valueReplace.text.old.pass.data);
              return done();
            });
          });
        });
      });
    });

    describe('Access Information', function() {
      it('Should be able to see the access for the forms and roles.', function(done) {
        request(app)
          .get(hook.alter('url', '/access', template))
          .expect('Content-Type', /json/)
          .expect(200)
          .end(function(err, res) {
            if (err) {
              return done(err);
            }

            assert.equal(Object.keys(res.body.roles).length, 3);
            assert(Object.keys(res.body.forms).length > 3);
            done();
          });
      });
    });

    describe('Form Settings', function() {
      it('Sets additional form settings', function(done) {
        var form = {
          title: 'Settings Form',
          name: 'settingsForm',
          path: 'settingsform',
          type: 'form',
          access: [],
          submissionAccess: [],
          components: [],
          settings: {
            one: 'true',
            two: ['foo', 'bar'],
            three: {
              foo: 'true',
              bar: 'true'
            }
          }
        };
        request(app)
          .post(hook.alter('url', '/form', template))
          .set('x-jwt-token', template.users.admin.token)
          .send(form)
          .expect('Content-Type', /json/)
          .expect(201)
          .end(function(err, res) {
            if (err) {
              return done(err);
            }

            var response = res.body;
            assert.deepEqual(response.settings, form.settings);

            // Store the JWT for future API calls.
            template.users.admin.token = res.headers['x-jwt-token'];

            done();
          });
      });
    });

    describe('Form MachineNames', function() {
      var helper;
      before(function() {
        helper = new Helper(template.users.admin)
      });

      it('Forms expose their machineNames through the api', function(done) {
        var name = chance.word();
        helper
          .form({name: name})
          .execute(function(err, results) {
            if (err) {
              return done(err);
            }

            var form = results.getForm(name);
            assert(form.hasOwnProperty('machineName'));
            done();
          });
      });

      it('A user can modify their form machineNames', function(done) {
        var name = chance.word();
        var newMachineName = chance.word();

        helper
          .form({name: name})
          .execute(function(err, results) {
            if (err) {
              return done(err);
            }

            var form = results.getForm(name);
            form.machineName = newMachineName;

            helper
              .form(form)
              .execute(function(err, results) {
                if (err) {
                  return done(err);
                }

                var response = results.getForm(name);
                assert(response.hasOwnProperty('machineName'));
                assert.equal(response.machineName, newMachineName);
                done();
              });
          });
      });
    });

    describe('Form Merging', function() {
      var form = _.cloneDeep(tempForm);
      form.title = 'form-merge-a';
      form.name = 'form-merge-a';
      form.path = 'form-merge-a';

      describe('Bootstrap', function() {
        it('Create the form merging test form', function(done) {
          request(app)
            .post(hook.alter('url', '/form', template))
            .set('x-jwt-token', template.users.admin.token)
            .send(form)
            .expect('Content-Type', /json/)
            .expect(201)
            .end(function(err, res) {
              if (err) {
                return done(err);
              }

              var response = res.body;
              assert.deepEqual(response.components, form.components);

              form = response;

              // Store the JWT for future API calls.
              template.users.admin.token = res.headers['x-jwt-token'];

              done();
            });
        });
      });

      describe('Component Merge', function() {
        var componentsA = [
          {
            type: 'textfield',
            validate: {
              custom: '',
              pattern: '',
              maxLength: '',
              minLength: '',
              required: false
            },
            defaultValue: '',
            multiple: false,
            suffix: '',
            prefix: '',
            placeholder: 'foo',
            key: 'foo',
            label: 'foo',
            inputMask: '',
            inputType: 'text',
            input: true
          }
        ];
        var componentsB = [
          {
            type: 'textfield',
            validate: {
              custom: '',
              pattern: '',
              maxLength: '',
              minLength: '',
              required: false
            },
            defaultValue: '',
            multiple: false,
            suffix: '',
            prefix: '$',
            placeholder: 'foo',
            key: 'foo',
            label: 'foo',
            inputMask: '',
            inputType: 'text',
            input: true
          }
        ];
        var componentsC = [
          {
            type: 'textfield',
            validate: {
              custom: '',
              pattern: '',
              maxLength: '',
              minLength: '',
              required: false
            },
            defaultValue: '',
            multiple: false,
            suffix: '',
            prefix: '$$$$$$$$',
            placeholder: 'foo',
            key: 'foo',
            label: 'foo',
            inputMask: '',
            inputType: 'text',
            input: true
          }
        ];
        var componentsD = [
          {
            type: 'textfield',
            validate: {
              custom: '',
              pattern: '',
              maxLength: '',
              minLength: '',
              required: false
            },
            defaultValue: '',
            multiple: false,
            suffix: '',
            prefix: '$$$$$$$$',
            placeholder: 'foo',
            key: 'foo',
            label: 'foo',
            inputMask: '',
            inputType: 'text',
            input: true
          }
        ];

        var initialForm;
        it('Update test form', function(done) {
          // Set the initial form components.
          form.components = componentsA;

          request(app)
            .put(hook.alter('url', '/form/' + form._id, template))
            .set('x-jwt-token', template.users.admin.token)
            .send({components: form.components})
            .expect('Content-Type', /json/)
            .expect(200)
            .end(function(err, res) {
              if (err) {
                return done(err);
              }

              var response = res.body;
              assert.deepEqual(response.components, form.components);

              form = response;
              initialForm = _.cloneDeep(response);

              // Store the JWT for future API calls.
              template.users.admin.token = res.headers['x-jwt-token'];

              done();
            });
        });

        it('Create the first form component modifications', function(done) {
          form.components = componentsB;

          request(app)
            .put(hook.alter('url', '/form/' + form._id, template))
            .set('x-jwt-token', template.users.admin.token)
            .send(form)
            .expect('Content-Type', /json/)
            .expect(200)
            .end(function(err, res) {
              if (err) {
                return done(err);
              }

              var response = res.body;
              assert.deepEqual(response.components, form.components);

              form = response;

              // Store the JWT for future API calls.
              template.users.admin.token = res.headers['x-jwt-token'];

              done();
            });
        });

        it('Form component settings will be merged when there are multiple people editing', function(done) {
          initialForm.components = componentsC;

          request(app)
            .put(hook.alter('url', '/form/' + form._id, template))
            .set('x-jwt-token', template.users.admin.token)
            .send(initialForm)
            .expect('Content-Type', /json/)
            .expect(200)
            .end(function(err, res) {
              if (err) {
                return done(err);
              }

              var response = res.body;
              assert.deepEqual(response.components, componentsD);

              form = response;

              // Store the JWT for future API calls.
              template.users.admin.token = res.headers['x-jwt-token'];

              done();
            });
        });

        it('When the same component properties are edited, the latest modification will persist', function(done) {
          assert.notEqual(componentsB[0].prefix, componentsC[0].prefix);
          assert.equal(form.components[0].prefix, componentsC[0].prefix);
          done();
        });
      });

      describe('Skip Merge', function() {
        it('Add an initial component with settings', function(done) {
          var update = {
            type: 'textfield',
            validate: {
              custom: '',
              pattern: '',
              maxLength: '',
              minLength: '',
              required: false
            },
            defaultValue: 'anything',
            multiple: false,
            suffix: '',
            prefix: '',
            placeholder: 'foo',
            key: 'foo',
            label: 'foo',
            inputMask: '',
            inputType: 'text',
            input: true
          };

          request(app)
            .put(hook.alter('url', '/form/' + form._id, template))
            .set('x-jwt-token', template.users.admin.token)
            .send({components: [update]})
            .expect('Content-Type', /json/)
            .expect(200)
            .end(function(err, res) {
              if (err) {
                return done(err);
              }

              var response = res.body;
              assert.deepEqual(response.components, [update]);

              form = response;

              // Store the JWT for future API calls.
              template.users.admin.token = res.headers['x-jwt-token'];

              done();
            });
        });

        it('Updating the form components, without the modified time, will skip the merge process', function(done) {
          var update = {
            type: 'number',
            validate: {
              custom: '',
              pattern: '',
              maxLength: '',
              minLength: '',
              required: false
            },
            defaultValue: '',
            multiple: false,
            suffix: '',
            prefix: '',
            placeholder: 'foo',
            key: 'foo',
            label: 'foo',
            inputMask: '',
            inputType: 'number',
            input: true
          };

          request(app)
            .put(hook.alter('url', '/form/' + form._id, template))
            .set('x-jwt-token', template.users.admin.token)
            .send({components: [update]})
            .expect('Content-Type', /json/)
            .expect(200)
            .end(function(err, res) {
              if (err) {
                return done(err);
              }

              var response = res.body;
              assert.deepEqual(response.components, [update]);

              form = response;

              // Store the JWT for future API calls.
              template.users.admin.token = res.headers['x-jwt-token'];

              done();
            });
        });
      });

      describe('Duplicate modified components', function() {
        var componentsA = [
          {
            type: 'textfield',
            validate: {
              custom: '',
              pattern: '',
              maxLength: '',
              minLength: '',
              required: false
            },
            defaultValue: '',
            multiple: false,
            suffix: '',
            prefix: '',
            placeholder: 'foo',
            key: 'foo',
            label: 'foo',
            inputMask: '',
            inputType: 'text',
            input: true
          }
        ];
        var componentsB = [
          {
            type: 'textfield',
            validate: {
              custom: '',
              pattern: '',
              maxLength: '',
              minLength: '',
              required: false
            },
            defaultValue: '',
            multiple: false,
            suffix: '',
            prefix: '',
            placeholder: 'renamed',
            key: 'renamed',
            label: 'renamed',
            inputMask: '',
            inputType: 'text',
            input: true
          }
        ];
        var componentsC = [
          {
            type: 'textfield',
            validate: {
              custom: '',
              pattern: '',
              maxLength: '',
              minLength: '',
              required: false
            },
            defaultValue: '',
            multiple: false,
            suffix: '',
            prefix: '',
            placeholder: 'foo',
            key: 'foo',
            label: 'foo',
            inputMask: '',
            inputType: 'text',
            input: true
          },
          {
            type: 'textfield',
            validate: {
              custom: '',
              pattern: '',
              maxLength: '',
              minLength: '',
              required: false
            },
            defaultValue: '',
            multiple: false,
            suffix: '',
            prefix: '',
            placeholder: 'bar',
            key: 'bar',
            label: 'bar',
            inputMask: '',
            inputType: 'text',
            input: true
          }
        ];
        var componentsD = [
          {
            type: 'textfield',
            validate: {
              custom: '',
              pattern: '',
              maxLength: '',
              minLength: '',
              required: false
            },
            defaultValue: '',
            multiple: false,
            suffix: '',
            prefix: '',
            placeholder: 'renamed',
            key: 'renamed',
            label: 'renamed',
            inputMask: '',
            inputType: 'text',
            input: true
          },
          {
            type: 'textfield',
            validate: {
              custom: '',
              pattern: '',
              maxLength: '',
              minLength: '',
              required: false
            },
            defaultValue: '',
            multiple: false,
            suffix: '',
            prefix: '',
            placeholder: 'foo',
            key: 'foo',
            label: 'foo',
            inputMask: '',
            inputType: 'text',
            input: true
          },
          {
            type: 'textfield',
            validate: {
              custom: '',
              pattern: '',
              maxLength: '',
              minLength: '',
              required: false
            },
            defaultValue: '',
            multiple: false,
            suffix: '',
            prefix: '',
            placeholder: 'bar',
            key: 'bar',
            label: 'bar',
            inputMask: '',
            inputType: 'text',
            input: true
          }
        ];

        var initialForm;
        it('Update test form', function(done) {
          // Set the initial form components.
          form.components = componentsA;

          request(app)
            .put(hook.alter('url', '/form/' + form._id, template))
            .set('x-jwt-token', template.users.admin.token)
            .send(form)
            .expect('Content-Type', /json/)
            .expect(200)
            .end(function(err, res) {
              if (err) {
                return done(err);
              }

              var response = res.body;
              assert.deepEqual(response.components, form.components);

              form = response;
              initialForm = _.cloneDeep(response);

              // Store the JWT for future API calls.
              template.users.admin.token = res.headers['x-jwt-token'];

              done();
            });
        });

        it('Rename the first form component', function(done) {
          form.components = componentsB;

          request(app)
            .put(hook.alter('url', '/form/' + form._id, template))
            .set('x-jwt-token', template.users.admin.token)
            .send(form)
            .expect('Content-Type', /json/)
            .expect(200)
            .end(function(err, res) {
              if (err) {
                return done(err);
              }

              var response = res.body;
              assert.deepEqual(response.components, form.components);

              form = response;

              // Store the JWT for future API calls.
              template.users.admin.token = res.headers['x-jwt-token'];

              done();
            });
        });

        it('Updating an old form component, whose key has been changed, will insert the component as a new modified copy', function(done) {
          initialForm.components = componentsC;

          request(app)
            .put(hook.alter('url', '/form/' + form._id, template))
            .set('x-jwt-token', template.users.admin.token)
            .send(initialForm)
            .expect('Content-Type', /json/)
            .expect(200)
            .end(function(err, res) {
              if (err) {
                return done(err);
              }

              var response = res.body;
              assert.deepEqual(response.components, componentsD);

              form = response;

              // Store the JWT for future API calls.
              template.users.admin.token = res.headers['x-jwt-token'];

              done();
            });
        });
      });

      describe('Uniquify api keys', function() {
        var componentsA = [
          {
            type: 'textfield',
            validate: {
              custom: '',
              pattern: '',
              maxLength: '',
              minLength: '',
              required: false
            },
            defaultValue: '',
            multiple: false,
            suffix: '',
            prefix: '',
            placeholder: 'foo',
            key: 'foo',
            label: 'foo',
            inputMask: '',
            inputType: 'text',
            input: true
          }
        ];

        describe('Different component types that share api keys will get new, unique, keys', function() {
          var componentsB = [
            {
              type: 'textfield',
              validate: {
                custom: '',
                pattern: '',
                maxLength: '',
                minLength: '',
                required: false
              },
              defaultValue: '',
              multiple: false,
              suffix: '',
              prefix: '',
              placeholder: 'foo',
              key: 'foo',
              label: 'foo',
              inputMask: '',
              inputType: 'text',
              input: true
            },
            {
              type: 'textfield',
              validate: {
                custom: '',
                pattern: '',
                maxLength: '',
                minLength: '',
                required: false
              },
              defaultValue: '',
              multiple: false,
              suffix: '',
              prefix: '',
              placeholder: 'bar',
              key: 'bar',
              label: 'bar',
              inputMask: '',
              inputType: 'text',
              input: true
            }
          ];
          var componentsC = [
            {
              type: 'textfield',
              validate: {
                custom: '',
                pattern: '',
                maxLength: '',
                minLength: '',
                required: false
              },
              defaultValue: '',
              multiple: false,
              suffix: '',
              prefix: '',
              placeholder: 'foo',
              key: 'foo',
              label: 'foo',
              inputMask: '',
              inputType: 'text',
              input: true
            },
            {
              type: 'number',
              validate: {
                custom: '',
                pattern: '',
                maxLength: '',
                minLength: '',
                required: false
              },
              defaultValue: '',
              multiple: false,
              suffix: '',
              prefix: '',
              placeholder: 'bar',
              key: 'bar',
              label: 'bar',
              inputMask: '',
              inputType: 'number',
              input: true
            }
          ];
          var componentsD = [
            {
              type: 'textfield',
              validate: {
                custom: '',
                pattern: '',
                maxLength: '',
                minLength: '',
                required: false
              },
              defaultValue: '',
              multiple: false,
              suffix: '',
              prefix: '',
              placeholder: 'foo',
              key: 'foo',
              label: 'foo',
              inputMask: '',
              inputType: 'text',
              input: true
            },
            {
              type: 'textfield',
              validate: {
                custom: '',
                pattern: '',
                maxLength: '',
                minLength: '',
                required: false
              },
              defaultValue: '',
              multiple: false,
              suffix: '',
              prefix: '',
              placeholder: 'bar',
              key: 'bar',
              label: 'bar',
              inputMask: '',
              inputType: 'text',
              input: true
            },
            {
              type: 'number',
              validate: {
                custom: '',
                pattern: '',
                maxLength: '',
                minLength: '',
                required: false
              },
              defaultValue: '',
              multiple: false,
              suffix: '',
              prefix: '',
              placeholder: 'bar',
              key: 'bar2',
              label: 'bar',
              inputMask: '',
              inputType: 'number',
              input: true
            }
          ];

          var initialForm;
          it('Update test form', function(done) {
            // Set the initial form components.
            form.components = componentsA;

            request(app)
              .put(hook.alter('url', '/form/' + form._id, template))
              .set('x-jwt-token', template.users.admin.token)
              .send(form)
              .expect('Content-Type', /json/)
              .expect(200)
              .end(function(err, res) {
                if (err) {
                  return done(err);
                }

                var response = res.body;
                assert.deepEqual(response.components, form.components);

                form = response;
                initialForm = _.cloneDeep(response);

                // Store the JWT for future API calls.
                template.users.admin.token = res.headers['x-jwt-token'];

                done();
              });
          });

          it('Create the first form component modifications', function(done) {
            form.components = componentsB;

            request(app)
              .put(hook.alter('url', '/form/' + form._id, template))
              .set('x-jwt-token', template.users.admin.token)
              .send(form)
              .expect('Content-Type', /json/)
              .expect(200)
              .end(function(err, res) {
                if (err) {
                  return done(err);
                }

                var response = res.body;
                assert.deepEqual(response.components, form.components);

                form = response;

                // Store the JWT for future API calls.
                template.users.admin.token = res.headers['x-jwt-token'];

                done();
              });
          });

          it('Each key:type component, will have unique keys', function(done) {
            initialForm.components = componentsC;

            request(app)
              .put(hook.alter('url', '/form/' + form._id, template))
              .set('x-jwt-token', template.users.admin.token)
              .send(initialForm)
              .expect('Content-Type', /json/)
              .expect(200)
              .end(function(err, res) {
                if (err) {
                  return done(err);
                }

                var response = res.body;
                assert.deepEqual(response.components, componentsD);

                form = response;

                // Store the JWT for future API calls.
                template.users.admin.token = res.headers['x-jwt-token'];

                done();
              });
          });
        });
      });

      describe('Flat form with components', function() {
        var componentsA = [
          {
            type: 'textfield',
            validate: {
              custom: '',
              pattern: '',
              maxLength: '',
              minLength: '',
              required: false
            },
            defaultValue: '',
            multiple: false,
            suffix: '',
            prefix: '',
            placeholder: 'foo',
            key: 'foo',
            label: 'foo',
            inputMask: '',
            inputType: 'text',
            input: true
          }
        ];

        describe('Inserting new components at the beginning', function() {
          var componentsB = [
            {
              type: 'textfield',
              validate: {
                custom: '',
                pattern: '',
                maxLength: '',
                minLength: '',
                required: false
              },
              defaultValue: '',
              multiple: false,
              suffix: '',
              prefix: '',
              placeholder: 'bar',
              key: 'bar',
              label: 'bar',
              inputMask: '',
              inputType: 'text',
              input: true
            },
            {
              type: 'textfield',
              validate: {
                custom: '',
                pattern: '',
                maxLength: '',
                minLength: '',
                required: false
              },
              defaultValue: '',
              multiple: false,
              suffix: '',
              prefix: '',
              placeholder: 'foo',
              key: 'foo',
              label: 'foo',
              inputMask: '',
              inputType: 'text',
              input: true
            }
          ];
          var componentsC = [
            {
              type: 'textfield',
              validate: {
                custom: '',
                pattern: '',
                maxLength: '',
                minLength: '',
                required: false
              },
              defaultValue: '',
              multiple: false,
              suffix: '',
              prefix: '',
              placeholder: 'baz',
              key: 'baz',
              label: 'baz',
              inputMask: '',
              inputType: 'text',
              input: true
            },
            {
              type: 'textfield',
              validate: {
                custom: '',
                pattern: '',
                maxLength: '',
                minLength: '',
                required: false
              },
              defaultValue: '',
              multiple: false,
              suffix: '',
              prefix: '',
              placeholder: 'foo',
              key: 'foo',
              label: 'foo',
              inputMask: '',
              inputType: 'text',
              input: true
            }
          ];
          var componentsD = [
            {
              type: 'textfield',
              validate: {
                custom: '',
                pattern: '',
                maxLength: '',
                minLength: '',
                required: false
              },
              defaultValue: '',
              multiple: false,
              suffix: '',
              prefix: '',
              placeholder: 'bar',
              key: 'bar',
              label: 'bar',
              inputMask: '',
              inputType: 'text',
              input: true
            },
            {
              type: 'textfield',
              validate: {
                custom: '',
                pattern: '',
                maxLength: '',
                minLength: '',
                required: false
              },
              defaultValue: '',
              multiple: false,
              suffix: '',
              prefix: '',
              placeholder: 'baz',
              key: 'baz',
              label: 'baz',
              inputMask: '',
              inputType: 'text',
              input: true
            },
            {
              type: 'textfield',
              validate: {
                custom: '',
                pattern: '',
                maxLength: '',
                minLength: '',
                required: false
              },
              defaultValue: '',
              multiple: false,
              suffix: '',
              prefix: '',
              placeholder: 'foo',
              key: 'foo',
              label: 'foo',
              inputMask: '',
              inputType: 'text',
              input: true
            }
          ];

          var initialForm;
          it('Update test form', function(done) {
            // Set the initial form components.
            form.components = componentsA;

            request(app)
              .put(hook.alter('url', '/form/' + form._id, template))
              .set('x-jwt-token', template.users.admin.token)
              .send(form)
              .expect('Content-Type', /json/)
              .expect(200)
              .end(function(err, res) {
                if (err) {
                  return done(err);
                }

                var response = res.body;
                assert.deepEqual(response.components, form.components);

                form = response;
                initialForm = _.cloneDeep(response);

                // Store the JWT for future API calls.
                template.users.admin.token = res.headers['x-jwt-token'];

                done();
              });
          });

          it('Create the first form component modifications', function(done) {
            form.components = componentsB;

            request(app)
              .put(hook.alter('url', '/form/' + form._id, template))
              .set('x-jwt-token', template.users.admin.token)
              .send(form)
              .expect('Content-Type', /json/)
              .expect(200)
              .end(function(err, res) {
                if (err) {
                  return done(err);
                }

                var response = res.body;
                assert.deepEqual(response.components, form.components);

                form = response;

                // Store the JWT for future API calls.
                template.users.admin.token = res.headers['x-jwt-token'];

                done();
              });
          });

          it('Form components added to a stale form, will merge with the current stable version of the form', function(done) {
            initialForm.components = componentsC;

            request(app)
              .put(hook.alter('url', '/form/' + form._id, template))
              .set('x-jwt-token', template.users.admin.token)
              .send(initialForm)
              .expect('Content-Type', /json/)
              .expect(200)
              .end(function(err, res) {
                if (err) {
                  return done(err);
                }

                var response = res.body;
                assert.deepEqual(response.components, componentsD);

                form = response;

                // Store the JWT for future API calls.
                template.users.admin.token = res.headers['x-jwt-token'];

                done();
              });
          });
        });

        describe('Inserting new components at the end', function() {
          var componentsB = [
            {
              type: 'textfield',
              validate: {
                custom: '',
                pattern: '',
                maxLength: '',
                minLength: '',
                required: false
              },
              defaultValue: '',
              multiple: false,
              suffix: '',
              prefix: '',
              placeholder: 'foo',
              key: 'foo',
              label: 'foo',
              inputMask: '',
              inputType: 'text',
              input: true
            },
            {
              type: 'textfield',
              validate: {
                custom: '',
                pattern: '',
                maxLength: '',
                minLength: '',
                required: false
              },
              defaultValue: '',
              multiple: false,
              suffix: '',
              prefix: '',
              placeholder: 'bar',
              key: 'bar',
              label: 'bar',
              inputMask: '',
              inputType: 'text',
              input: true
            }
          ];
          var componentsC = [
            {
              type: 'textfield',
              validate: {
                custom: '',
                pattern: '',
                maxLength: '',
                minLength: '',
                required: false
              },
              defaultValue: '',
              multiple: false,
              suffix: '',
              prefix: '',
              placeholder: 'foo',
              key: 'foo',
              label: 'foo',
              inputMask: '',
              inputType: 'text',
              input: true
            },
            {
              type: 'textfield',
              validate: {
                custom: '',
                pattern: '',
                maxLength: '',
                minLength: '',
                required: false
              },
              defaultValue: '',
              multiple: false,
              suffix: '',
              prefix: '',
              placeholder: 'baz',
              key: 'baz',
              label: 'baz',
              inputMask: '',
              inputType: 'text',
              input: true
            }
          ];
          var componentsD = [
            {
              type: 'textfield',
              validate: {
                custom: '',
                pattern: '',
                maxLength: '',
                minLength: '',
                required: false
              },
              defaultValue: '',
              multiple: false,
              suffix: '',
              prefix: '',
              placeholder: 'foo',
              key: 'foo',
              label: 'foo',
              inputMask: '',
              inputType: 'text',
              input: true
            },
            {
              type: 'textfield',
              validate: {
                custom: '',
                pattern: '',
                maxLength: '',
                minLength: '',
                required: false
              },
              defaultValue: '',
              multiple: false,
              suffix: '',
              prefix: '',
              placeholder: 'bar',
              key: 'bar',
              label: 'bar',
              inputMask: '',
              inputType: 'text',
              input: true
            },
            {
              type: 'textfield',
              validate: {
                custom: '',
                pattern: '',
                maxLength: '',
                minLength: '',
                required: false
              },
              defaultValue: '',
              multiple: false,
              suffix: '',
              prefix: '',
              placeholder: 'baz',
              key: 'baz',
              label: 'baz',
              inputMask: '',
              inputType: 'text',
              input: true
            }
          ];

          var initialForm;
          it('Update test form', function(done) {
            // Set the initial form components.
            form.components = componentsA;

            request(app)
              .put(hook.alter('url', '/form/' + form._id, template))
              .set('x-jwt-token', template.users.admin.token)
              .send(form)
              .expect('Content-Type', /json/)
              .expect(200)
              .end(function(err, res) {
                if (err) {
                  return done(err);
                }

                var response = res.body;
                assert.deepEqual(response.components, form.components);

                form = response;
                initialForm = _.cloneDeep(response);

                // Store the JWT for future API calls.
                template.users.admin.token = res.headers['x-jwt-token'];

                done();
              });
          });

          it('Create the first form component modifications', function(done) {
            form.components = componentsB;

            request(app)
              .put(hook.alter('url', '/form/' + form._id, template))
              .set('x-jwt-token', template.users.admin.token)
              .send(form)
              .expect('Content-Type', /json/)
              .expect(200)
              .end(function(err, res) {
                if (err) {
                  return done(err);
                }

                var response = res.body;
                assert.deepEqual(response.components, form.components);

                form = response;

                // Store the JWT for future API calls.
                template.users.admin.token = res.headers['x-jwt-token'];

                done();
              });
          });

          it('Form components added to a stale form, will merge with the current stable version of the form', function(done) {
            initialForm.components = componentsC;

            request(app)
              .put(hook.alter('url', '/form/' + form._id, template))
              .set('x-jwt-token', template.users.admin.token)
              .send(initialForm)
              .expect('Content-Type', /json/)
              .expect(200)
              .end(function(err, res) {
                if (err) {
                  return done(err);
                }

                var response = res.body;
                assert.deepEqual(response.components, componentsD);

                form = response;

                // Store the JWT for future API calls.
                template.users.admin.token = res.headers['x-jwt-token'];

                done();
              });
          });
        });
      });

      describe('Single level nested components', function() {
        describe('Form with Panel', function() {
          var componentsA = [
            {
              key: 'foo',
              title: 'foo',
              input: false,
              type: 'panel',
              components: [
                {
                  type: 'textfield',
                  validate: {
                    custom: '',
                    pattern: '',
                    maxLength: '',
                    minLength: '',
                    required: false
                  },
                  defaultValue: '',
                  multiple: false,
                  suffix: '',
                  prefix: '',
                  placeholder: 'apple',
                  key: 'apple',
                  label: 'apple',
                  inputMask: '',
                  inputType: 'text',
                  input: true
                }
              ]
            }
          ];

          describe('Inserting new components at the beginning', function() {
            var componentsB = [
              {
                key: 'foo',
                title: 'foo',
                input: false,
                type: 'panel',
                components: [
                  {
                    type: 'textfield',
                    validate: {
                      custom: '',
                      pattern: '',
                      maxLength: '',
                      minLength: '',
                      required: false
                    },
                    defaultValue: '',
                    multiple: false,
                    suffix: '',
                    prefix: '',
                    placeholder: 'orange',
                    key: 'orange',
                    label: 'orange',
                    inputMask: '',
                    inputType: 'text',
                    input: true
                  },
                  {
                    type: 'textfield',
                    validate: {
                      custom: '',
                      pattern: '',
                      maxLength: '',
                      minLength: '',
                      required: false
                    },
                    defaultValue: '',
                    multiple: false,
                    suffix: '',
                    prefix: '',
                    placeholder: 'apple',
                    key: 'apple',
                    label: 'apple',
                    inputMask: '',
                    inputType: 'text',
                    input: true
                  }
                ]
              }
            ];
            var componentsC = [
              {
                key: 'foo',
                title: 'foo',
                input: false,
                type: 'panel',
                components: [
                  {
                    type: 'textfield',
                    validate: {
                      custom: '',
                      pattern: '',
                      maxLength: '',
                      minLength: '',
                      required: false
                    },
                    defaultValue: '',
                    multiple: false,
                    suffix: '',
                    prefix: '',
                    placeholder: 'grape',
                    key: 'grape',
                    label: 'grape',
                    inputMask: '',
                    inputType: 'text',
                    input: true
                  },
                  {
                    type: 'textfield',
                    validate: {
                      custom: '',
                      pattern: '',
                      maxLength: '',
                      minLength: '',
                      required: false
                    },
                    defaultValue: '',
                    multiple: false,
                    suffix: '',
                    prefix: '',
                    placeholder: 'apple',
                    key: 'apple',
                    label: 'apple',
                    inputMask: '',
                    inputType: 'text',
                    input: true
                  }
                ]
              }
            ];
            var componentsD = [
              {
                key: 'foo',
                title: 'foo',
                input: false,
                type: 'panel',
                components: [
                  {
                    type: 'textfield',
                    validate: {
                      custom: '',
                      pattern: '',
                      maxLength: '',
                      minLength: '',
                      required: false
                    },
                    defaultValue: '',
                    multiple: false,
                    suffix: '',
                    prefix: '',
                    placeholder: 'orange',
                    key: 'orange',
                    label: 'orange',
                    inputMask: '',
                    inputType: 'text',
                    input: true
                  },
                  {
                    type: 'textfield',
                    validate: {
                      custom: '',
                      pattern: '',
                      maxLength: '',
                      minLength: '',
                      required: false
                    },
                    defaultValue: '',
                    multiple: false,
                    suffix: '',
                    prefix: '',
                    placeholder: 'grape',
                    key: 'grape',
                    label: 'grape',
                    inputMask: '',
                    inputType: 'text',
                    input: true
                  },
                  {
                    type: 'textfield',
                    validate: {
                      custom: '',
                      pattern: '',
                      maxLength: '',
                      minLength: '',
                      required: false
                    },
                    defaultValue: '',
                    multiple: false,
                    suffix: '',
                    prefix: '',
                    placeholder: 'apple',
                    key: 'apple',
                    label: 'apple',
                    inputMask: '',
                    inputType: 'text',
                    input: true
                  }
                ]
              }
            ];

            var initialForm;
            it('Update test form', function(done) {
              // Set the initial form components.
              form.components = componentsA;

              request(app)
                .put(hook.alter('url', '/form/' + form._id, template))
                .set('x-jwt-token', template.users.admin.token)
                .send(form)
                .expect('Content-Type', /json/)
                .expect(200)
                .end(function(err, res) {
                  if (err) {
                    return done(err);
                  }

                  var response = res.body;
                  assert.deepEqual(response.components, form.components);

                  form = response;
                  initialForm = _.cloneDeep(response);

                  // Store the JWT for future API calls.
                  template.users.admin.token = res.headers['x-jwt-token'];

                  done();
                });
            });

            it('Create the first form component modifications', function(done) {
              form.components = componentsB;

              request(app)
                .put(hook.alter('url', '/form/' + form._id, template))
                .set('x-jwt-token', template.users.admin.token)
                .send(form)
                .expect('Content-Type', /json/)
                .expect(200)
                .end(function(err, res) {
                  if (err) {
                    return done(err);
                  }

                  var response = res.body;
                  assert.deepEqual(response.components, form.components);

                  form = response;

                  // Store the JWT for future API calls.
                  template.users.admin.token = res.headers['x-jwt-token'];

                  done();
                });
            });

            it('Panel Form components will merge properly', function(done) {
              initialForm.components = componentsC;

              request(app)
                .put(hook.alter('url', '/form/' + form._id, template))
                .set('x-jwt-token', template.users.admin.token)
                .send(initialForm)
                .expect('Content-Type', /json/)
                .expect(200)
                .end(function(err, res) {
                  if (err) {
                    return done(err);
                  }

                  var response = res.body;
                  assert.deepEqual(response.components, componentsD);

                  form = response;

                  // Store the JWT for future API calls.
                  template.users.admin.token = res.headers['x-jwt-token'];

                  done();
                });
            });
          });

          describe('Inserting new components at the end', function() {
            var componentsB = [
              {
                key: 'foo',
                title: 'foo',
                input: false,
                type: 'panel',
                components: [
                  {
                    type: 'textfield',
                    validate: {
                      custom: '',
                      pattern: '',
                      maxLength: '',
                      minLength: '',
                      required: false
                    },
                    defaultValue: '',
                    multiple: false,
                    suffix: '',
                    prefix: '',
                    placeholder: 'apple',
                    key: 'apple',
                    label: 'apple',
                    inputMask: '',
                    inputType: 'text',
                    input: true
                  },
                  {
                    type: 'textfield',
                    validate: {
                      custom: '',
                      pattern: '',
                      maxLength: '',
                      minLength: '',
                      required: false
                    },
                    defaultValue: '',
                    multiple: false,
                    suffix: '',
                    prefix: '',
                    placeholder: 'orange',
                    key: 'orange',
                    label: 'orange',
                    inputMask: '',
                    inputType: 'text',
                    input: true
                  }
                ]
              }
            ];
            var componentsC = [
              {
                key: 'foo',
                title: 'foo',
                input: false,
                type: 'panel',
                components: [
                  {
                    type: 'textfield',
                    validate: {
                      custom: '',
                      pattern: '',
                      maxLength: '',
                      minLength: '',
                      required: false
                    },
                    defaultValue: '',
                    multiple: false,
                    suffix: '',
                    prefix: '',
                    placeholder: 'apple',
                    key: 'apple',
                    label: 'apple',
                    inputMask: '',
                    inputType: 'text',
                    input: true
                  },
                  {
                    type: 'textfield',
                    validate: {
                      custom: '',
                      pattern: '',
                      maxLength: '',
                      minLength: '',
                      required: false
                    },
                    defaultValue: '',
                    multiple: false,
                    suffix: '',
                    prefix: '',
                    placeholder: 'grape',
                    key: 'grape',
                    label: 'grape',
                    inputMask: '',
                    inputType: 'text',
                    input: true
                  }
                ]
              }
            ];
            var componentsD = [
              {
                key: 'foo',
                title: 'foo',
                input: false,
                type: 'panel',
                components: [
                  {
                    type: 'textfield',
                    validate: {
                      custom: '',
                      pattern: '',
                      maxLength: '',
                      minLength: '',
                      required: false
                    },
                    defaultValue: '',
                    multiple: false,
                    suffix: '',
                    prefix: '',
                    placeholder: 'apple',
                    key: 'apple',
                    label: 'apple',
                    inputMask: '',
                    inputType: 'text',
                    input: true
                  },
                  {
                    type: 'textfield',
                    validate: {
                      custom: '',
                      pattern: '',
                      maxLength: '',
                      minLength: '',
                      required: false
                    },
                    defaultValue: '',
                    multiple: false,
                    suffix: '',
                    prefix: '',
                    placeholder: 'orange',
                    key: 'orange',
                    label: 'orange',
                    inputMask: '',
                    inputType: 'text',
                    input: true
                  },
                  {
                    type: 'textfield',
                    validate: {
                      custom: '',
                      pattern: '',
                      maxLength: '',
                      minLength: '',
                      required: false
                    },
                    defaultValue: '',
                    multiple: false,
                    suffix: '',
                    prefix: '',
                    placeholder: 'grape',
                    key: 'grape',
                    label: 'grape',
                    inputMask: '',
                    inputType: 'text',
                    input: true
                  }
                ]
              }
            ];

            var initialForm;
            it('Update test form', function(done) {
              // Set the initial form components.
              form.components = componentsA;

              request(app)
                .put(hook.alter('url', '/form/' + form._id, template))
                .set('x-jwt-token', template.users.admin.token)
                .send(form)
                .expect('Content-Type', /json/)
                .expect(200)
                .end(function(err, res) {
                  if (err) {
                    return done(err);
                  }

                  var response = res.body;
                  assert.deepEqual(response.components, form.components);

                  form = response;
                  initialForm = _.cloneDeep(response);

                  // Store the JWT for future API calls.
                  template.users.admin.token = res.headers['x-jwt-token'];

                  done();
                });
            });

            it('Create the first form component modifications', function(done) {
              form.components = componentsB;

              request(app)
                .put(hook.alter('url', '/form/' + form._id, template))
                .set('x-jwt-token', template.users.admin.token)
                .send(form)
                .expect('Content-Type', /json/)
                .expect(200)
                .end(function(err, res) {
                  if (err) {
                    return done(err);
                  }

                  var response = res.body;
                  assert.deepEqual(response.components, form.components);

                  form = response;

                  // Store the JWT for future API calls.
                  template.users.admin.token = res.headers['x-jwt-token'];

                  done();
                });
            });

            it('Panel Form components will merge properly', function(done) {
              initialForm.components = componentsC;

              request(app)
                .put(hook.alter('url', '/form/' + form._id, template))
                .set('x-jwt-token', template.users.admin.token)
                .send(initialForm)
                .expect('Content-Type', /json/)
                .expect(200)
                .end(function(err, res) {
                  if (err) {
                    return done(err);
                  }

                  var response = res.body;
                  assert.deepEqual(response.components, componentsD);

                  form = response;

                  // Store the JWT for future API calls.
                  template.users.admin.token = res.headers['x-jwt-token'];

                  done();
                });
            });
          });
        });

        describe('Form with Columns', function() {
          var componentsA = [
            {
              input: false,
              key: 'columns1',
              tags: [],
              type: 'columns',
              columns: [
                {
                  components: [
                    {
                      type: 'textfield',
                      validate: {
                        custom: '',
                        pattern: '',
                        maxLength: '',
                        minLength: '',
                        required: false
                      },
                      defaultValue: '',
                      multiple: false,
                      suffix: '',
                      prefix: '',
                      placeholder: 'foo',
                      key: 'foo',
                      label: 'foo',
                      inputMask: '',
                      inputType: 'text',
                      input: true
                    }
                  ]
                },
                {
                  components: []
                }
              ]
            }
          ];

          describe('Inserting new components at the beginning', function() {
            var componentsB = [
              {
                input: false,
                key: 'columns1',
                tags: [],
                type: 'columns',
                columns: [
                  {
                    components: [
                      {
                        type: 'textfield',
                        validate: {
                          custom: '',
                          pattern: '',
                          maxLength: '',
                          minLength: '',
                          required: false
                        },
                        defaultValue: '',
                        multiple: false,
                        suffix: '',
                        prefix: '',
                        placeholder: 'barA',
                        key: 'barA',
                        label: 'barA',
                        inputMask: '',
                        inputType: 'text',
                        input: true
                      },
                      {
                        type: 'textfield',
                        validate: {
                          custom: '',
                          pattern: '',
                          maxLength: '',
                          minLength: '',
                          required: false
                        },
                        defaultValue: '',
                        multiple: false,
                        suffix: '',
                        prefix: '',
                        placeholder: 'foo',
                        key: 'foo',
                        label: 'foo',
                        inputMask: '',
                        inputType: 'text',
                        input: true
                      }
                    ]
                  },
                  {
                    components: [
                      {
                        type: 'textfield',
                        validate: {
                          custom: '',
                          pattern: '',
                          maxLength: '',
                          minLength: '',
                          required: false
                        },
                        defaultValue: '',
                        multiple: false,
                        suffix: '',
                        prefix: '',
                        placeholder: 'barB',
                        key: 'barB',
                        label: 'barB',
                        inputMask: '',
                        inputType: 'text',
                        input: true
                      }
                    ]
                  }
                ]
              }
            ];
            var componentsC = [
              {
                input: false,
                key: 'columns1',
                tags: [],
                type: 'columns',
                columns: [
                  {
                    components: [
                      {
                        type: 'textfield',
                        validate: {
                          custom: '',
                          pattern: '',
                          maxLength: '',
                          minLength: '',
                          required: false
                        },
                        defaultValue: '',
                        multiple: false,
                        suffix: '',
                        prefix: '',
                        placeholder: 'bazA',
                        key: 'bazA',
                        label: 'bazA',
                        inputMask: '',
                        inputType: 'text',
                        input: true
                      },
                      {
                        type: 'textfield',
                        validate: {
                          custom: '',
                          pattern: '',
                          maxLength: '',
                          minLength: '',
                          required: false
                        },
                        defaultValue: '',
                        multiple: false,
                        suffix: '',
                        prefix: '',
                        placeholder: 'foo',
                        key: 'foo',
                        label: 'foo',
                        inputMask: '',
                        inputType: 'text',
                        input: true
                      }
                    ]
                  },
                  {
                    components: [
                      {
                        type: 'textfield',
                        validate: {
                          custom: '',
                          pattern: '',
                          maxLength: '',
                          minLength: '',
                          required: false
                        },
                        defaultValue: '',
                        multiple: false,
                        suffix: '',
                        prefix: '',
                        placeholder: 'bazB',
                        key: 'bazB',
                        label: 'bazB',
                        inputMask: '',
                        inputType: 'text',
                        input: true
                      }
                    ]
                  }
                ]
              }
            ];
            var componentsD = [
              {
                input: false,
                key: 'columns1',
                tags: [],
                type: 'columns',
                columns: [
                  {
                    components: [
                      {
                        type: 'textfield',
                        validate: {
                          custom: '',
                          pattern: '',
                          maxLength: '',
                          minLength: '',
                          required: false
                        },
                        defaultValue: '',
                        multiple: false,
                        suffix: '',
                        prefix: '',
                        placeholder: 'barA',
                        key: 'barA',
                        label: 'barA',
                        inputMask: '',
                        inputType: 'text',
                        input: true
                      },
                      {
                        type: 'textfield',
                        validate: {
                          custom: '',
                          pattern: '',
                          maxLength: '',
                          minLength: '',
                          required: false
                        },
                        defaultValue: '',
                        multiple: false,
                        suffix: '',
                        prefix: '',
                        placeholder: 'bazA',
                        key: 'bazA',
                        label: 'bazA',
                        inputMask: '',
                        inputType: 'text',
                        input: true
                      },
                      {
                        type: 'textfield',
                        validate: {
                          custom: '',
                          pattern: '',
                          maxLength: '',
                          minLength: '',
                          required: false
                        },
                        defaultValue: '',
                        multiple: false,
                        suffix: '',
                        prefix: '',
                        placeholder: 'foo',
                        key: 'foo',
                        label: 'foo',
                        inputMask: '',
                        inputType: 'text',
                        input: true
                      }
                    ]
                  },
                  {
                    components: [
                      {
                        type: 'textfield',
                        validate: {
                          custom: '',
                          pattern: '',
                          maxLength: '',
                          minLength: '',
                          required: false
                        },
                        defaultValue: '',
                        multiple: false,
                        suffix: '',
                        prefix: '',
                        placeholder: 'barB',
                        key: 'barB',
                        label: 'barB',
                        inputMask: '',
                        inputType: 'text',
                        input: true
                      },
                      {
                        type: 'textfield',
                        validate: {
                          custom: '',
                          pattern: '',
                          maxLength: '',
                          minLength: '',
                          required: false
                        },
                        defaultValue: '',
                        multiple: false,
                        suffix: '',
                        prefix: '',
                        placeholder: 'bazB',
                        key: 'bazB',
                        label: 'bazB',
                        inputMask: '',
                        inputType: 'text',
                        input: true
                      }
                    ]
                  }
                ]
              }
            ];

            var initialForm;
            it('Update test form', function(done) {
              // Set the initial form components.
              form.components = componentsA;

              request(app)
                .put(hook.alter('url', '/form/' + form._id, template))
                .set('x-jwt-token', template.users.admin.token)
                .send(form)
                .expect('Content-Type', /json/)
                .expect(200)
                .end(function(err, res) {
                  if (err) {
                    return done(err);
                  }

                  var response = res.body;
                  assert.deepEqual(response.components, form.components);

                  form = response;
                  initialForm = _.cloneDeep(response);

                  // Store the JWT for future API calls.
                  template.users.admin.token = res.headers['x-jwt-token'];

                  done();
                });
            });

            it('Create the first form component modifications', function(done) {
              form.components = componentsB;

              request(app)
                .put(hook.alter('url', '/form/' + form._id, template))
                .set('x-jwt-token', template.users.admin.token)
                .send(form)
                .expect('Content-Type', /json/)
                .expect(200)
                .end(function(err, res) {
                  if (err) {
                    return done(err);
                  }

                  var response = res.body;
                  assert.deepEqual(response.components, form.components);

                  form = response;

                  // Store the JWT for future API calls.
                  template.users.admin.token = res.headers['x-jwt-token'];

                  done();
                });
            });

            it('Column Form components will merge properly', function(done) {
              initialForm.components = componentsC;

              request(app)
                .put(hook.alter('url', '/form/' + form._id, template))
                .set('x-jwt-token', template.users.admin.token)
                .send(initialForm)
                .expect('Content-Type', /json/)
                .expect(200)
                .end(function(err, res) {
                  if (err) {
                    return done(err);
                  }

                  var response = res.body;
                  assert.deepEqual(response.components, componentsD);

                  form = response;

                  // Store the JWT for future API calls.
                  template.users.admin.token = res.headers['x-jwt-token'];

                  done();
                });
            });
          });

          describe('Inserting new components at the end', function() {
            var componentsB = [
              {
                input: false,
                key: 'columns1',
                tags: [],
                type: 'columns',
                columns: [
                  {
                    components: [
                      {
                        type: 'textfield',
                        validate: {
                          custom: '',
                          pattern: '',
                          maxLength: '',
                          minLength: '',
                          required: false
                        },
                        defaultValue: '',
                        multiple: false,
                        suffix: '',
                        prefix: '',
                        placeholder: 'foo',
                        key: 'foo',
                        label: 'foo',
                        inputMask: '',
                        inputType: 'text',
                        input: true
                      },
                      {
                        type: 'textfield',
                        validate: {
                          custom: '',
                          pattern: '',
                          maxLength: '',
                          minLength: '',
                          required: false
                        },
                        defaultValue: '',
                        multiple: false,
                        suffix: '',
                        prefix: '',
                        placeholder: 'barA',
                        key: 'barA',
                        label: 'barA',
                        inputMask: '',
                        inputType: 'text',
                        input: true
                      }
                    ]
                  },
                  {
                    components: [
                      {
                        type: 'textfield',
                        validate: {
                          custom: '',
                          pattern: '',
                          maxLength: '',
                          minLength: '',
                          required: false
                        },
                        defaultValue: '',
                        multiple: false,
                        suffix: '',
                        prefix: '',
                        placeholder: 'barB',
                        key: 'barB',
                        label: 'barB',
                        inputMask: '',
                        inputType: 'text',
                        input: true
                      }
                    ]
                  }
                ]
              }
            ];
            var componentsC = [
              {
                input: false,
                key: 'columns1',
                tags: [],
                type: 'columns',
                columns: [
                  {
                    components: [
                      {
                        type: 'textfield',
                        validate: {
                          custom: '',
                          pattern: '',
                          maxLength: '',
                          minLength: '',
                          required: false
                        },
                        defaultValue: '',
                        multiple: false,
                        suffix: '',
                        prefix: '',
                        placeholder: 'foo',
                        key: 'foo',
                        label: 'foo',
                        inputMask: '',
                        inputType: 'text',
                        input: true
                      },
                      {
                        type: 'textfield',
                        validate: {
                          custom: '',
                          pattern: '',
                          maxLength: '',
                          minLength: '',
                          required: false
                        },
                        defaultValue: '',
                        multiple: false,
                        suffix: '',
                        prefix: '',
                        placeholder: 'bazA',
                        key: 'bazA',
                        label: 'bazA',
                        inputMask: '',
                        inputType: 'text',
                        input: true
                      }
                    ]
                  },
                  {
                    components: [
                      {
                        type: 'textfield',
                        validate: {
                          custom: '',
                          pattern: '',
                          maxLength: '',
                          minLength: '',
                          required: false
                        },
                        defaultValue: '',
                        multiple: false,
                        suffix: '',
                        prefix: '',
                        placeholder: 'bazB',
                        key: 'bazB',
                        label: 'bazB',
                        inputMask: '',
                        inputType: 'text',
                        input: true
                      }
                    ]
                  }
                ]
              }
            ];
            var componentsD = [
              {
                input: false,
                key: 'columns1',
                tags: [],
                type: 'columns',
                columns: [
                  {
                    components: [
                      {
                        type: 'textfield',
                        validate: {
                          custom: '',
                          pattern: '',
                          maxLength: '',
                          minLength: '',
                          required: false
                        },
                        defaultValue: '',
                        multiple: false,
                        suffix: '',
                        prefix: '',
                        placeholder: 'foo',
                        key: 'foo',
                        label: 'foo',
                        inputMask: '',
                        inputType: 'text',
                        input: true
                      },
                      {
                        type: 'textfield',
                        validate: {
                          custom: '',
                          pattern: '',
                          maxLength: '',
                          minLength: '',
                          required: false
                        },
                        defaultValue: '',
                        multiple: false,
                        suffix: '',
                        prefix: '',
                        placeholder: 'barA',
                        key: 'barA',
                        label: 'barA',
                        inputMask: '',
                        inputType: 'text',
                        input: true
                      },
                      {
                        type: 'textfield',
                        validate: {
                          custom: '',
                          pattern: '',
                          maxLength: '',
                          minLength: '',
                          required: false
                        },
                        defaultValue: '',
                        multiple: false,
                        suffix: '',
                        prefix: '',
                        placeholder: 'bazA',
                        key: 'bazA',
                        label: 'bazA',
                        inputMask: '',
                        inputType: 'text',
                        input: true
                      }
                    ]
                  },
                  {
                    components: [
                      {
                        type: 'textfield',
                        validate: {
                          custom: '',
                          pattern: '',
                          maxLength: '',
                          minLength: '',
                          required: false
                        },
                        defaultValue: '',
                        multiple: false,
                        suffix: '',
                        prefix: '',
                        placeholder: 'barB',
                        key: 'barB',
                        label: 'barB',
                        inputMask: '',
                        inputType: 'text',
                        input: true
                      },
                      {
                        type: 'textfield',
                        validate: {
                          custom: '',
                          pattern: '',
                          maxLength: '',
                          minLength: '',
                          required: false
                        },
                        defaultValue: '',
                        multiple: false,
                        suffix: '',
                        prefix: '',
                        placeholder: 'bazB',
                        key: 'bazB',
                        label: 'bazB',
                        inputMask: '',
                        inputType: 'text',
                        input: true
                      }
                    ]
                  }
                ]
              }
            ];

            var initialForm;
            it('Update test form', function(done) {
              // Set the initial form components.
              form.components = componentsA;

              request(app)
                .put(hook.alter('url', '/form/' + form._id, template))
                .set('x-jwt-token', template.users.admin.token)
                .send(form)
                .expect('Content-Type', /json/)
                .expect(200)
                .end(function(err, res) {
                  if (err) {
                    return done(err);
                  }

                  var response = res.body;
                  assert.deepEqual(response.components, form.components);

                  form = response;
                  initialForm = _.cloneDeep(response);

                  // Store the JWT for future API calls.
                  template.users.admin.token = res.headers['x-jwt-token'];

                  done();
                });
            });

            it('Create the first form component modifications', function(done) {
              form.components = componentsB;

              request(app)
                .put(hook.alter('url', '/form/' + form._id, template))
                .set('x-jwt-token', template.users.admin.token)
                .send(form)
                .expect('Content-Type', /json/)
                .expect(200)
                .end(function(err, res) {
                  if (err) {
                    return done(err);
                  }

                  var response = res.body;
                  assert.deepEqual(response.components, form.components);

                  form = response;

                  // Store the JWT for future API calls.
                  template.users.admin.token = res.headers['x-jwt-token'];

                  done();
                });
            });

            it('Column Form components will merge properly', function(done) {
              initialForm.components = componentsC;

              request(app)
                .put(hook.alter('url', '/form/' + form._id, template))
                .set('x-jwt-token', template.users.admin.token)
                .send(initialForm)
                .expect('Content-Type', /json/)
                .expect(200)
                .end(function(err, res) {
                  if (err) {
                    return done(err);
                  }

                  var response = res.body;
                  assert.deepEqual(response.components, componentsD);

                  form = response;

                  // Store the JWT for future API calls.
                  template.users.admin.token = res.headers['x-jwt-token'];

                  done();
                });
            });
          });

          describe('Updating a component, which has been moved in front of the column component', function() {
            var componentsB = [
              {
                type: 'textfield',
                validate: {
                  custom: '',
                  pattern: '',
                  maxLength: '',
                  minLength: '',
                  required: false
                },
                defaultValue: '',
                multiple: false,
                suffix: '',
                prefix: '',
                placeholder: 'foo',
                key: 'foo',
                label: 'foo',
                inputMask: '',
                inputType: 'text',
                input: true
              },
              {
                input: false,
                key: 'columns1',
                tags: [],
                type: 'columns',
                columns: [
                  {
                    components: []
                  },
                  {
                    components: []
                  }
                ]
              }
            ];
            var componentsC = [
              {
                input: false,
                key: 'columns1',
                tags: [],
                type: 'columns',
                columns: [
                  {
                    components: [
                      {
                        type: 'textfield',
                        validate: {
                          custom: '',
                          pattern: '',
                          maxLength: '',
                          minLength: '',
                          required: false
                        },
                        defaultValue: '',
                        multiple: false,
                        suffix: '',
                        prefix: '',
                        placeholder: 'update',
                        key: 'foo',
                        label: 'foo',
                        inputMask: '',
                        inputType: 'text',
                        input: true
                      }
                    ]
                  },
                  {
                    components: []
                  }
                ]
              }
            ];
            var componentsD = [
              {
                type: 'textfield',
                validate: {
                  custom: '',
                  pattern: '',
                  maxLength: '',
                  minLength: '',
                  required: false
                },
                defaultValue: '',
                multiple: false,
                suffix: '',
                prefix: '',
                placeholder: 'update',
                key: 'foo',
                label: 'foo',
                inputMask: '',
                inputType: 'text',
                input: true
              },
              {
                input: false,
                key: 'columns1',
                tags: [],
                type: 'columns',
                columns: [
                  {
                    components: []
                  },
                  {
                    components: []
                  }
                ]
              }
            ];

            var initialForm;
            it('Update test form', function(done) {
              // Set the initial form components.
              form.components = componentsA;

              request(app)
                .put(hook.alter('url', '/form/' + form._id, template))
                .set('x-jwt-token', template.users.admin.token)
                .send(form)
                .expect('Content-Type', /json/)
                .expect(200)
                .end(function(err, res) {
                  if (err) {
                    return done(err);
                  }

                  var response = res.body;
                  assert.deepEqual(response.components, form.components);

                  form = response;
                  initialForm = _.cloneDeep(response);

                  // Store the JWT for future API calls.
                  template.users.admin.token = res.headers['x-jwt-token'];

                  done();
                });
            });

            it('Create the first form component modifications', function(done) {
              form.components = componentsB;

              request(app)
                .put(hook.alter('url', '/form/' + form._id, template))
                .set('x-jwt-token', template.users.admin.token)
                .send(form)
                .expect('Content-Type', /json/)
                .expect(200)
                .end(function(err, res) {
                  if (err) {
                    return done(err);
                  }

                  var response = res.body;
                  assert.deepEqual(response.components, form.components);

                  form = response;

                  // Store the JWT for future API calls.
                  template.users.admin.token = res.headers['x-jwt-token'];

                  done();
                });
            });

            it('A Shared component which appears in stable before local during traversing, will be added in the stable position', function(done) {
              initialForm.components = componentsC;

              request(app)
                .put(hook.alter('url', '/form/' + form._id, template))
                .set('x-jwt-token', template.users.admin.token)
                .send(initialForm)
                .expect('Content-Type', /json/)
                .expect(200)
                .end(function(err, res) {
                  if (err) {
                    return done(err);
                  }

                  var response = res.body;
                  assert.deepEqual(response.components, componentsD);

                  form = response;

                  // Store the JWT for future API calls.
                  template.users.admin.token = res.headers['x-jwt-token'];

                  done();
                });
            });
          });

          describe('Updating a component, which has been moved behind of the column component', function() {
            var componentsB = [
              {
                input: false,
                key: 'columns1',
                tags: [],
                type: 'columns',
                columns: [
                  {
                    components: []
                  },
                  {
                    components: []
                  }
                ]
              },
              {
                type: 'textfield',
                validate: {
                  custom: '',
                  pattern: '',
                  maxLength: '',
                  minLength: '',
                  required: false
                },
                defaultValue: '',
                multiple: false,
                suffix: '',
                prefix: '',
                placeholder: 'foo',
                key: 'foo',
                label: 'foo',
                inputMask: '',
                inputType: 'text',
                input: true
              }
            ];
            var componentsC = [
              {
                input: false,
                key: 'columns1',
                tags: [],
                type: 'columns',
                columns: [
                  {
                    components: [
                      {
                        type: 'textfield',
                        validate: {
                          custom: '',
                          pattern: '',
                          maxLength: '',
                          minLength: '',
                          required: false
                        },
                        defaultValue: '',
                        multiple: false,
                        suffix: '',
                        prefix: '',
                        placeholder: 'update',
                        key: 'foo',
                        label: 'foo',
                        inputMask: '',
                        inputType: 'text',
                        input: true
                      }
                    ]
                  },
                  {
                    components: []
                  }
                ]
              }
            ];
            var componentsD = [
              {
                input: false,
                key: 'columns1',
                tags: [],
                type: 'columns',
                columns: [
                  {
                    components: [
                      {
                        type: 'textfield',
                        validate: {
                          custom: '',
                          pattern: '',
                          maxLength: '',
                          minLength: '',
                          required: false
                        },
                        defaultValue: '',
                        multiple: false,
                        suffix: '',
                        prefix: '',
                        placeholder: 'update',
                        key: 'foo',
                        label: 'foo',
                        inputMask: '',
                        inputType: 'text',
                        input: true
                      }
                    ]
                  },
                  {
                    components: []
                  }
                ]
              }
            ];

            var initialForm;
            it('Update test form', function(done) {
              // Set the initial form components.
              form.components = componentsA;

              request(app)
                .put(hook.alter('url', '/form/' + form._id, template))
                .set('x-jwt-token', template.users.admin.token)
                .send(form)
                .expect('Content-Type', /json/)
                .expect(200)
                .end(function(err, res) {
                  if (err) {
                    return done(err);
                  }

                  var response = res.body;
                  assert.deepEqual(response.components, form.components);

                  form = response;
                  initialForm = _.cloneDeep(response);

                  // Store the JWT for future API calls.
                  template.users.admin.token = res.headers['x-jwt-token'];

                  done();
                });
            });

            it('Create the first form component modifications', function(done) {
              form.components = componentsB;

              request(app)
                .put(hook.alter('url', '/form/' + form._id, template))
                .set('x-jwt-token', template.users.admin.token)
                .send(form)
                .expect('Content-Type', /json/)
                .expect(200)
                .end(function(err, res) {
                  if (err) {
                    return done(err);
                  }

                  var response = res.body;
                  assert.deepEqual(response.components, form.components);

                  form = response;

                  // Store the JWT for future API calls.
                  template.users.admin.token = res.headers['x-jwt-token'];

                  done();
                });
            });

            it('A Shared component which appears in local before stable during traversing, will be added in the local position', function(done) {
              initialForm.components = componentsC;

              request(app)
                .put(hook.alter('url', '/form/' + form._id, template))
                .set('x-jwt-token', template.users.admin.token)
                .send(initialForm)
                .expect('Content-Type', /json/)
                .expect(200)
                .end(function(err, res) {
                  if (err) {
                    return done(err);
                  }

                  var response = res.body;
                  assert.deepEqual(response.components, componentsD);

                  form = response;

                  // Store the JWT for future API calls.
                  template.users.admin.token = res.headers['x-jwt-token'];

                  done();
                });
            });
          });

          describe('Updating a component, which has been moved from col1 to col2', function() {
            var componentsB = [
              {
                input: false,
                key: 'columns1',
                tags: [],
                type: 'columns',
                columns: [
                  {
                    components: []
                  },
                  {
                    components: [
                      {
                        type: 'textfield',
                        validate: {
                          custom: '',
                          pattern: '',
                          maxLength: '',
                          minLength: '',
                          required: false
                        },
                        defaultValue: '',
                        multiple: false,
                        suffix: '',
                        prefix: '',
                        placeholder: 'foo',
                        key: 'foo',
                        label: 'foo',
                        inputMask: '',
                        inputType: 'text',
                        input: true
                      }
                    ]
                  }
                ]
              }
            ];
            var componentsC = [
              {
                input: false,
                key: 'columns1',
                tags: [],
                type: 'columns',
                columns: [
                  {
                    components: [
                      {
                        type: 'textfield',
                        validate: {
                          custom: '',
                          pattern: '',
                          maxLength: '',
                          minLength: '',
                          required: false
                        },
                        defaultValue: '',
                        multiple: false,
                        suffix: '',
                        prefix: '',
                        placeholder: 'update',
                        key: 'foo',
                        label: 'foo',
                        inputMask: '',
                        inputType: 'text',
                        input: true
                      }
                    ]
                  },
                  {
                    components: []
                  }
                ]
              }
            ];
            var componentsD = [
              {
                input: false,
                key: 'columns1',
                tags: [],
                type: 'columns',
                columns: [
                  {
                    components: [
                      {
                        type: 'textfield',
                        validate: {
                          custom: '',
                          pattern: '',
                          maxLength: '',
                          minLength: '',
                          required: false
                        },
                        defaultValue: '',
                        multiple: false,
                        suffix: '',
                        prefix: '',
                        placeholder: 'update',
                        key: 'foo',
                        label: 'foo',
                        inputMask: '',
                        inputType: 'text',
                        input: true
                      }
                    ]
                  },
                  {
                    components: []
                  }
                ]
              }
            ];

            var initialForm;
            it('Update test form', function(done) {
              // Set the initial form components.
              form.components = componentsA;

              request(app)
                .put(hook.alter('url', '/form/' + form._id, template))
                .set('x-jwt-token', template.users.admin.token)
                .send(form)
                .expect('Content-Type', /json/)
                .expect(200)
                .end(function(err, res) {
                  if (err) {
                    return done(err);
                  }

                  var response = res.body;
                  assert.deepEqual(response.components, form.components);

                  form = response;
                  initialForm = _.cloneDeep(response);

                  // Store the JWT for future API calls.
                  template.users.admin.token = res.headers['x-jwt-token'];

                  done();
                });
            });

            it('Create the first form component modifications', function(done) {
              form.components = componentsB;

              request(app)
                .put(hook.alter('url', '/form/' + form._id, template))
                .set('x-jwt-token', template.users.admin.token)
                .send(form)
                .expect('Content-Type', /json/)
                .expect(200)
                .end(function(err, res) {
                  if (err) {
                    return done(err);
                  }

                  var response = res.body;
                  assert.deepEqual(response.components, form.components);

                  form = response;

                  // Store the JWT for future API calls.
                  template.users.admin.token = res.headers['x-jwt-token'];

                  done();
                });
            });

            it('A Shared component which appears in local before stable during traversing, will be added in the local position', function(done) {
              initialForm.components = componentsC;

              request(app)
                .put(hook.alter('url', '/form/' + form._id, template))
                .set('x-jwt-token', template.users.admin.token)
                .send(initialForm)
                .expect('Content-Type', /json/)
                .expect(200)
                .end(function(err, res) {
                  if (err) {
                    return done(err);
                  }

                  var response = res.body;
                  assert.deepEqual(response.components, componentsD);

                  form = response;

                  // Store the JWT for future API calls.
                  template.users.admin.token = res.headers['x-jwt-token'];

                  done();
                });
            });
          });

          describe('Updating a component, which has been moved from col2 to col1', function() {
            var componentsA2 = [
              {
                input: false,
                key: 'columns1',
                tags: [],
                type: 'columns',
                columns: [
                  {
                    components: []
                  },
                  {
                    components: [
                      {
                        type: 'textfield',
                        validate: {
                          custom: '',
                          pattern: '',
                          maxLength: '',
                          minLength: '',
                          required: false
                        },
                        defaultValue: '',
                        multiple: false,
                        suffix: '',
                        prefix: '',
                        placeholder: 'foo',
                        key: 'foo',
                        label: 'foo',
                        inputMask: '',
                        inputType: 'text',
                        input: true
                      }
                    ]
                  }
                ]
              }
            ];
            var componentsB = [
              {
                input: false,
                key: 'columns1',
                tags: [],
                type: 'columns',
                columns: [
                  {
                    components: [
                      {
                        type: 'textfield',
                        validate: {
                          custom: '',
                          pattern: '',
                          maxLength: '',
                          minLength: '',
                          required: false
                        },
                        defaultValue: '',
                        multiple: false,
                        suffix: '',
                        prefix: '',
                        placeholder: 'foo',
                        key: 'foo',
                        label: 'foo',
                        inputMask: '',
                        inputType: 'text',
                        input: true
                      }
                    ]
                  },
                  {
                    components: []
                  }
                ]
              }
            ];
            var componentsC = [
              {
                input: false,
                key: 'columns1',
                tags: [],
                type: 'columns',
                columns: [
                  {
                    components: []
                  },
                  {
                    components: [
                      {
                        type: 'textfield',
                        validate: {
                          custom: '',
                          pattern: '',
                          maxLength: '',
                          minLength: '',
                          required: false
                        },
                        defaultValue: '',
                        multiple: false,
                        suffix: '',
                        prefix: '',
                        placeholder: 'update',
                        key: 'foo',
                        label: 'foo',
                        inputMask: '',
                        inputType: 'text',
                        input: true
                      }
                    ]
                  }
                ]
              }
            ];
            var componentsD = [
              {
                input: false,
                key: 'columns1',
                tags: [],
                type: 'columns',
                columns: [
                  {
                    components: [
                      {
                        type: 'textfield',
                        validate: {
                          custom: '',
                          pattern: '',
                          maxLength: '',
                          minLength: '',
                          required: false
                        },
                        defaultValue: '',
                        multiple: false,
                        suffix: '',
                        prefix: '',
                        placeholder: 'update',
                        key: 'foo',
                        label: 'foo',
                        inputMask: '',
                        inputType: 'text',
                        input: true
                      }
                    ]
                  },
                  {
                    components: []
                  }
                ]
              }
            ];

            var initialForm;
            it('Update test form', function(done) {
              // Set the initial form components.
              form.components = componentsA2;

              request(app)
                .put(hook.alter('url', '/form/' + form._id, template))
                .set('x-jwt-token', template.users.admin.token)
                .send(form)
                .expect('Content-Type', /json/)
                .expect(200)
                .end(function(err, res) {
                  if (err) {
                    return done(err);
                  }

                  var response = res.body;
                  assert.deepEqual(response.components, form.components);

                  form = response;
                  initialForm = _.cloneDeep(response);

                  // Store the JWT for future API calls.
                  template.users.admin.token = res.headers['x-jwt-token'];

                  done();
                });
            });

            it('Create the first form component modifications', function(done) {
              form.components = componentsB;

              request(app)
                .put(hook.alter('url', '/form/' + form._id, template))
                .set('x-jwt-token', template.users.admin.token)
                .send(form)
                .expect('Content-Type', /json/)
                .expect(200)
                .end(function(err, res) {
                  if (err) {
                    return done(err);
                  }

                  var response = res.body;
                  assert.deepEqual(response.components, form.components);

                  form = response;

                  // Store the JWT for future API calls.
                  template.users.admin.token = res.headers['x-jwt-token'];

                  done();
                });
            });

            it('A Shared component which appears in stable before local during traversing, will be added in the stable position', function(done) {
              initialForm.components = componentsC;

              request(app)
                .put(hook.alter('url', '/form/' + form._id, template))
                .set('x-jwt-token', template.users.admin.token)
                .send(initialForm)
                .expect('Content-Type', /json/)
                .expect(200)
                .end(function(err, res) {
                  if (err) {
                    return done(err);
                  }

                  var response = res.body;
                  assert.deepEqual(response.components, componentsD);

                  form = response;

                  // Store the JWT for future API calls.
                  template.users.admin.token = res.headers['x-jwt-token'];

                  done();
                });
            });
          });
        });

        describe('Form with Field Set', function() {
          var componentsA = [
            {
              input: false,
              key: 'fieldset',
              tags: [],
              type: 'fieldset',
              components: [
                {
                  type: 'textfield',
                  validate: {
                    custom: '',
                    pattern: '',
                    maxLength: '',
                    minLength: '',
                    required: false
                  },
                  defaultValue: '',
                  multiple: false,
                  suffix: '',
                  prefix: '',
                  placeholder: 'foo',
                  key: 'foo',
                  label: 'foo',
                  inputMask: '',
                  inputType: 'text',
                  input: true
                }
              ]
            }
          ];

          describe('Inserting new components at the beginning', function() {
            var componentsB = [
              {
                input: false,
                key: 'fieldset',
                tags: [],
                type: 'fieldset',
                components: [
                  {
                    type: 'textfield',
                    validate: {
                      custom: '',
                      pattern: '',
                      maxLength: '',
                      minLength: '',
                      required: false
                    },
                    defaultValue: '',
                    multiple: false,
                    suffix: '',
                    prefix: '',
                    placeholder: 'bar',
                    key: 'bar',
                    label: 'bar',
                    inputMask: '',
                    inputType: 'text',
                    input: true
                  },
                  {
                    type: 'textfield',
                    validate: {
                      custom: '',
                      pattern: '',
                      maxLength: '',
                      minLength: '',
                      required: false
                    },
                    defaultValue: '',
                    multiple: false,
                    suffix: '',
                    prefix: '',
                    placeholder: 'foo',
                    key: 'foo',
                    label: 'foo',
                    inputMask: '',
                    inputType: 'text',
                    input: true
                  }
                ]
              }
            ];
            var componentsC = [
              {
                input: false,
                key: 'fieldset',
                tags: [],
                type: 'fieldset',
                components: [
                  {
                    type: 'textfield',
                    validate: {
                      custom: '',
                      pattern: '',
                      maxLength: '',
                      minLength: '',
                      required: false
                    },
                    defaultValue: '',
                    multiple: false,
                    suffix: '',
                    prefix: '',
                    placeholder: 'baz',
                    key: 'baz',
                    label: 'baz',
                    inputMask: '',
                    inputType: 'text',
                    input: true
                  },
                  {
                    type: 'textfield',
                    validate: {
                      custom: '',
                      pattern: '',
                      maxLength: '',
                      minLength: '',
                      required: false
                    },
                    defaultValue: '',
                    multiple: false,
                    suffix: '',
                    prefix: '',
                    placeholder: 'foo',
                    key: 'foo',
                    label: 'foo',
                    inputMask: '',
                    inputType: 'text',
                    input: true
                  }
                ]
              }
            ];
            var componentsD = [
              {
                input: false,
                key: 'fieldset',
                tags: [],
                type: 'fieldset',
                components: [
                  {
                    type: 'textfield',
                    validate: {
                      custom: '',
                      pattern: '',
                      maxLength: '',
                      minLength: '',
                      required: false
                    },
                    defaultValue: '',
                    multiple: false,
                    suffix: '',
                    prefix: '',
                    placeholder: 'bar',
                    key: 'bar',
                    label: 'bar',
                    inputMask: '',
                    inputType: 'text',
                    input: true
                  },
                  {
                    type: 'textfield',
                    validate: {
                      custom: '',
                      pattern: '',
                      maxLength: '',
                      minLength: '',
                      required: false
                    },
                    defaultValue: '',
                    multiple: false,
                    suffix: '',
                    prefix: '',
                    placeholder: 'baz',
                    key: 'baz',
                    label: 'baz',
                    inputMask: '',
                    inputType: 'text',
                    input: true
                  },
                  {
                    type: 'textfield',
                    validate: {
                      custom: '',
                      pattern: '',
                      maxLength: '',
                      minLength: '',
                      required: false
                    },
                    defaultValue: '',
                    multiple: false,
                    suffix: '',
                    prefix: '',
                    placeholder: 'foo',
                    key: 'foo',
                    label: 'foo',
                    inputMask: '',
                    inputType: 'text',
                    input: true
                  }
                ]
              }
            ];

            var initialForm;
            it('Update test form', function(done) {
              // Set the initial form components.
              form.components = componentsA;

              request(app)
                .put(hook.alter('url', '/form/' + form._id, template))
                .set('x-jwt-token', template.users.admin.token)
                .send(form)
                .expect('Content-Type', /json/)
                .expect(200)
                .end(function(err, res) {
                  if (err) {
                    return done(err);
                  }

                  var response = res.body;
                  assert.deepEqual(response.components, form.components);

                  form = response;
                  initialForm = _.cloneDeep(response);

                  // Store the JWT for future API calls.
                  template.users.admin.token = res.headers['x-jwt-token'];

                  done();
                });
            });

            it('Create the first form component modifications', function(done) {
              form.components = componentsB;

              request(app)
                .put(hook.alter('url', '/form/' + form._id, template))
                .set('x-jwt-token', template.users.admin.token)
                .send(form)
                .expect('Content-Type', /json/)
                .expect(200)
                .end(function(err, res) {
                  if (err) {
                    return done(err);
                  }

                  var response = res.body;
                  assert.deepEqual(response.components, form.components);

                  form = response;

                  // Store the JWT for future API calls.
                  template.users.admin.token = res.headers['x-jwt-token'];

                  done();
                });
            });

            it('Field Set Form components will merge properly', function(done) {
              initialForm.components = componentsC;

              request(app)
                .put(hook.alter('url', '/form/' + form._id, template))
                .set('x-jwt-token', template.users.admin.token)
                .send(initialForm)
                .expect('Content-Type', /json/)
                .expect(200)
                .end(function(err, res) {
                  if (err) {
                    return done(err);
                  }

                  var response = res.body;
                  assert.deepEqual(response.components, componentsD);

                  form = response;

                  // Store the JWT for future API calls.
                  template.users.admin.token = res.headers['x-jwt-token'];

                  done();
                });
            });
          });

          describe('Inserting new components at the end', function() {
            var componentsB = [
              {
                input: false,
                key: 'fieldset',
                tags: [],
                type: 'fieldset',
                components: [
                  {
                    type: 'textfield',
                    validate: {
                      custom: '',
                      pattern: '',
                      maxLength: '',
                      minLength: '',
                      required: false
                    },
                    defaultValue: '',
                    multiple: false,
                    suffix: '',
                    prefix: '',
                    placeholder: 'foo',
                    key: 'foo',
                    label: 'foo',
                    inputMask: '',
                    inputType: 'text',
                    input: true
                  },
                  {
                    type: 'textfield',
                    validate: {
                      custom: '',
                      pattern: '',
                      maxLength: '',
                      minLength: '',
                      required: false
                    },
                    defaultValue: '',
                    multiple: false,
                    suffix: '',
                    prefix: '',
                    placeholder: 'bar',
                    key: 'bar',
                    label: 'bar',
                    inputMask: '',
                    inputType: 'text',
                    input: true
                  }
                ]
              }
            ];
            var componentsC = [
              {
                input: false,
                key: 'fieldset',
                tags: [],
                type: 'fieldset',
                components: [
                  {
                    type: 'textfield',
                    validate: {
                      custom: '',
                      pattern: '',
                      maxLength: '',
                      minLength: '',
                      required: false
                    },
                    defaultValue: '',
                    multiple: false,
                    suffix: '',
                    prefix: '',
                    placeholder: 'foo',
                    key: 'foo',
                    label: 'foo',
                    inputMask: '',
                    inputType: 'text',
                    input: true
                  },
                  {
                    type: 'textfield',
                    validate: {
                      custom: '',
                      pattern: '',
                      maxLength: '',
                      minLength: '',
                      required: false
                    },
                    defaultValue: '',
                    multiple: false,
                    suffix: '',
                    prefix: '',
                    placeholder: 'baz',
                    key: 'baz',
                    label: 'baz',
                    inputMask: '',
                    inputType: 'text',
                    input: true
                  }
                ]
              }
            ];
            var componentsD = [
              {
                input: false,
                key: 'fieldset',
                tags: [],
                type: 'fieldset',
                components: [
                  {
                    type: 'textfield',
                    validate: {
                      custom: '',
                      pattern: '',
                      maxLength: '',
                      minLength: '',
                      required: false
                    },
                    defaultValue: '',
                    multiple: false,
                    suffix: '',
                    prefix: '',
                    placeholder: 'foo',
                    key: 'foo',
                    label: 'foo',
                    inputMask: '',
                    inputType: 'text',
                    input: true
                  },
                  {
                    type: 'textfield',
                    validate: {
                      custom: '',
                      pattern: '',
                      maxLength: '',
                      minLength: '',
                      required: false
                    },
                    defaultValue: '',
                    multiple: false,
                    suffix: '',
                    prefix: '',
                    placeholder: 'bar',
                    key: 'bar',
                    label: 'bar',
                    inputMask: '',
                    inputType: 'text',
                    input: true
                  },
                  {
                    type: 'textfield',
                    validate: {
                      custom: '',
                      pattern: '',
                      maxLength: '',
                      minLength: '',
                      required: false
                    },
                    defaultValue: '',
                    multiple: false,
                    suffix: '',
                    prefix: '',
                    placeholder: 'baz',
                    key: 'baz',
                    label: 'baz',
                    inputMask: '',
                    inputType: 'text',
                    input: true
                  }
                ]
              }
            ];

            var initialForm;
            it('Update test form', function(done) {
              // Set the initial form components.
              form.components = componentsA;

              request(app)
                .put(hook.alter('url', '/form/' + form._id, template))
                .set('x-jwt-token', template.users.admin.token)
                .send(form)
                .expect('Content-Type', /json/)
                .expect(200)
                .end(function(err, res) {
                  if (err) {
                    return done(err);
                  }

                  var response = res.body;
                  assert.deepEqual(response.components, form.components);

                  form = response;
                  initialForm = _.cloneDeep(response);

                  // Store the JWT for future API calls.
                  template.users.admin.token = res.headers['x-jwt-token'];

                  done();
                });
            });

            it('Create the first form component modifications', function(done) {
              form.components = componentsB;

              request(app)
                .put(hook.alter('url', '/form/' + form._id, template))
                .set('x-jwt-token', template.users.admin.token)
                .send(form)
                .expect('Content-Type', /json/)
                .expect(200)
                .end(function(err, res) {
                  if (err) {
                    return done(err);
                  }

                  var response = res.body;
                  assert.deepEqual(response.components, form.components);

                  form = response;

                  // Store the JWT for future API calls.
                  template.users.admin.token = res.headers['x-jwt-token'];

                  done();
                });
            });

            it('Field Set Form components will merge properly', function(done) {
              initialForm.components = componentsC;

              request(app)
                .put(hook.alter('url', '/form/' + form._id, template))
                .set('x-jwt-token', template.users.admin.token)
                .send(initialForm)
                .expect('Content-Type', /json/)
                .expect(200)
                .end(function(err, res) {
                  if (err) {
                    return done(err);
                  }

                  var response = res.body;
                  assert.deepEqual(response.components, componentsD);

                  form = response;

                  // Store the JWT for future API calls.
                  template.users.admin.token = res.headers['x-jwt-token'];

                  done();
                });
            });
          });
        });

        describe('Form with Table', function() {
          var componentsA = [
            {
              input: false,
              key: 'table',
              tags: [],
              type: 'table',
              rows: [
                [
                  {components: []},
                  {components: []},
                  {components: []}
                ],
                [
                  {components: []},
                  {
                    components: [
                      {
                        type: 'textfield',
                        validate: {
                          custom: '',
                          pattern: '',
                          maxLength: '',
                          minLength: '',
                          required: false
                        },
                        defaultValue: '',
                        multiple: false,
                        suffix: '',
                        prefix: '',
                        placeholder: 'foo',
                        key: 'foo',
                        label: 'foo',
                        inputMask: '',
                        inputType: 'text',
                        input: true
                      }
                    ]
                  },
                  {components: []}
                ],
                [
                  {components: []},
                  {components: []},
                  {components: []}
                ]
              ]
            }
          ];

          describe('Inserting new components at the beginning', function() {
            var componentsB = [
              {
                input: false,
                key: 'table',
                tags: [],
                type: 'table',
                rows: [
                  [
                    {
                      components: [
                        {
                          type: 'textfield',
                          validate: {
                            custom: '',
                            pattern: '',
                            maxLength: '',
                            minLength: '',
                            required: false
                          },
                          defaultValue: '',
                          multiple: false,
                          suffix: '',
                          prefix: '',
                          placeholder: 'barA',
                          key: 'barA',
                          label: 'barA',
                          inputMask: '',
                          inputType: 'text',
                          input: true
                        }
                      ]
                    },
                    {components: []},
                    {components: []}
                  ],
                  [
                    {components: []},
                    {
                      components: [
                        {
                          type: 'textfield',
                          validate: {
                            custom: '',
                            pattern: '',
                            maxLength: '',
                            minLength: '',
                            required: false
                          },
                          defaultValue: '',
                          multiple: false,
                          suffix: '',
                          prefix: '',
                          placeholder: 'barB',
                          key: 'barB',
                          label: 'barB',
                          inputMask: '',
                          inputType: 'text',
                          input: true
                        },
                        {
                          type: 'textfield',
                          validate: {
                            custom: '',
                            pattern: '',
                            maxLength: '',
                            minLength: '',
                            required: false
                          },
                          defaultValue: '',
                          multiple: false,
                          suffix: '',
                          prefix: '',
                          placeholder: 'foo',
                          key: 'foo',
                          label: 'foo',
                          inputMask: '',
                          inputType: 'text',
                          input: true
                        }
                      ]
                    },
                    {components: []}
                  ],
                  [
                    {components: []},
                    {components: []},
                    {
                      components: [
                        {
                          type: 'textfield',
                          validate: {
                            custom: '',
                            pattern: '',
                            maxLength: '',
                            minLength: '',
                            required: false
                          },
                          defaultValue: '',
                          multiple: false,
                          suffix: '',
                          prefix: '',
                          placeholder: 'barC',
                          key: 'barC',
                          label: 'barC',
                          inputMask: '',
                          inputType: 'text',
                          input: true
                        }
                      ]
                    }
                  ]
                ]
              }
            ];
            var componentsC = [
              {
                input: false,
                key: 'table',
                tags: [],
                type: 'table',
                rows: [
                  [
                    {
                      components: [
                        {
                          type: 'textfield',
                          validate: {
                            custom: '',
                            pattern: '',
                            maxLength: '',
                            minLength: '',
                            required: false
                          },
                          defaultValue: '',
                          multiple: false,
                          suffix: '',
                          prefix: '',
                          placeholder: 'bazA',
                          key: 'bazA',
                          label: 'bazA',
                          inputMask: '',
                          inputType: 'text',
                          input: true
                        }
                      ]
                    },
                    {components: []},
                    {components: []}
                  ],
                  [
                    {components: []},
                    {
                      components: [
                        {
                          type: 'textfield',
                          validate: {
                            custom: '',
                            pattern: '',
                            maxLength: '',
                            minLength: '',
                            required: false
                          },
                          defaultValue: '',
                          multiple: false,
                          suffix: '',
                          prefix: '',
                          placeholder: 'bazB',
                          key: 'bazB',
                          label: 'bazB',
                          inputMask: '',
                          inputType: 'text',
                          input: true
                        },
                        {
                          type: 'textfield',
                          validate: {
                            custom: '',
                            pattern: '',
                            maxLength: '',
                            minLength: '',
                            required: false
                          },
                          defaultValue: '',
                          multiple: false,
                          suffix: '',
                          prefix: '',
                          placeholder: 'foo',
                          key: 'foo',
                          label: 'foo',
                          inputMask: '',
                          inputType: 'text',
                          input: true
                        }
                      ]
                    },
                    {components: []}
                  ],
                  [
                    {components: []},
                    {components: []},
                    {
                      components: [
                        {
                          type: 'textfield',
                          validate: {
                            custom: '',
                            pattern: '',
                            maxLength: '',
                            minLength: '',
                            required: false
                          },
                          defaultValue: '',
                          multiple: false,
                          suffix: '',
                          prefix: '',
                          placeholder: 'bazC',
                          key: 'bazC',
                          label: 'bazC',
                          inputMask: '',
                          inputType: 'text',
                          input: true
                        }
                      ]
                    }
                  ]
                ]
              }
            ];
            var componentsD = [
              {
                input: false,
                key: 'table',
                tags: [],
                type: 'table',
                rows: [
                  [
                    {
                      components: [
                        {
                          type: 'textfield',
                          validate: {
                            custom: '',
                            pattern: '',
                            maxLength: '',
                            minLength: '',
                            required: false
                          },
                          defaultValue: '',
                          multiple: false,
                          suffix: '',
                          prefix: '',
                          placeholder: 'barA',
                          key: 'barA',
                          label: 'barA',
                          inputMask: '',
                          inputType: 'text',
                          input: true
                        },
                        {
                          type: 'textfield',
                          validate: {
                            custom: '',
                            pattern: '',
                            maxLength: '',
                            minLength: '',
                            required: false
                          },
                          defaultValue: '',
                          multiple: false,
                          suffix: '',
                          prefix: '',
                          placeholder: 'bazA',
                          key: 'bazA',
                          label: 'bazA',
                          inputMask: '',
                          inputType: 'text',
                          input: true
                        }
                      ]
                    },
                    {components: []},
                    {components: []}
                  ],
                  [
                    {components: []},
                    {
                      components: [
                        {
                          type: 'textfield',
                          validate: {
                            custom: '',
                            pattern: '',
                            maxLength: '',
                            minLength: '',
                            required: false
                          },
                          defaultValue: '',
                          multiple: false,
                          suffix: '',
                          prefix: '',
                          placeholder: 'barB',
                          key: 'barB',
                          label: 'barB',
                          inputMask: '',
                          inputType: 'text',
                          input: true
                        },
                        {
                          type: 'textfield',
                          validate: {
                            custom: '',
                            pattern: '',
                            maxLength: '',
                            minLength: '',
                            required: false
                          },
                          defaultValue: '',
                          multiple: false,
                          suffix: '',
                          prefix: '',
                          placeholder: 'bazB',
                          key: 'bazB',
                          label: 'bazB',
                          inputMask: '',
                          inputType: 'text',
                          input: true
                        },
                        {
                          type: 'textfield',
                          validate: {
                            custom: '',
                            pattern: '',
                            maxLength: '',
                            minLength: '',
                            required: false
                          },
                          defaultValue: '',
                          multiple: false,
                          suffix: '',
                          prefix: '',
                          placeholder: 'foo',
                          key: 'foo',
                          label: 'foo',
                          inputMask: '',
                          inputType: 'text',
                          input: true
                        }
                      ]
                    },
                    {components: []}
                  ],
                  [
                    {components: []},
                    {components: []},
                    {
                      components: [
                        {
                          type: 'textfield',
                          validate: {
                            custom: '',
                            pattern: '',
                            maxLength: '',
                            minLength: '',
                            required: false
                          },
                          defaultValue: '',
                          multiple: false,
                          suffix: '',
                          prefix: '',
                          placeholder: 'barC',
                          key: 'barC',
                          label: 'barC',
                          inputMask: '',
                          inputType: 'text',
                          input: true
                        },
                        {
                          type: 'textfield',
                          validate: {
                            custom: '',
                            pattern: '',
                            maxLength: '',
                            minLength: '',
                            required: false
                          },
                          defaultValue: '',
                          multiple: false,
                          suffix: '',
                          prefix: '',
                          placeholder: 'bazC',
                          key: 'bazC',
                          label: 'bazC',
                          inputMask: '',
                          inputType: 'text',
                          input: true
                        }
                      ]
                    }
                  ]
                ]
              }
            ];

            var initialForm;
            it('Update test form', function(done) {
              // Set the initial form components.
              form.components = componentsA;

              request(app)
                .put(hook.alter('url', '/form/' + form._id, template))
                .set('x-jwt-token', template.users.admin.token)
                .send(form)
                .expect('Content-Type', /json/)
                .expect(200)
                .end(function(err, res) {
                  if (err) {
                    return done(err);
                  }

                  var response = res.body;
                  assert.deepEqual(response.components, form.components);

                  form = response;
                  initialForm = _.cloneDeep(response);

                  // Store the JWT for future API calls.
                  template.users.admin.token = res.headers['x-jwt-token'];

                  done();
                });
            });

            it('Create the first form component modifications', function(done) {
              form.components = componentsB;

              request(app)
                .put(hook.alter('url', '/form/' + form._id, template))
                .set('x-jwt-token', template.users.admin.token)
                .send(form)
                .expect('Content-Type', /json/)
                .expect(200)
                .end(function(err, res) {
                  if (err) {
                    return done(err);
                  }

                  var response = res.body;
                  assert.deepEqual(response.components, form.components);

                  form = response;

                  // Store the JWT for future API calls.
                  template.users.admin.token = res.headers['x-jwt-token'];

                  done();
                });
            });

            it('Table Form components will merge properly', function(done) {
              initialForm.components = componentsC;

              request(app)
                .put(hook.alter('url', '/form/' + form._id, template))
                .set('x-jwt-token', template.users.admin.token)
                .send(initialForm)
                .expect('Content-Type', /json/)
                .expect(200)
                .end(function(err, res) {
                  if (err) {
                    return done(err);
                  }

                  var response = res.body;
                  assert.deepEqual(response.components, componentsD);

                  form = response;

                  // Store the JWT for future API calls.
                  template.users.admin.token = res.headers['x-jwt-token'];

                  done();
                });
            });
          });

          describe('Inserting new components at the end', function() {
            var componentsB = [
              {
                input: false,
                key: 'table',
                tags: [],
                type: 'table',
                rows: [
                  [
                    {
                      components: [
                        {
                          type: 'textfield',
                          validate: {
                            custom: '',
                            pattern: '',
                            maxLength: '',
                            minLength: '',
                            required: false
                          },
                          defaultValue: '',
                          multiple: false,
                          suffix: '',
                          prefix: '',
                          placeholder: 'barA',
                          key: 'barA',
                          label: 'barA',
                          inputMask: '',
                          inputType: 'text',
                          input: true
                        }
                      ]
                    },
                    {components: []},
                    {components: []}
                  ],
                  [
                    {components: []},
                    {
                      components: [
                        {
                          type: 'textfield',
                          validate: {
                            custom: '',
                            pattern: '',
                            maxLength: '',
                            minLength: '',
                            required: false
                          },
                          defaultValue: '',
                          multiple: false,
                          suffix: '',
                          prefix: '',
                          placeholder: 'foo',
                          key: 'foo',
                          label: 'foo',
                          inputMask: '',
                          inputType: 'text',
                          input: true
                        },
                        {
                          type: 'textfield',
                          validate: {
                            custom: '',
                            pattern: '',
                            maxLength: '',
                            minLength: '',
                            required: false
                          },
                          defaultValue: '',
                          multiple: false,
                          suffix: '',
                          prefix: '',
                          placeholder: 'barB',
                          key: 'barB',
                          label: 'barB',
                          inputMask: '',
                          inputType: 'text',
                          input: true
                        }
                      ]
                    },
                    {components: []}
                  ],
                  [
                    {components: []},
                    {components: []},
                    {
                      components: [
                        {
                          type: 'textfield',
                          validate: {
                            custom: '',
                            pattern: '',
                            maxLength: '',
                            minLength: '',
                            required: false
                          },
                          defaultValue: '',
                          multiple: false,
                          suffix: '',
                          prefix: '',
                          placeholder: 'barC',
                          key: 'barC',
                          label: 'barC',
                          inputMask: '',
                          inputType: 'text',
                          input: true
                        }
                      ]
                    }
                  ]
                ]
              }
            ];
            var componentsC = [
              {
                input: false,
                key: 'table',
                tags: [],
                type: 'table',
                rows: [
                  [
                    {
                      components: [
                        {
                          type: 'textfield',
                          validate: {
                            custom: '',
                            pattern: '',
                            maxLength: '',
                            minLength: '',
                            required: false
                          },
                          defaultValue: '',
                          multiple: false,
                          suffix: '',
                          prefix: '',
                          placeholder: 'bazA',
                          key: 'bazA',
                          label: 'bazA',
                          inputMask: '',
                          inputType: 'text',
                          input: true
                        }
                      ]
                    },
                    {components: []},
                    {components: []}
                  ],
                  [
                    {components: []},
                    {
                      components: [
                        {
                          type: 'textfield',
                          validate: {
                            custom: '',
                            pattern: '',
                            maxLength: '',
                            minLength: '',
                            required: false
                          },
                          defaultValue: '',
                          multiple: false,
                          suffix: '',
                          prefix: '',
                          placeholder: 'foo',
                          key: 'foo',
                          label: 'foo',
                          inputMask: '',
                          inputType: 'text',
                          input: true
                        },
                        {
                          type: 'textfield',
                          validate: {
                            custom: '',
                            pattern: '',
                            maxLength: '',
                            minLength: '',
                            required: false
                          },
                          defaultValue: '',
                          multiple: false,
                          suffix: '',
                          prefix: '',
                          placeholder: 'bazB',
                          key: 'bazB',
                          label: 'bazB',
                          inputMask: '',
                          inputType: 'text',
                          input: true
                        }
                      ]
                    },
                    {components: []}
                  ],
                  [
                    {components: []},
                    {components: []},
                    {
                      components: [
                        {
                          type: 'textfield',
                          validate: {
                            custom: '',
                            pattern: '',
                            maxLength: '',
                            minLength: '',
                            required: false
                          },
                          defaultValue: '',
                          multiple: false,
                          suffix: '',
                          prefix: '',
                          placeholder: 'bazC',
                          key: 'bazC',
                          label: 'bazC',
                          inputMask: '',
                          inputType: 'text',
                          input: true
                        }
                      ]
                    }
                  ]
                ]
              }
            ];
            var componentsD = [
              {
                input: false,
                key: 'table',
                tags: [],
                type: 'table',
                rows: [
                  [
                    {
                      components: [
                        {
                          type: 'textfield',
                          validate: {
                            custom: '',
                            pattern: '',
                            maxLength: '',
                            minLength: '',
                            required: false
                          },
                          defaultValue: '',
                          multiple: false,
                          suffix: '',
                          prefix: '',
                          placeholder: 'barA',
                          key: 'barA',
                          label: 'barA',
                          inputMask: '',
                          inputType: 'text',
                          input: true
                        },
                        {
                          type: 'textfield',
                          validate: {
                            custom: '',
                            pattern: '',
                            maxLength: '',
                            minLength: '',
                            required: false
                          },
                          defaultValue: '',
                          multiple: false,
                          suffix: '',
                          prefix: '',
                          placeholder: 'bazA',
                          key: 'bazA',
                          label: 'bazA',
                          inputMask: '',
                          inputType: 'text',
                          input: true
                        }
                      ]
                    },
                    {components: []},
                    {components: []}
                  ],
                  [
                    {components: []},
                    {
                      components: [
                        {
                          type: 'textfield',
                          validate: {
                            custom: '',
                            pattern: '',
                            maxLength: '',
                            minLength: '',
                            required: false
                          },
                          defaultValue: '',
                          multiple: false,
                          suffix: '',
                          prefix: '',
                          placeholder: 'foo',
                          key: 'foo',
                          label: 'foo',
                          inputMask: '',
                          inputType: 'text',
                          input: true
                        },
                        {
                          type: 'textfield',
                          validate: {
                            custom: '',
                            pattern: '',
                            maxLength: '',
                            minLength: '',
                            required: false
                          },
                          defaultValue: '',
                          multiple: false,
                          suffix: '',
                          prefix: '',
                          placeholder: 'barB',
                          key: 'barB',
                          label: 'barB',
                          inputMask: '',
                          inputType: 'text',
                          input: true
                        },
                        {
                          type: 'textfield',
                          validate: {
                            custom: '',
                            pattern: '',
                            maxLength: '',
                            minLength: '',
                            required: false
                          },
                          defaultValue: '',
                          multiple: false,
                          suffix: '',
                          prefix: '',
                          placeholder: 'bazB',
                          key: 'bazB',
                          label: 'bazB',
                          inputMask: '',
                          inputType: 'text',
                          input: true
                        }
                      ]
                    },
                    {components: []}
                  ],
                  [
                    {components: []},
                    {components: []},
                    {
                      components: [
                        {
                          type: 'textfield',
                          validate: {
                            custom: '',
                            pattern: '',
                            maxLength: '',
                            minLength: '',
                            required: false
                          },
                          defaultValue: '',
                          multiple: false,
                          suffix: '',
                          prefix: '',
                          placeholder: 'barC',
                          key: 'barC',
                          label: 'barC',
                          inputMask: '',
                          inputType: 'text',
                          input: true
                        },
                        {
                          type: 'textfield',
                          validate: {
                            custom: '',
                            pattern: '',
                            maxLength: '',
                            minLength: '',
                            required: false
                          },
                          defaultValue: '',
                          multiple: false,
                          suffix: '',
                          prefix: '',
                          placeholder: 'bazC',
                          key: 'bazC',
                          label: 'bazC',
                          inputMask: '',
                          inputType: 'text',
                          input: true
                        }
                      ]
                    }
                  ]
                ]
              }
            ];

            var initialForm;
            it('Update test form', function(done) {
              // Set the initial form components.
              form.components = componentsA;

              request(app)
                .put(hook.alter('url', '/form/' + form._id, template))
                .set('x-jwt-token', template.users.admin.token)
                .send(form)
                .expect('Content-Type', /json/)
                .expect(200)
                .end(function(err, res) {
                  if (err) {
                    return done(err);
                  }

                  var response = res.body;
                  assert.deepEqual(response.components, form.components);

                  form = response;
                  initialForm = _.cloneDeep(response);

                  // Store the JWT for future API calls.
                  template.users.admin.token = res.headers['x-jwt-token'];

                  done();
                });
            });

            it('Create the first form component modifications', function(done) {
              form.components = componentsB;

              request(app)
                .put(hook.alter('url', '/form/' + form._id, template))
                .set('x-jwt-token', template.users.admin.token)
                .send(form)
                .expect('Content-Type', /json/)
                .expect(200)
                .end(function(err, res) {
                  if (err) {
                    return done(err);
                  }

                  var response = res.body;
                  assert.deepEqual(response.components, form.components);

                  form = response;

                  // Store the JWT for future API calls.
                  template.users.admin.token = res.headers['x-jwt-token'];

                  done();
                });
            });

            it('Table Form components will merge properly', function(done) {
              initialForm.components = componentsC;

              request(app)
                .put(hook.alter('url', '/form/' + form._id, template))
                .set('x-jwt-token', template.users.admin.token)
                .send(initialForm)
                .expect('Content-Type', /json/)
                .expect(200)
                .end(function(err, res) {
                  if (err) {
                    return done(err);
                  }

                  var response = res.body;
                  assert.deepEqual(response.components, componentsD);

                  form = response;

                  // Store the JWT for future API calls.
                  template.users.admin.token = res.headers['x-jwt-token'];

                  done();
                });
            });
          });

          describe('Updating a component, which has been moved in front of the table component', function() {
            var componentsB = [
              {
                type: 'textfield',
                validate: {
                  custom: '',
                  pattern: '',
                  maxLength: '',
                  minLength: '',
                  required: false
                },
                defaultValue: '',
                multiple: false,
                suffix: '',
                prefix: '',
                placeholder: 'foo',
                key: 'foo',
                label: 'foo',
                inputMask: '',
                inputType: 'text',
                input: true
              },
              {
                input: false,
                key: 'table',
                tags: [],
                type: 'table',
                rows: [
                  [
                    {components: []},
                    {components: []},
                    {components: []}
                  ],
                  [
                    {components: []},
                    {components: []},
                    {components: []}
                  ],
                  [
                    {components: []},
                    {components: []},
                    {components: []}
                  ]
                ]
              }
            ];
            var componentsC = [
              {
                input: false,
                key: 'table',
                tags: [],
                type: 'table',
                rows: [
                  [
                    {components: []},
                    {components: []},
                    {components: []}
                  ],
                  [
                    {components: []},
                    {
                      components: [
                        {
                          type: 'textfield',
                          validate: {
                            custom: '',
                            pattern: '',
                            maxLength: '',
                            minLength: '',
                            required: false
                          },
                          defaultValue: '',
                          multiple: false,
                          suffix: '',
                          prefix: '',
                          placeholder: 'update',
                          key: 'foo',
                          label: 'foo',
                          inputMask: '',
                          inputType: 'text',
                          input: true
                        }
                      ]
                    },
                    {components: []}
                  ],
                  [
                    {components: []},
                    {components: []},
                    {components: []}
                  ]
                ]
              }
            ];
            var componentsD = [
              {
                type: 'textfield',
                validate: {
                  custom: '',
                  pattern: '',
                  maxLength: '',
                  minLength: '',
                  required: false
                },
                defaultValue: '',
                multiple: false,
                suffix: '',
                prefix: '',
                placeholder: 'update',
                key: 'foo',
                label: 'foo',
                inputMask: '',
                inputType: 'text',
                input: true
              },
              {
                input: false,
                key: 'table',
                tags: [],
                type: 'table',
                rows: [
                  [
                    {components: []},
                    {components: []},
                    {components: []}
                  ],
                  [
                    {components: []},
                    {components: []},
                    {components: []}
                  ],
                  [
                    {components: []},
                    {components: []},
                    {components: []}
                  ]
                ]
              }
            ];

            var initialForm;
            it('Update test form', function(done) {
              // Set the initial form components.
              form.components = componentsA;

              request(app)
                .put(hook.alter('url', '/form/' + form._id, template))
                .set('x-jwt-token', template.users.admin.token)
                .send(form)
                .expect('Content-Type', /json/)
                .expect(200)
                .end(function(err, res) {
                  if (err) {
                    return done(err);
                  }

                  var response = res.body;
                  assert.deepEqual(response.components, form.components);

                  form = response;
                  initialForm = _.cloneDeep(response);

                  // Store the JWT for future API calls.
                  template.users.admin.token = res.headers['x-jwt-token'];

                  done();
                });
            });

            it('Create the first form component modifications', function(done) {
              form.components = componentsB;

              request(app)
                .put(hook.alter('url', '/form/' + form._id, template))
                .set('x-jwt-token', template.users.admin.token)
                .send(form)
                .expect('Content-Type', /json/)
                .expect(200)
                .end(function(err, res) {
                  if (err) {
                    return done(err);
                  }

                  var response = res.body;
                  assert.deepEqual(response.components, form.components);

                  form = response;

                  // Store the JWT for future API calls.
                  template.users.admin.token = res.headers['x-jwt-token'];

                  done();
                });
            });

            it('A Shared component which appears in stable before local during traversing, will be added in the stable position', function(done) {
              initialForm.components = componentsC;

              request(app)
                .put(hook.alter('url', '/form/' + form._id, template))
                .set('x-jwt-token', template.users.admin.token)
                .send(initialForm)
                .expect('Content-Type', /json/)
                .expect(200)
                .end(function(err, res) {
                  if (err) {
                    return done(err);
                  }

                  var response = res.body;
                  assert.deepEqual(response.components, componentsD);

                  form = response;

                  // Store the JWT for future API calls.
                  template.users.admin.token = res.headers['x-jwt-token'];

                  done();
                });
            });
          });

          describe('Updating a component, which has been moved behind of the table component', function() {
            var componentsB = [
              {
                input: false,
                key: 'table',
                tags: [],
                type: 'table',
                rows: [
                  [
                    {components: []},
                    {components: []},
                    {components: []}
                  ],
                  [
                    {components: []},
                    {components: []},
                    {components: []}
                  ],
                  [
                    {components: []},
                    {components: []},
                    {components: []}
                  ]
                ]
              },
              {
                type: 'textfield',
                validate: {
                  custom: '',
                  pattern: '',
                  maxLength: '',
                  minLength: '',
                  required: false
                },
                defaultValue: '',
                multiple: false,
                suffix: '',
                prefix: '',
                placeholder: 'foo',
                key: 'foo',
                label: 'foo',
                inputMask: '',
                inputType: 'text',
                input: true
              }
            ];
            var componentsC = [
              {
                input: false,
                key: 'table',
                tags: [],
                type: 'table',
                rows: [
                  [
                    {components: []},
                    {components: []},
                    {components: []}
                  ],
                  [
                    {components: []},
                    {
                      components: [
                        {
                          type: 'textfield',
                          validate: {
                            custom: '',
                            pattern: '',
                            maxLength: '',
                            minLength: '',
                            required: false
                          },
                          defaultValue: '',
                          multiple: false,
                          suffix: '',
                          prefix: '',
                          placeholder: 'update',
                          key: 'foo',
                          label: 'foo',
                          inputMask: '',
                          inputType: 'text',
                          input: true
                        }
                      ]
                    },
                    {components: []}
                  ],
                  [
                    {components: []},
                    {components: []},
                    {components: []}
                  ]
                ]
              }
            ];
            var componentsD = [
              {
                input: false,
                key: 'table',
                tags: [],
                type: 'table',
                rows: [
                  [
                    {components: []},
                    {components: []},
                    {components: []}
                  ],
                  [
                    {components: []},
                    {
                      components: [
                        {
                          type: 'textfield',
                          validate: {
                            custom: '',
                            pattern: '',
                            maxLength: '',
                            minLength: '',
                            required: false
                          },
                          defaultValue: '',
                          multiple: false,
                          suffix: '',
                          prefix: '',
                          placeholder: 'update',
                          key: 'foo',
                          label: 'foo',
                          inputMask: '',
                          inputType: 'text',
                          input: true
                        }
                      ]
                    },
                    {components: []}
                  ],
                  [
                    {components: []},
                    {components: []},
                    {components: []}
                  ]
                ]
              }
            ];

            var initialForm;
            it('Update test form', function(done) {
              // Set the initial form components.
              form.components = componentsA;

              request(app)
                .put(hook.alter('url', '/form/' + form._id, template))
                .set('x-jwt-token', template.users.admin.token)
                .send(form)
                .expect('Content-Type', /json/)
                .expect(200)
                .end(function(err, res) {
                  if (err) {
                    return done(err);
                  }

                  var response = res.body;
                  assert.deepEqual(response.components, form.components);

                  form = response;
                  initialForm = _.cloneDeep(response);

                  // Store the JWT for future API calls.
                  template.users.admin.token = res.headers['x-jwt-token'];

                  done();
                });
            });

            it('Create the first form component modifications', function(done) {
              form.components = componentsB;

              request(app)
                .put(hook.alter('url', '/form/' + form._id, template))
                .set('x-jwt-token', template.users.admin.token)
                .send(form)
                .expect('Content-Type', /json/)
                .expect(200)
                .end(function(err, res) {
                  if (err) {
                    return done(err);
                  }

                  var response = res.body;
                  assert.deepEqual(response.components, form.components);

                  form = response;

                  // Store the JWT for future API calls.
                  template.users.admin.token = res.headers['x-jwt-token'];

                  done();
                });
            });

            it('A Shared component which appears in local before stable during traversing, will be added in the local position', function(done) {
              initialForm.components = componentsC;

              request(app)
                .put(hook.alter('url', '/form/' + form._id, template))
                .set('x-jwt-token', template.users.admin.token)
                .send(initialForm)
                .expect('Content-Type', /json/)
                .expect(200)
                .end(function(err, res) {
                  if (err) {
                    return done(err);
                  }

                  var response = res.body;
                  assert.deepEqual(response.components, componentsD);

                  form = response;

                  // Store the JWT for future API calls.
                  template.users.admin.token = res.headers['x-jwt-token'];

                  done();
                });
            });
          });

          describe('Updating a component, which has been moved from row2 to row3', function() {
            var componentsB = [
              {
                input: false,
                key: 'table',
                tags: [],
                type: 'table',
                rows: [
                  [
                    {components: []},
                    {components: []},
                    {components: []}
                  ],
                  [
                    {components: []},
                    {components: []},
                    {components: []}
                  ],
                  [
                    {components: []},
                    {
                      components: [
                        {
                          type: 'textfield',
                          validate: {
                            custom: '',
                            pattern: '',
                            maxLength: '',
                            minLength: '',
                            required: false
                          },
                          defaultValue: '',
                          multiple: false,
                          suffix: '',
                          prefix: '',
                          placeholder: 'foo',
                          key: 'foo',
                          label: 'foo',
                          inputMask: '',
                          inputType: 'text',
                          input: true
                        }
                      ]
                    },
                    {components: []}
                  ]
                ]
              }
            ];
            var componentsC = [
              {
                input: false,
                key: 'table',
                tags: [],
                type: 'table',
                rows: [
                  [
                    {components: []},
                    {components: []},
                    {components: []}
                  ],
                  [
                    {components: []},
                    {
                      components: [
                        {
                          type: 'textfield',
                          validate: {
                            custom: '',
                            pattern: '',
                            maxLength: '',
                            minLength: '',
                            required: false
                          },
                          defaultValue: '',
                          multiple: false,
                          suffix: '',
                          prefix: '',
                          placeholder: 'update',
                          key: 'foo',
                          label: 'foo',
                          inputMask: '',
                          inputType: 'text',
                          input: true
                        }
                      ]
                    },
                    {components: []}
                  ],
                  [
                    {components: []},
                    {components: []},
                    {components: []}
                  ]
                ]
              }
            ];
            var componentsD = [
              {
                input: false,
                key: 'table',
                tags: [],
                type: 'table',
                rows: [
                  [
                    {components: []},
                    {components: []},
                    {components: []}
                  ],
                  [
                    {components: []},
                    {
                      components: [
                        {
                          type: 'textfield',
                          validate: {
                            custom: '',
                            pattern: '',
                            maxLength: '',
                            minLength: '',
                            required: false
                          },
                          defaultValue: '',
                          multiple: false,
                          suffix: '',
                          prefix: '',
                          placeholder: 'update',
                          key: 'foo',
                          label: 'foo',
                          inputMask: '',
                          inputType: 'text',
                          input: true
                        }
                      ]
                    },
                    {components: []}
                  ],
                  [
                    {components: []},
                    {components: []},
                    {components: []}
                  ]
                ]
              }
            ];

            var initialForm;
            it('Update test form', function(done) {
              // Set the initial form components.
              form.components = componentsA;

              request(app)
                .put(hook.alter('url', '/form/' + form._id, template))
                .set('x-jwt-token', template.users.admin.token)
                .send(form)
                .expect('Content-Type', /json/)
                .expect(200)
                .end(function(err, res) {
                  if (err) {
                    return done(err);
                  }

                  var response = res.body;
                  assert.deepEqual(response.components, form.components);

                  form = response;
                  initialForm = _.cloneDeep(response);

                  // Store the JWT for future API calls.
                  template.users.admin.token = res.headers['x-jwt-token'];

                  done();
                });
            });

            it('Create the first form component modifications', function(done) {
              form.components = componentsB;

              request(app)
                .put(hook.alter('url', '/form/' + form._id, template))
                .set('x-jwt-token', template.users.admin.token)
                .send(form)
                .expect('Content-Type', /json/)
                .expect(200)
                .end(function(err, res) {
                  if (err) {
                    return done(err);
                  }

                  var response = res.body;
                  assert.deepEqual(response.components, form.components);

                  form = response;

                  // Store the JWT for future API calls.
                  template.users.admin.token = res.headers['x-jwt-token'];

                  done();
                });
            });

            it('A Shared component which appears in local before stable during traversing, will be added in the local position', function(done) {
              initialForm.components = componentsC;

              request(app)
                .put(hook.alter('url', '/form/' + form._id, template))
                .set('x-jwt-token', template.users.admin.token)
                .send(initialForm)
                .expect('Content-Type', /json/)
                .expect(200)
                .end(function(err, res) {
                  if (err) {
                    return done(err);
                  }

                  var response = res.body;
                  assert.deepEqual(response.components, componentsD);

                  form = response;

                  // Store the JWT for future API calls.
                  template.users.admin.token = res.headers['x-jwt-token'];

                  done();
                });
            });
          });

          describe('Updating a component, which has been moved from row2 to row1', function() {
            var componentsB = [
              {
                input: false,
                key: 'table',
                tags: [],
                type: 'table',
                rows: [
                  [
                    {components: []},
                    {
                      components: [
                        {
                          type: 'textfield',
                          validate: {
                            custom: '',
                            pattern: '',
                            maxLength: '',
                            minLength: '',
                            required: false
                          },
                          defaultValue: '',
                          multiple: false,
                          suffix: '',
                          prefix: '',
                          placeholder: 'foo',
                          key: 'foo',
                          label: 'foo',
                          inputMask: '',
                          inputType: 'text',
                          input: true
                        }
                      ]
                    },
                    {components: []}
                  ],
                  [
                    {components: []},
                    {components: []},
                    {components: []}
                  ],
                  [
                    {components: []},
                    {components: []},
                    {components: []}
                  ]
                ]
              }
            ];
            var componentsC = [
              {
                input: false,
                key: 'table',
                tags: [],
                type: 'table',
                rows: [
                  [
                    {components: []},
                    {components: []},
                    {components: []}
                  ],
                  [
                    {components: []},
                    {
                      components: [
                        {
                          type: 'textfield',
                          validate: {
                            custom: '',
                            pattern: '',
                            maxLength: '',
                            minLength: '',
                            required: false
                          },
                          defaultValue: '',
                          multiple: false,
                          suffix: '',
                          prefix: '',
                          placeholder: 'update',
                          key: 'foo',
                          label: 'foo',
                          inputMask: '',
                          inputType: 'text',
                          input: true
                        }
                      ]
                    },
                    {components: []}
                  ],
                  [
                    {components: []},
                    {components: []},
                    {components: []}
                  ]
                ]
              }
            ];
            var componentsD = [
              {
                input: false,
                key: 'table',
                tags: [],
                type: 'table',
                rows: [
                  [
                    {components: []},
                    {
                      components: [
                        {
                          type: 'textfield',
                          validate: {
                            custom: '',
                            pattern: '',
                            maxLength: '',
                            minLength: '',
                            required: false
                          },
                          defaultValue: '',
                          multiple: false,
                          suffix: '',
                          prefix: '',
                          placeholder: 'update',
                          key: 'foo',
                          label: 'foo',
                          inputMask: '',
                          inputType: 'text',
                          input: true
                        }
                      ]
                    },
                    {components: []}
                  ],
                  [
                    {components: []},
                    {components: []},
                    {components: []}
                  ],
                  [
                    {components: []},
                    {components: []},
                    {components: []}
                  ]
                ]
              }
            ];

            var initialForm;
            it('Update test form', function(done) {
              // Set the initial form components.
              form.components = componentsA;

              request(app)
                .put(hook.alter('url', '/form/' + form._id, template))
                .set('x-jwt-token', template.users.admin.token)
                .send(form)
                .expect('Content-Type', /json/)
                .expect(200)
                .end(function(err, res) {
                  if (err) {
                    return done(err);
                  }

                  var response = res.body;
                  assert.deepEqual(response.components, form.components);

                  form = response;
                  initialForm = _.cloneDeep(response);

                  // Store the JWT for future API calls.
                  template.users.admin.token = res.headers['x-jwt-token'];

                  done();
                });
            });

            it('Create the first form component modifications', function(done) {
              form.components = componentsB;

              request(app)
                .put(hook.alter('url', '/form/' + form._id, template))
                .set('x-jwt-token', template.users.admin.token)
                .send(form)
                .expect('Content-Type', /json/)
                .expect(200)
                .end(function(err, res) {
                  if (err) {
                    return done(err);
                  }

                  var response = res.body;
                  assert.deepEqual(response.components, form.components);

                  form = response;

                  // Store the JWT for future API calls.
                  template.users.admin.token = res.headers['x-jwt-token'];

                  done();
                });
            });

            it('A Shared component which appears in stable before local during traversing, will be added in the stable position', function(done) {
              initialForm.components = componentsC;

              request(app)
                .put(hook.alter('url', '/form/' + form._id, template))
                .set('x-jwt-token', template.users.admin.token)
                .send(initialForm)
                .expect('Content-Type', /json/)
                .expect(200)
                .end(function(err, res) {
                  if (err) {
                    return done(err);
                  }

                  var response = res.body;
                  assert.deepEqual(response.components, componentsD);

                  form = response;

                  // Store the JWT for future API calls.
                  template.users.admin.token = res.headers['x-jwt-token'];

                  done();
                });
            });
          });

          describe('Updating a component, which has been moved from col2 to col3', function() {
            var componentsB = [
              {
                input: false,
                key: 'table',
                tags: [],
                type: 'table',
                rows: [
                  [
                    {components: []},
                    {components: []},
                    {components: []}
                  ],
                  [
                    {components: []},
                    {components: []},
                    {
                      components: [
                        {
                          type: 'textfield',
                          validate: {
                            custom: '',
                            pattern: '',
                            maxLength: '',
                            minLength: '',
                            required: false
                          },
                          defaultValue: '',
                          multiple: false,
                          suffix: '',
                          prefix: '',
                          placeholder: 'foo',
                          key: 'foo',
                          label: 'foo',
                          inputMask: '',
                          inputType: 'text',
                          input: true
                        }
                      ]
                    }
                  ],
                  [
                    {components: []},
                    {components: []},
                    {components: []}
                  ]
                ]
              }
            ];
            var componentsC = [
              {
                input: false,
                key: 'table',
                tags: [],
                type: 'table',
                rows: [
                  [
                    {components: []},
                    {components: []},
                    {components: []}
                  ],
                  [
                    {components: []},
                    {
                      components: [
                        {
                          type: 'textfield',
                          validate: {
                            custom: '',
                            pattern: '',
                            maxLength: '',
                            minLength: '',
                            required: false
                          },
                          defaultValue: '',
                          multiple: false,
                          suffix: '',
                          prefix: '',
                          placeholder: 'update',
                          key: 'foo',
                          label: 'foo',
                          inputMask: '',
                          inputType: 'text',
                          input: true
                        }
                      ]
                    },
                    {components: []}
                  ],
                  [
                    {components: []},
                    {components: []},
                    {components: []}
                  ]
                ]
              }
            ];
            var componentsD = [
              {
                input: false,
                key: 'table',
                tags: [],
                type: 'table',
                rows: [
                  [
                    {components: []},
                    {components: []},
                    {components: []}
                  ],
                  [
                    {components: []},
                    {
                      components: [
                        {
                          type: 'textfield',
                          validate: {
                            custom: '',
                            pattern: '',
                            maxLength: '',
                            minLength: '',
                            required: false
                          },
                          defaultValue: '',
                          multiple: false,
                          suffix: '',
                          prefix: '',
                          placeholder: 'update',
                          key: 'foo',
                          label: 'foo',
                          inputMask: '',
                          inputType: 'text',
                          input: true
                        }
                      ]
                    },
                    {components: []}
                  ],
                  [
                    {components: []},
                    {components: []},
                    {components: []}
                  ]
                ]
              }
            ];

            var initialForm;
            it('Update test form', function(done) {
              // Set the initial form components.
              form.components = componentsA;

              request(app)
                .put(hook.alter('url', '/form/' + form._id, template))
                .set('x-jwt-token', template.users.admin.token)
                .send(form)
                .expect('Content-Type', /json/)
                .expect(200)
                .end(function(err, res) {
                  if (err) {
                    return done(err);
                  }

                  var response = res.body;
                  assert.deepEqual(response.components, form.components);

                  form = response;
                  initialForm = _.cloneDeep(response);

                  // Store the JWT for future API calls.
                  template.users.admin.token = res.headers['x-jwt-token'];

                  done();
                });
            });

            it('Create the first form component modifications', function(done) {
              form.components = componentsB;

              request(app)
                .put(hook.alter('url', '/form/' + form._id, template))
                .set('x-jwt-token', template.users.admin.token)
                .send(form)
                .expect('Content-Type', /json/)
                .expect(200)
                .end(function(err, res) {
                  if (err) {
                    return done(err);
                  }

                  var response = res.body;
                  assert.deepEqual(response.components, form.components);

                  form = response;

                  // Store the JWT for future API calls.
                  template.users.admin.token = res.headers['x-jwt-token'];

                  done();
                });
            });

            it('A Shared component which appears in local before stable during traversing, will be added in the local position', function(done) {
              initialForm.components = componentsC;

              request(app)
                .put(hook.alter('url', '/form/' + form._id, template))
                .set('x-jwt-token', template.users.admin.token)
                .send(initialForm)
                .expect('Content-Type', /json/)
                .expect(200)
                .end(function(err, res) {
                  if (err) {
                    return done(err);
                  }

                  var response = res.body;
                  assert.deepEqual(response.components, componentsD);

                  form = response;

                  // Store the JWT for future API calls.
                  template.users.admin.token = res.headers['x-jwt-token'];

                  done();
                });
            });
          });

          describe('Updating a component, which has been moved from col2 to col1', function() {
            var componentsB = [
              {
                input: false,
                key: 'table',
                tags: [],
                type: 'table',
                rows: [
                  [
                    {components: []},
                    {components: []},
                    {components: []}
                  ],
                  [
                    {
                      components: [
                        {
                          type: 'textfield',
                          validate: {
                            custom: '',
                            pattern: '',
                            maxLength: '',
                            minLength: '',
                            required: false
                          },
                          defaultValue: '',
                          multiple: false,
                          suffix: '',
                          prefix: '',
                          placeholder: 'foo',
                          key: 'foo',
                          label: 'foo',
                          inputMask: '',
                          inputType: 'text',
                          input: true
                        }
                      ]
                    },
                    {components: []},
                    {components: []}
                  ],
                  [
                    {components: []},
                    {components: []},
                    {components: []}
                  ]
                ]
              }
            ];
            var componentsC = [
              {
                input: false,
                key: 'table',
                tags: [],
                type: 'table',
                rows: [
                  [
                    {components: []},
                    {components: []},
                    {components: []}
                  ],
                  [
                    {components: []},
                    {
                      components: [
                        {
                          type: 'textfield',
                          validate: {
                            custom: '',
                            pattern: '',
                            maxLength: '',
                            minLength: '',
                            required: false
                          },
                          defaultValue: '',
                          multiple: false,
                          suffix: '',
                          prefix: '',
                          placeholder: 'update',
                          key: 'foo',
                          label: 'foo',
                          inputMask: '',
                          inputType: 'text',
                          input: true
                        }
                      ]
                    },
                    {components: []}
                  ],
                  [
                    {components: []},
                    {components: []},
                    {components: []}
                  ]
                ]
              }
            ];
            var componentsD = [
              {
                input: false,
                key: 'table',
                tags: [],
                type: 'table',
                rows: [
                  [
                    {components: []},
                    {components: []},
                    {components: []}
                  ],
                  [
                    {
                      components: [
                        {
                          type: 'textfield',
                          validate: {
                            custom: '',
                            pattern: '',
                            maxLength: '',
                            minLength: '',
                            required: false
                          },
                          defaultValue: '',
                          multiple: false,
                          suffix: '',
                          prefix: '',
                          placeholder: 'update',
                          key: 'foo',
                          label: 'foo',
                          inputMask: '',
                          inputType: 'text',
                          input: true
                        }
                      ]
                    },
                    {components: []},
                    {components: []}
                  ],
                  [
                    {components: []},
                    {components: []},
                    {components: []}
                  ]
                ]
              }
            ];

            var initialForm;
            it('Update test form', function(done) {
              // Set the initial form components.
              form.components = componentsA;

              request(app)
                .put(hook.alter('url', '/form/' + form._id, template))
                .set('x-jwt-token', template.users.admin.token)
                .send(form)
                .expect('Content-Type', /json/)
                .expect(200)
                .end(function(err, res) {
                  if (err) {
                    return done(err);
                  }

                  var response = res.body;
                  assert.deepEqual(response.components, form.components);

                  form = response;
                  initialForm = _.cloneDeep(response);

                  // Store the JWT for future API calls.
                  template.users.admin.token = res.headers['x-jwt-token'];

                  done();
                });
            });

            it('Create the first form component modifications', function(done) {
              form.components = componentsB;

              request(app)
                .put(hook.alter('url', '/form/' + form._id, template))
                .set('x-jwt-token', template.users.admin.token)
                .send(form)
                .expect('Content-Type', /json/)
                .expect(200)
                .end(function(err, res) {
                  if (err) {
                    return done(err);
                  }

                  var response = res.body;
                  assert.deepEqual(response.components, form.components);

                  form = response;

                  // Store the JWT for future API calls.
                  template.users.admin.token = res.headers['x-jwt-token'];

                  done();
                });
            });

            it('A Shared component which appears in stable before local during traversing, will be added in the stable position', function(done) {
              initialForm.components = componentsC;

              request(app)
                .put(hook.alter('url', '/form/' + form._id, template))
                .set('x-jwt-token', template.users.admin.token)
                .send(initialForm)
                .expect('Content-Type', /json/)
                .expect(200)
                .end(function(err, res) {
                  if (err) {
                    return done(err);
                  }

                  var response = res.body;
                  assert.deepEqual(response.components, componentsD);

                  form = response;

                  // Store the JWT for future API calls.
                  template.users.admin.token = res.headers['x-jwt-token'];

                  done();
                });
            });
          });
        });

        describe('Form with Well', function() {
          var componentsA = [
            {
              key: 'well',
              input: false,
              type: 'well',
              components: [
                {
                  type: 'textfield',
                  validate: {
                    custom: '',
                    pattern: '',
                    maxLength: '',
                    minLength: '',
                    required: false
                  },
                  defaultValue: '',
                  multiple: false,
                  suffix: '',
                  prefix: '',
                  placeholder: 'foo',
                  key: 'foo',
                  label: 'foo',
                  inputMask: '',
                  inputType: 'text',
                  input: true
                }
              ]
            }
          ];

          describe('Inserting new components at the beginning', function() {
            var componentsB = [
              {
                key: 'well',
                input: false,
                type: 'well',
                components: [
                  {
                    type: 'textfield',
                    validate: {
                      custom: '',
                      pattern: '',
                      maxLength: '',
                      minLength: '',
                      required: false
                    },
                    defaultValue: '',
                    multiple: false,
                    suffix: '',
                    prefix: '',
                    placeholder: 'bar',
                    key: 'bar',
                    label: 'bar',
                    inputMask: '',
                    inputType: 'text',
                    input: true
                  },
                  {
                    type: 'textfield',
                    validate: {
                      custom: '',
                      pattern: '',
                      maxLength: '',
                      minLength: '',
                      required: false
                    },
                    defaultValue: '',
                    multiple: false,
                    suffix: '',
                    prefix: '',
                    placeholder: 'foo',
                    key: 'foo',
                    label: 'foo',
                    inputMask: '',
                    inputType: 'text',
                    input: true
                  }
                ]
              }
            ];
            var componentsC = [
              {
                key: 'well',
                input: false,
                type: 'well',
                components: [
                  {
                    type: 'textfield',
                    validate: {
                      custom: '',
                      pattern: '',
                      maxLength: '',
                      minLength: '',
                      required: false
                    },
                    defaultValue: '',
                    multiple: false,
                    suffix: '',
                    prefix: '',
                    placeholder: 'baz',
                    key: 'baz',
                    label: 'baz',
                    inputMask: '',
                    inputType: 'text',
                    input: true
                  },
                  {
                    type: 'textfield',
                    validate: {
                      custom: '',
                      pattern: '',
                      maxLength: '',
                      minLength: '',
                      required: false
                    },
                    defaultValue: '',
                    multiple: false,
                    suffix: '',
                    prefix: '',
                    placeholder: 'foo',
                    key: 'foo',
                    label: 'foo',
                    inputMask: '',
                    inputType: 'text',
                    input: true
                  }
                ]
              }
            ];
            var componentsD = [
              {
                key: 'well',
                input: false,
                type: 'well',
                components: [
                  {
                    type: 'textfield',
                    validate: {
                      custom: '',
                      pattern: '',
                      maxLength: '',
                      minLength: '',
                      required: false
                    },
                    defaultValue: '',
                    multiple: false,
                    suffix: '',
                    prefix: '',
                    placeholder: 'bar',
                    key: 'bar',
                    label: 'bar',
                    inputMask: '',
                    inputType: 'text',
                    input: true
                  },
                  {
                    type: 'textfield',
                    validate: {
                      custom: '',
                      pattern: '',
                      maxLength: '',
                      minLength: '',
                      required: false
                    },
                    defaultValue: '',
                    multiple: false,
                    suffix: '',
                    prefix: '',
                    placeholder: 'baz',
                    key: 'baz',
                    label: 'baz',
                    inputMask: '',
                    inputType: 'text',
                    input: true
                  },
                  {
                    type: 'textfield',
                    validate: {
                      custom: '',
                      pattern: '',
                      maxLength: '',
                      minLength: '',
                      required: false
                    },
                    defaultValue: '',
                    multiple: false,
                    suffix: '',
                    prefix: '',
                    placeholder: 'foo',
                    key: 'foo',
                    label: 'foo',
                    inputMask: '',
                    inputType: 'text',
                    input: true
                  }
                ]
              }
            ];

            var initialForm;
            it('Update test form', function(done) {
              // Set the initial form components.
              form.components = componentsA;

              request(app)
                .put(hook.alter('url', '/form/' + form._id, template))
                .set('x-jwt-token', template.users.admin.token)
                .send(form)
                .expect('Content-Type', /json/)
                .expect(200)
                .end(function(err, res) {
                  if (err) {
                    return done(err);
                  }

                  var response = res.body;
                  assert.deepEqual(response.components, form.components);

                  form = response;
                  initialForm = _.cloneDeep(response);

                  // Store the JWT for future API calls.
                  template.users.admin.token = res.headers['x-jwt-token'];

                  done();
                });
            });

            it('Create the first form component modifications', function(done) {
              form.components = componentsB;

              request(app)
                .put(hook.alter('url', '/form/' + form._id, template))
                .set('x-jwt-token', template.users.admin.token)
                .send(form)
                .expect('Content-Type', /json/)
                .expect(200)
                .end(function(err, res) {
                  if (err) {
                    return done(err);
                  }

                  var response = res.body;
                  assert.deepEqual(response.components, form.components);

                  form = response;

                  // Store the JWT for future API calls.
                  template.users.admin.token = res.headers['x-jwt-token'];

                  done();
                });
            });

            it('Well Form components will merge properly', function(done) {
              initialForm.components = componentsC;

              request(app)
                .put(hook.alter('url', '/form/' + form._id, template))
                .set('x-jwt-token', template.users.admin.token)
                .send(initialForm)
                .expect('Content-Type', /json/)
                .expect(200)
                .end(function(err, res) {
                  if (err) {
                    return done(err);
                  }

                  var response = res.body;
                  assert.deepEqual(response.components, componentsD);

                  form = response;

                  // Store the JWT for future API calls.
                  template.users.admin.token = res.headers['x-jwt-token'];

                  done();
                });
            });
          });

          describe('Inserting new components at the end', function() {
            var componentsB = [
              {
                key: 'well',
                input: false,
                type: 'well',
                components: [
                  {
                    type: 'textfield',
                    validate: {
                      custom: '',
                      pattern: '',
                      maxLength: '',
                      minLength: '',
                      required: false
                    },
                    defaultValue: '',
                    multiple: false,
                    suffix: '',
                    prefix: '',
                    placeholder: 'foo',
                    key: 'foo',
                    label: 'foo',
                    inputMask: '',
                    inputType: 'text',
                    input: true
                  },
                  {
                    type: 'textfield',
                    validate: {
                      custom: '',
                      pattern: '',
                      maxLength: '',
                      minLength: '',
                      required: false
                    },
                    defaultValue: '',
                    multiple: false,
                    suffix: '',
                    prefix: '',
                    placeholder: 'bar',
                    key: 'bar',
                    label: 'bar',
                    inputMask: '',
                    inputType: 'text',
                    input: true
                  }
                ]
              }
            ];
            var componentsC = [
              {
                key: 'well',
                input: false,
                type: 'well',
                components: [
                  {
                    type: 'textfield',
                    validate: {
                      custom: '',
                      pattern: '',
                      maxLength: '',
                      minLength: '',
                      required: false
                    },
                    defaultValue: '',
                    multiple: false,
                    suffix: '',
                    prefix: '',
                    placeholder: 'foo',
                    key: 'foo',
                    label: 'foo',
                    inputMask: '',
                    inputType: 'text',
                    input: true
                  },
                  {
                    type: 'textfield',
                    validate: {
                      custom: '',
                      pattern: '',
                      maxLength: '',
                      minLength: '',
                      required: false
                    },
                    defaultValue: '',
                    multiple: false,
                    suffix: '',
                    prefix: '',
                    placeholder: 'baz',
                    key: 'baz',
                    label: 'baz',
                    inputMask: '',
                    inputType: 'text',
                    input: true
                  }
                ]
              }
            ];
            var componentsD = [
              {
                key: 'well',
                input: false,
                type: 'well',
                components: [
                  {
                    type: 'textfield',
                    validate: {
                      custom: '',
                      pattern: '',
                      maxLength: '',
                      minLength: '',
                      required: false
                    },
                    defaultValue: '',
                    multiple: false,
                    suffix: '',
                    prefix: '',
                    placeholder: 'foo',
                    key: 'foo',
                    label: 'foo',
                    inputMask: '',
                    inputType: 'text',
                    input: true
                  },
                  {
                    type: 'textfield',
                    validate: {
                      custom: '',
                      pattern: '',
                      maxLength: '',
                      minLength: '',
                      required: false
                    },
                    defaultValue: '',
                    multiple: false,
                    suffix: '',
                    prefix: '',
                    placeholder: 'bar',
                    key: 'bar',
                    label: 'bar',
                    inputMask: '',
                    inputType: 'text',
                    input: true
                  },
                  {
                    type: 'textfield',
                    validate: {
                      custom: '',
                      pattern: '',
                      maxLength: '',
                      minLength: '',
                      required: false
                    },
                    defaultValue: '',
                    multiple: false,
                    suffix: '',
                    prefix: '',
                    placeholder: 'baz',
                    key: 'baz',
                    label: 'baz',
                    inputMask: '',
                    inputType: 'text',
                    input: true
                  }
                ]
              }
            ];

            var initialForm;
            it('Update test form', function(done) {
              // Set the initial form components.
              form.components = componentsA;

              request(app)
                .put(hook.alter('url', '/form/' + form._id, template))
                .set('x-jwt-token', template.users.admin.token)
                .send(form)
                .expect('Content-Type', /json/)
                .expect(200)
                .end(function(err, res) {
                  if (err) {
                    return done(err);
                  }

                  var response = res.body;
                  assert.deepEqual(response.components, form.components);

                  form = response;
                  initialForm = _.cloneDeep(response);

                  // Store the JWT for future API calls.
                  template.users.admin.token = res.headers['x-jwt-token'];

                  done();
                });
            });

            it('Create the first form component modifications', function(done) {
              form.components = componentsB;

              request(app)
                .put(hook.alter('url', '/form/' + form._id, template))
                .set('x-jwt-token', template.users.admin.token)
                .send(form)
                .expect('Content-Type', /json/)
                .expect(200)
                .end(function(err, res) {
                  if (err) {
                    return done(err);
                  }

                  var response = res.body;
                  assert.deepEqual(response.components, form.components);

                  form = response;

                  // Store the JWT for future API calls.
                  template.users.admin.token = res.headers['x-jwt-token'];

                  done();
                });
            });

            it('Well Form components will merge properly', function(done) {
              initialForm.components = componentsC;

              request(app)
                .put(hook.alter('url', '/form/' + form._id, template))
                .set('x-jwt-token', template.users.admin.token)
                .send(initialForm)
                .expect('Content-Type', /json/)
                .expect(200)
                .end(function(err, res) {
                  if (err) {
                    return done(err);
                  }

                  var response = res.body;
                  assert.deepEqual(response.components, componentsD);

                  form = response;

                  // Store the JWT for future API calls.
                  template.users.admin.token = res.headers['x-jwt-token'];

                  done();
                });
            });
          });
        });

        describe('Form with Container', function() {
          var componentsA = [
            {
              key: 'container',
              input: false,
              type: 'container',
              components: [
                {
                  type: 'textfield',
                  validate: {
                    custom: '',
                    pattern: '',
                    maxLength: '',
                    minLength: '',
                    required: false
                  },
                  defaultValue: '',
                  multiple: false,
                  suffix: '',
                  prefix: '',
                  placeholder: 'foo',
                  key: 'foo',
                  label: 'foo',
                  inputMask: '',
                  inputType: 'text',
                  input: true
                }
              ]
            }
          ];

          describe('Inserting new components at the beginning', function() {
            var componentsB = [
              {
                key: 'container',
                input: false,
                type: 'container',
                components: [
                  {
                    type: 'textfield',
                    validate: {
                      custom: '',
                      pattern: '',
                      maxLength: '',
                      minLength: '',
                      required: false
                    },
                    defaultValue: '',
                    multiple: false,
                    suffix: '',
                    prefix: '',
                    placeholder: 'bar',
                    key: 'bar',
                    label: 'bar',
                    inputMask: '',
                    inputType: 'text',
                    input: true
                  },
                  {
                    type: 'textfield',
                    validate: {
                      custom: '',
                      pattern: '',
                      maxLength: '',
                      minLength: '',
                      required: false
                    },
                    defaultValue: '',
                    multiple: false,
                    suffix: '',
                    prefix: '',
                    placeholder: 'foo',
                    key: 'foo',
                    label: 'foo',
                    inputMask: '',
                    inputType: 'text',
                    input: true
                  }
                ]
              }
            ];
            var componentsC = [
              {
                key: 'container',
                input: false,
                type: 'container',
                components: [
                  {
                    type: 'textfield',
                    validate: {
                      custom: '',
                      pattern: '',
                      maxLength: '',
                      minLength: '',
                      required: false
                    },
                    defaultValue: '',
                    multiple: false,
                    suffix: '',
                    prefix: '',
                    placeholder: 'baz',
                    key: 'baz',
                    label: 'baz',
                    inputMask: '',
                    inputType: 'text',
                    input: true
                  },
                  {
                    type: 'textfield',
                    validate: {
                      custom: '',
                      pattern: '',
                      maxLength: '',
                      minLength: '',
                      required: false
                    },
                    defaultValue: '',
                    multiple: false,
                    suffix: '',
                    prefix: '',
                    placeholder: 'foo',
                    key: 'foo',
                    label: 'foo',
                    inputMask: '',
                    inputType: 'text',
                    input: true
                  }
                ]
              }
            ];
            var componentsD = [
              {
                key: 'container',
                input: false,
                type: 'container',
                components: [
                  {
                    type: 'textfield',
                    validate: {
                      custom: '',
                      pattern: '',
                      maxLength: '',
                      minLength: '',
                      required: false
                    },
                    defaultValue: '',
                    multiple: false,
                    suffix: '',
                    prefix: '',
                    placeholder: 'bar',
                    key: 'bar',
                    label: 'bar',
                    inputMask: '',
                    inputType: 'text',
                    input: true
                  },
                  {
                    type: 'textfield',
                    validate: {
                      custom: '',
                      pattern: '',
                      maxLength: '',
                      minLength: '',
                      required: false
                    },
                    defaultValue: '',
                    multiple: false,
                    suffix: '',
                    prefix: '',
                    placeholder: 'baz',
                    key: 'baz',
                    label: 'baz',
                    inputMask: '',
                    inputType: 'text',
                    input: true
                  },
                  {
                    type: 'textfield',
                    validate: {
                      custom: '',
                      pattern: '',
                      maxLength: '',
                      minLength: '',
                      required: false
                    },
                    defaultValue: '',
                    multiple: false,
                    suffix: '',
                    prefix: '',
                    placeholder: 'foo',
                    key: 'foo',
                    label: 'foo',
                    inputMask: '',
                    inputType: 'text',
                    input: true
                  }
                ]
              }
            ];

            var initialForm;
            it('Update test form', function(done) {
              // Set the initial form components.
              form.components = componentsA;

              request(app)
                .put(hook.alter('url', '/form/' + form._id, template))
                .set('x-jwt-token', template.users.admin.token)
                .send(form)
                .expect('Content-Type', /json/)
                .expect(200)
                .end(function(err, res) {
                  if (err) {
                    return done(err);
                  }

                  var response = res.body;
                  assert.deepEqual(response.components, form.components);

                  form = response;
                  initialForm = _.cloneDeep(response);

                  // Store the JWT for future API calls.
                  template.users.admin.token = res.headers['x-jwt-token'];

                  done();
                });
            });

            it('Create the first form component modifications', function(done) {
              form.components = componentsB;

              request(app)
                .put(hook.alter('url', '/form/' + form._id, template))
                .set('x-jwt-token', template.users.admin.token)
                .send(form)
                .expect('Content-Type', /json/)
                .expect(200)
                .end(function(err, res) {
                  if (err) {
                    return done(err);
                  }

                  var response = res.body;
                  assert.deepEqual(response.components, form.components);

                  form = response;

                  // Store the JWT for future API calls.
                  template.users.admin.token = res.headers['x-jwt-token'];

                  done();
                });
            });

            it('Container Form components will merge properly', function(done) {
              initialForm.components = componentsC;

              request(app)
                .put(hook.alter('url', '/form/' + form._id, template))
                .set('x-jwt-token', template.users.admin.token)
                .send(initialForm)
                .expect('Content-Type', /json/)
                .expect(200)
                .end(function(err, res) {
                  if (err) {
                    return done(err);
                  }

                  var response = res.body;
                  assert.deepEqual(response.components, componentsD);

                  form = response;

                  // Store the JWT for future API calls.
                  template.users.admin.token = res.headers['x-jwt-token'];

                  done();
                });
            });
          });

          describe('Inserting new components at the end', function() {
            var componentsB = [
              {
                key: 'container',
                input: false,
                type: 'container',
                components: [
                  {
                    type: 'textfield',
                    validate: {
                      custom: '',
                      pattern: '',
                      maxLength: '',
                      minLength: '',
                      required: false
                    },
                    defaultValue: '',
                    multiple: false,
                    suffix: '',
                    prefix: '',
                    placeholder: 'foo',
                    key: 'foo',
                    label: 'foo',
                    inputMask: '',
                    inputType: 'text',
                    input: true
                  },
                  {
                    type: 'textfield',
                    validate: {
                      custom: '',
                      pattern: '',
                      maxLength: '',
                      minLength: '',
                      required: false
                    },
                    defaultValue: '',
                    multiple: false,
                    suffix: '',
                    prefix: '',
                    placeholder: 'bar',
                    key: 'bar',
                    label: 'bar',
                    inputMask: '',
                    inputType: 'text',
                    input: true
                  }
                ]
              }
            ];
            var componentsC = [
              {
                key: 'container',
                input: false,
                type: 'container',
                components: [
                  {
                    type: 'textfield',
                    validate: {
                      custom: '',
                      pattern: '',
                      maxLength: '',
                      minLength: '',
                      required: false
                    },
                    defaultValue: '',
                    multiple: false,
                    suffix: '',
                    prefix: '',
                    placeholder: 'foo',
                    key: 'foo',
                    label: 'foo',
                    inputMask: '',
                    inputType: 'text',
                    input: true
                  },
                  {
                    type: 'textfield',
                    validate: {
                      custom: '',
                      pattern: '',
                      maxLength: '',
                      minLength: '',
                      required: false
                    },
                    defaultValue: '',
                    multiple: false,
                    suffix: '',
                    prefix: '',
                    placeholder: 'baz',
                    key: 'baz',
                    label: 'baz',
                    inputMask: '',
                    inputType: 'text',
                    input: true
                  }
                ]
              }
            ];
            var componentsD = [
              {
                key: 'container',
                input: false,
                type: 'container',
                components: [
                  {
                    type: 'textfield',
                    validate: {
                      custom: '',
                      pattern: '',
                      maxLength: '',
                      minLength: '',
                      required: false
                    },
                    defaultValue: '',
                    multiple: false,
                    suffix: '',
                    prefix: '',
                    placeholder: 'foo',
                    key: 'foo',
                    label: 'foo',
                    inputMask: '',
                    inputType: 'text',
                    input: true
                  },
                  {
                    type: 'textfield',
                    validate: {
                      custom: '',
                      pattern: '',
                      maxLength: '',
                      minLength: '',
                      required: false
                    },
                    defaultValue: '',
                    multiple: false,
                    suffix: '',
                    prefix: '',
                    placeholder: 'bar',
                    key: 'bar',
                    label: 'bar',
                    inputMask: '',
                    inputType: 'text',
                    input: true
                  },
                  {
                    type: 'textfield',
                    validate: {
                      custom: '',
                      pattern: '',
                      maxLength: '',
                      minLength: '',
                      required: false
                    },
                    defaultValue: '',
                    multiple: false,
                    suffix: '',
                    prefix: '',
                    placeholder: 'baz',
                    key: 'baz',
                    label: 'baz',
                    inputMask: '',
                    inputType: 'text',
                    input: true
                  }
                ]
              }
            ];

            var initialForm;
            it('Update test form', function(done) {
              // Set the initial form components.
              form.components = componentsA;

              request(app)
                .put(hook.alter('url', '/form/' + form._id, template))
                .set('x-jwt-token', template.users.admin.token)
                .send(form)
                .expect('Content-Type', /json/)
                .expect(200)
                .end(function(err, res) {
                  if (err) {
                    return done(err);
                  }

                  var response = res.body;
                  assert.deepEqual(response.components, form.components);

                  form = response;
                  initialForm = _.cloneDeep(response);

                  // Store the JWT for future API calls.
                  template.users.admin.token = res.headers['x-jwt-token'];

                  done();
                });
            });

            it('Create the first form component modifications', function(done) {
              form.components = componentsB;

              request(app)
                .put(hook.alter('url', '/form/' + form._id, template))
                .set('x-jwt-token', template.users.admin.token)
                .send(form)
                .expect('Content-Type', /json/)
                .expect(200)
                .end(function(err, res) {
                  if (err) {
                    return done(err);
                  }

                  var response = res.body;
                  assert.deepEqual(response.components, form.components);

                  form = response;

                  // Store the JWT for future API calls.
                  template.users.admin.token = res.headers['x-jwt-token'];

                  done();
                });
            });

            it('Container Form components will merge properly', function(done) {
              initialForm.components = componentsC;

              request(app)
                .put(hook.alter('url', '/form/' + form._id, template))
                .set('x-jwt-token', template.users.admin.token)
                .send(initialForm)
                .expect('Content-Type', /json/)
                .expect(200)
                .end(function(err, res) {
                  if (err) {
                    return done(err);
                  }

                  var response = res.body;
                  assert.deepEqual(response.components, componentsD);

                  form = response;

                  // Store the JWT for future API calls.
                  template.users.admin.token = res.headers['x-jwt-token'];

                  done();
                });
            });
          });
        });
      });
    });
  });
};<|MERGE_RESOLUTION|>--- conflicted
+++ resolved
@@ -12,11 +12,7 @@
 
 module.exports = function(app, template, hook) {
   var formio = hook.alter('formio', app.formio);
-<<<<<<< HEAD
-  var Helper = require('./helper')(app)
-=======
   var Helper = require('./helper')(app);
->>>>>>> d573bd3f
 
   describe('Forms', function() {
     // Store the temp form for this test suite.
