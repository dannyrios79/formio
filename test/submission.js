--- conflicted
+++ resolved
@@ -2313,15 +2313,6 @@
       });
     });
 
-<<<<<<< HEAD
-    describe('Address Fields', function() {
-      var test = require('./forms/for213.js');
-
-      it('A single unique address will submit without issues', function(done) {
-        helper
-          .form('for213', test.components)
-          .submission(test.submission)
-=======
     describe('Conditionally hidden required fields do not trigger validation', function() {
       var test = require('./forms/conditional');
       var pass = {show: 'no'};
@@ -2333,42 +2324,27 @@
         helper
           .form('cond', test.components)
           .submission(pass)
->>>>>>> 323a1f32
-          .execute(function(err) {
-            if (err) {
-              return done(err);
-            }
-
-            var submission = helper.getLastSubmission();
-<<<<<<< HEAD
-            assert.deepEqual(submission.data, test.submission);
-=======
+          .execute(function(err) {
+            if (err) {
+              return done(err);
+            }
+
+            var submission = helper.getLastSubmission();
             assert.deepEqual(submission.data, pass);
->>>>>>> 323a1f32
-            done();
-          });
-      });
-
-<<<<<<< HEAD
-      it('A duplicate unique address will throw validation issues', function(done) {
-        helper
-          .form('for213', test.components)
-          .submission(test.submission)
-=======
+            done();
+          });
+      });
+
       it('A submission with a hidden field should not ignore validation', function(done) {
         helper
           .form('cond', test.components)
           .submission(fail)
->>>>>>> 323a1f32
-          .execute(function(err) {
-            if (err) {
-              return done(err);
-            }
-
-            var submission = helper.getLastSubmission();
-<<<<<<< HEAD
-            assert.equal(submission, 'address must be unique.');
-=======
+          .execute(function(err) {
+            if (err) {
+              return done(err);
+            }
+
+            var submission = helper.getLastSubmission();
             assert.deepEqual(submission.name, 'ValidationError');
             var error = submission.details.pop();
             assert.equal(error.message, '"req" is required');
@@ -2402,7 +2378,40 @@
 
             var submission = helper.getLastSubmission();
             assert.deepEqual(submission.data, pass);
->>>>>>> 323a1f32
+            done();
+          });
+      });
+    });
+
+    describe('Address Fields', function() {
+      var test = require('./forms/for213.js');
+
+      it('A single unique address will submit without issues', function(done) {
+        helper
+          .form('for213', test.components)
+          .submission(test.submission)
+          .execute(function(err) {
+            if (err) {
+              return done(err);
+            }
+
+            var submission = helper.getLastSubmission();
+            assert.deepEqual(submission.data, test.submission);
+            done();
+          });
+      });
+
+      it('A duplicate unique address will throw validation issues', function(done) {
+        helper
+          .form('for213', test.components)
+          .submission(test.submission)
+          .execute(function(err) {
+            if (err) {
+              return done(err);
+            }
+
+            var submission = helper.getLastSubmission();
+            assert.equal(submission, 'address must be unique.');
             done();
           });
       });
