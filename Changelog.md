# Change Log
All notable changes to this project will be documented in this file

The format is based on [Keep a Changelog](http://keepachangelog.com/)
and this project adheres to [Semantic Versioning](http://semver.org/)

<<<<<<< HEAD
## 2.0.0-rc.1
### Changed
  - Merge changes from 1.x

## 2.0.0-beta.10
### Changed
 - Update formio.js to 4.1.0-rc.13

## 2.0.0-beta.9
### Changed
 - retagging

## 2.0.0-beta.8
### Added
 - Additional options to fetch wrapper.

## 2.0.0-beta.7
### Added
 - New hooks to extend the authentication system.
 
### Changed
 - Update formio.js to 4.1.0-rc.6

## 2.0.0-beta.6
### Added
 - Add tree validation to server.
 - Mongo SSL Certificate options.

### Changed
 - Replace request library with node-fetch.
 - Updated formio.js to 4.10.0-rc.4 to fix isomorphic validation.

## 2.0.0-beta.5
### Changed
 - Upgrade dependencies.
 - FJS 864: Fixed login action resources limitation
 - Set email for User and Admin ressource required & unique
 - Fixed server crash on invalid x-query

## 2.0.0-beta.4
### Added
 - Hooks for the alias.
 - Hooks for the formResponse.

### Changed
 - Upgrade mongodb@3.5.5, mongoose@5.9.4, nodemailer@6.4.5, mssql@6.2.0
 - Upgrade formiojs@4.9.0-rc.10
 - Ensure that field actions are triggered on dryrun.

## 2.0.0-beta.3
#### Changed
 - Upgrade formiojs@4.9.0-rc.6

## 2.0.0-beta.2
#### Changed
 - Upgrading dependencies.

## 2.0.0-beta.1
### Breaking Changes
 - Isomorphic validations. May cause error interface and codes to change slightly.

### Changed
 - Upgrade mongodb@3.5.4, async@3.2.0
 - Upgrade ResourceJS@2.0.0
=======
## 1.87.0
### Fixed
 - Export of form controllers.
>>>>>>> e5fef21d

## 1.86.0
### Fixed
 - FJS-704: Address Refactor Issues
 - Refactored for the verbose health endpoint
 - Fixed Form Controller export.

### Added
 - Support Extra form fields exporting

### Changed
 - Upgraded formio-workers@1.14.8, mongodb@3.5.9, mongoose@5.9.19, nodemailer@6.4.10, formiojs@4.10.2, fs-extra@9.0.1, resourcejs@2.2.0, mocha@8.0.1

## 1.85.0
### Changed
 - FJS-953: Fixed getting error when exporting scv with time inside dataGrid
 - PDF 14 - Allow PDF Submission endpoint to be retrieved by 'Form Alias'

## 1.84.0
### Fixed
 - Fixed callback invocation after alterFormSave series.

## 1.83.0
### Changed
 - Update chance@1.1.6, formio-workers@1.14.7, mongodb@3.5.8, mongoose@5.9.16, nodemailer@6.4.8, moment@2.26.0, eslint@7.1.0, mocha@7.2.0

### Fixed
 - FOR-2665: Ensure calculate value eval context

## 1.82.0
### Added
 - Template import/export improvements.

## 1.81.0
### Added
 - Fix (Tree): added validation schema.

## 1.80.0
### Changed
 - FJS-917: Add options to use SSL Certs with Mongo connection.

## 1.79.0
### Added
 - More options for mapping Save Submission action to a Resource.

## 1.78.0
### Changed
 - Reverted action logs to save correctly.

### Fixed
 - Problem where malformed data could throw errors.

## 1.77.0
### Fixed
 - Issue with email renderings not working with workers upgrade.
 - EditGrid issues when exported in CSV format.

## 1.76.0
### Fixed
 - FJS 864: Fixed login action resources limitation
 - Fixed server crash on invalid x-query

## 1.75.0
### Fixed
 - Issues where loading subforms could lose references.

### Changed
 - Upgrade formiojs@4.9.19

## 1.74.0
### Changed
 - Upgrade formiojs@4.9.18, mongodb@3.5.6, mongoose@5.9.9, nodemon@2.0.3, html-entities@1.3.1, semver@7.3.2

### Added
 - Debug messages to the loadSubForms method.
 - Validator for tagpad component.

## 1.73.0
### Fixed
 - Validations for checkboxes configured as radio inputs.

### Changed
 - Upgrade config@3.3.1, formiojs@4.9.13, mongoose@5.9.7, nodemailer@6.4.6, mocha@7.1.1

## 1.72.0
### Changed
 - Upgrade mongoose@5.9.5

### Fixed
 - Fixed CSVExporter: Add default format for datetime

## 1.71.0
### Changed
 - Upgrade csv@5.3.2, mongodb@3.5.5, mongoose@5.9.4, nodemailer@6.4.5, async@3.2.0, config@3.3.0, mssql@6.2.0, mocha@7.1.0

### Fixed
 - Fixing dryrun for field actions so they execute, and adding more hooks for formResponse and alias.

## 1.70.0
### Added
 - Tokens to the calculate value evaluate contexts.

## 1.69.0
### Added
 - The decoded JWT Token as "token" to the evaluation context for Calculated Values.

### Changed
 - Upgrade nodemailer@6.4.3

## 1.68.0
### Changed
 - Updated config@3.2.6, mongoose@5.9.2, moment-timezone@0.5.28
 - Made changes to ensure evals cannot be can on the server.

## 1.67.0
### Fixed
 - Ensure we call loadForm hook for all types of form loading methods.

### Changed
 - Upgrade formio.js@4.9.0-beta.8

## 1.66.0
### Changed
 - Upgrade mongoose@5.9.1, mssql@6.1.0
 - Added additional hooks for loadForm.

## 1.65.0
### Changed
 - Upgrade mongoose@5.9.0

### Added
 - Added actionsQuery alter hook.

## 1.64.0
### Fixed
 - All deprecations and warnings.

### Changed
 - Upgrade mongodb@3.5.3, request@2.88.2, adm-zip@0.4.14, async@3.1.1, mssql@6.0.1, nodemailer-mailgun-transport@2.0.0, semver@7.1.3, mocha@7.0.1, nodemon@2.0.2

## 1.63.11
### Fixed
 - Set sort order of exports.

## 1.63.10
### Fixed
 - FOR-2608: Fixed Cc and Bcc for Mailgun.
 - FOR-2603: Fixed issue when server would throw an error if nested submission was not found.

### Added
 - Added missing variables to check conditional context.

### Changed
 - Upgraded formiojs@4.8.1, mongoose@5.8.11, mysql@2.18.1

## 1.63.9
### Fixed
 - Fixed some more email issues with BCC and CC.

## 1.63.8
### Added
 - Added support for Cc and Bcc for Email action.

### Fixed
 - Fixed file component validations.

### Changed
 - Upgrade config@3.2.5, mongoose@5.8.9, mongodb@3.5.2

## 1.63.7
### Fixed
 - Tests to ignore controller form property.

### Changed
 - Upgrade mongoose@5.8.6

## 1.63.6
### Changed
 - Upgraded mongodb@3.4.1, mongoose@5.8.3, resourcejs@1.38.2

## 1.63.5
### Fixed
 - Issue where the Swagger IO intreface was not working.

## 1.63.4
### Fixed
 - Issue where Swagger could throw an unhandled error.

### Changed
 - Upgraded resourcejs@1.38.0

## 1.63.3
### Changed
 - Reverted the sort order of CSV exports.

## 1.63.2
### Fixed
 - Other issues with CSV export using wizards.

## 1.63.1
### Fixed
 - Login lockout test wait times to be more forgiving.

## 1.63.0
### Fixed
 - Issue where CSV exports with wizards was throwing errors.

### Changed
 - Upgrade mongodb@3.4.0, mongoose@5.8.0

## 1.62.0
### Added
 - ```create``` Group Permissions layer

### Changed
 - ```write``` and ```admin``` Group Permissions layers to have ability to create submissions

### Fixed
 - Convert field and property handlers to work with complex data types by managing the path correctly.

## 1.61.0
### Changed
 - Upgraded dependencies

### Added
 - Add submission, previous and moment to action should execute context.
 - Added Merge Component Schema action type.
 - Added api token support

### Fixed
 - Fixed temp token check generated with admin key
 - Fix URL to download Github archives
 - Fix nested form submissions export

## 1.60.8
### Addded
 - ignoreTLS flag for the nodemailer SMTP configurations.

## 1.60.7
### Fixed
 - Problems where empty datetime components were returning the wrong values.

## 1.60.6
### Fixed
 - Issue with multiple datetime fields erasing the values provided.

## 1.60.5
### Changed
 - Upgraded formiojs@4.6.1, resourcejs@1.37.0

### Added
 - Submission filter queries to the export functions.

## 1.60.4
### Fixed
 - Fix Mongoose deprecation warnings

### Changed
 - Upgraded config@3.2.4, mongodb@3.3.3, mongoose@5.7.7, mocha@6.2.2, nodemon@1.19.4, formiojs@4.6.0, eslint@6.6.0, moment-timezone@0.5.27

### Added
 - Add the ability to alter actions.

## 1.60.3
### Changed
 - Upgraded chance@1.1.3, formiojs@4.3.3, mongoose@5.7.4, nodemailer@6.3.1

## 1.60.2
### Added
 - Add minItems and maxItems validation

### Changed
 - Upgraded config@3.2.3, mongoose@5.7.3, mocha@6.2.1, nodemon@1.19.3, formiojs@4.3.1, eslint@6.5.1
 - Upgrade formio.js to 4.x branch.

## 1.60.1
### Fixed
 - Default name of environment variable to change the email batch size.
 - Not running unique keys validation on components with missing input property

## 1.60.0
### Fixed
 - Crash in the Login Action when no settings were provided.

### Added
 - Support for bulk emails by breaking up a large amount into chunks.

## 1.59.0
### Fixed
 - FOR-2498: Added final cleanup after project import.
 - Upgrade formio-workers to 1.14.0 https://github.com/formio/formio-workers/blob/master/Changelog.md#v1140

### Changed
 - Upgraded mongoose@5.7.1

## 1.58.0
### Changed
 - FOR-2499: Always treat actionContext alter hook as Promise-returning

## 1.57.0
### Fixed
 - Fix issue where field logic value settings were forced to a string

### Changed
 - FOR-2499: Make actionContext hook async

## 1.56.0
### Fixed
 - FOR-2493: Added configurable access endpoints.
 - FOR-2500: Added empty subsubmission data check before updating.
 - FOR-2493: Fix issue with files in submission index endpoint when URL is undefined

### Changed
 - Upgraded formio-workers to 1.13.0 to resolve email issue with empty file uploads.
 - Upgrade mongoose to 5.7.0

## 1.55.0
### Added
 - Configurable access endpoint.

## 1.54.0
### Changed
 - Reverted commit that alters access endpoints.

## 1.53.0
### Fixed
 - The filter queries to allow for string 'false', 'true', and 'null' as well as hard values using "__eq" and "__ne" selectors.

### Changed
 - Upgraded formiojs@3.27.3, mongoose@5.6.12, nodemon@1.19.2, chance@1.1.0, resourcejs@1.36.0

## 1.52.0
### Added
 - The ability to query deleted submissions by providing the filter parameter "?deleted__ne=null" in the submission index query.

### Fixed
 - The access endpoint to work with authentication to ensure that it only provides information that the user has access to.

### Changed
 - Upgraded formiojs@3.27.1, formio-workers@1.12.0

## 1.51.0
### Fixed
 - The submission index query to provide more meta-data for file uploads. Just remove any base64 data.

## 1.50.0
### Added
 - Token schema

## Fixed
 - Issue with CSV export crashing server when timing is off
 - Add own filter to count query
 - Fix issue where row is not defined on custom conditional

## 1.49.0
### Changed
 - Upgrade lodash@4.17.15, mongodb@3.2.7, config@3.2.2, formiojs@3.24.0, mongoose@5.6.7, nodemailer@6.3.0, semver@6.3.0, mocha@6.2.0, fs-extra@8.1.0, eslint@6.1.0, moment-timezone@0.5.26

### Fixed
 - Fix tests that fail with new config changes.

### Added
 - Added missing variables in custom validation.

## 1.48.2
### Reverted
 - Fix some issues with protecting password fields.

## 1.48.1
### Fixed
 - Wait for saves in setActionItemMessage function.

## 1.48.0
### Added
 - ActionItem resource for logging action information.

### Fixed
 - Fix some issues with protecting password fields.
 - On index, only return if a file is uploaded for base64 files.

### Changed
 - Update dependencies.

## 1.46.0
### Changed
 - Upgraded mongodb@3.2.4, mongoose@5.5.8, nodemailer@6.1.1, body-parser@1.19.0, formiojs@3.20.14, nodemon@1.19.0

### Fixed
 - Form properties in export.
 - Ensure that the loadSubForms honors the form revision settings within the form components.

## 1.45.0
### Added
 - Added more permissions hooks.

### Changes
 - Altered the interface for permissionSchema hook. Now it provides the full permission schema.

## 1.44.7
### Fixed
 - Dockerfile to correctly run.
 - Installation process to be able to run without prompts.
 - Docker-compose file to allow for complete bootup easily.

### Changed
 - Upgraded formiojs@3.19.9, mongoose@5.5.2, mocha@6.1.3, mssql@5.1.0

## 1.44.6
### Reverted
 - Encrypted values not available in emails. (Caused crashes with implementation)

## 1.44.5
### Fixed
 - Encrypted values not available in emails.

### Added
 - Ability to hook into email/webhook params.

## 1.44.4
### Fixed
 - An issue where a debug method was undefined.

### Changed
 - Upgraded mongodb@3.2.3, nodemon@1.18.11, config@3.1.0, formiojs@3.19.3, mongoose@5.5.0, nodemailer@6.1.0, mocha@6.1.2

## 1.44.3
### Fixed
 - Problems where sub-forms are submitting when "reference" is disabled on the component.

## 1.44.2
### Fixed
 - FOR-2143: Protected fields being exposed for SAR select resources

### Changed
 - Upgraded mongoose@5.4.22

## 1.44.1
### Fixed
 - Submission role tests for the enterprise server.

### Changed
 - Upgraded formiojs@3.18.4

## 1.44.0
### Added
 - Adding loading nested forms sub-submissions to cache methods.
 - Allowing the deletion of roles from a submission (but not adding)
 - Adding submissionQuery hooks for all submission queries being made.

### Changed
 - Making loadSubForms more performant and also adding a way to bulk load forms and submissions.
 - Upgraded nodemailer@6.0.0, semver@6.0.0, formiojs@3.18.3, mongoose@5.4.21, mssql@5.0.5, fast-json-patch@2.1.0, eslint@5.16.0
 - Moving the owner setting to submission handler so it works on all submissions.
 - Replace bcrypt with bcryptjs.

## 1.43.2
### Fixed
 - Fix permissions check on patch submission.
 - Fix issue with deploying projects with forms configured with nested forms attached to specific versions.

### Changed
 - formiojs@3.18.1, mongoose@5.4.20

## 1.43.1
### Fixed
 - The token handler to also call the user hooks for other kinds of tokens.

### Changed
 - Upgraded formiojs@3.18.0, mongodb@3.2.2

## 1.43.0
### Fixed
 - Added a more efficient and complete role checking mechanism for permission handling.

### Changed
 - Updated bcrypt@3.0.5, jsonwebtoken@8.5.1, mssql@5.0.3, eslint@5.15.3, supertest@4.0.2, formiojs@3.17.4

## 1.42.1
### Fixed
 - Patch requests incorrectly patching files with encrypted fields.

## 1.42.0
### Removed
 - Removed the macros from the email action since those are now added to the formio-workers library.

### Changed
 - Upgraded dependencies.

## 1.41.3
### Fixed
 - Problem with a subform put request.

## 1.41.2
### Fixed
 - Issues with the nested subform create and update when called from the API.

### Changed
 - Updated mocha@6.0.1

## 1.41.1
### Changed
 - Default the email action to have a default email template.
 - Upgraded mongoose@5.4.14, mssql@4.3.2, request-promise-native@1.0.7, formiojs@3.15.6, jsonwebtoken@8.5.0, eslint@5.14.1, mocha@6.0.0

### Fixed
 - Issue with subform validation to not include subforms that are conditionally hidden.
 - Issue with subform validation where it will not process the subform requests if the subform is not present within the data.
 - A potential crash within the subform validation where if the subform requests fails, it will cause the post request to not find a submission.
 - The mongoose schema definitions from removing the _id property incorrectly.

## 1.41.0
### Added
 - PATCH method support for submissions.
 - Now allow more than GET requests to be skipped for permissions checks.

### Changed
 - Upgraded async@2.6.2, bcrypt@3.0.4, mongoose@5.4.10, nodemon@1.18.10, formiojs@3.14.1

## 1.40.2
### Fixed
 - When resetting passwords, jwtIssuedAfter sometimes got set to wrong timestamp resulting in invalid tokens.

## 1.40.1
### Added
 - Ability to connect to SA enabled mongodb instances.

### Changed
 - Updated formiojs@3.13.9, mongoose@5.4.9, mssql@4.3.1, supertest@3.4.2, moment@2.24.0, eslint@5.13.0

## 1.40.0
### Added
 - reCAPTCHA API Endpoint

### Changed
 - mongodb@3.1.13, formiojs@3.13.0

## 1.39.2
### Fixed
 - The tests to work with extended systems.

## 1.39.1
### Fixed
 - Issue where read all permissions are ignored when resource submission access is established.

### Changed
 - Upgraded csv@5.1.1, mongodb@3.1.12, mongoose@5.4.5, formiojs@3.12.2, nodemailer@5.1.1, eslint@5.12.1, supertest@3.4.1

## 1.39.0
### Changed
 - Added more permissions form matching during import process to resolve conflicts.

## 1.38.0
### Added
 - Minimal support for running entire stack in docker-compose
 - FOR-644: Adding logging for form actions to help tracking execution and errors.

### Fixed
 - FOR-1908: Fixed problem where ID's could be set when creating records.
 - FOR-1977: Issues with the resource access permissions where indexes were not performant and giving 401 errors.

### Changed
 - Upgraded bcrypt@3.0.3, debug@4.1.1, formiojs@3.10.2, joi@14.3.1, mongoose@5.4.2, csv@5.1.0, eslint@5.11.1
 - Upgraded nodemailer to version 5: From their CHANGELOG - Start using dns.resolve() instead of dns.lookup() for resolving SMTP hostnames. Might be breaking change on some environments so upgrade with care

## 1.37.7
### Fixed
 - The formio-workers dependency from using dynamic require paths which messes up certain builds.

## 1.37.6
### Fixed
 - Issues with the resource permissions where it would only allow one resource per type.
 - The default.json configuration to point to the correct "databases" config.

### Changed
 - Changed the installation to say "setup" instead of "install".
 - Upgrade formiojs@3.9.3, mongoose@5.3.15, progress@2.0.3, chance@1.0.18, eslint@5.10.0

## 1.37.5
### Changed
 - Updated to resourcejs v1.33.0 which changes more 500 errors to 400s.

## 1.37.4
### Fixed
 - Potential issues with the recursive forms not loading correctly.

## 1.37.3
### Fixed
 - Potential crash with the subform responses.
 - Upgraded config@3.0.0, csv@5.0.0, mongoose@5.3.13, formiojs@3.9.0, joi@14.1.0, nodemailer@4.7.0

## 1.37.0
### Added
 - Logging for action failures

### Changed
 - Respond with 400 errors instead of 500 when an error occurs.

### Updated
 - resourcejs 1.30.0

## 1.36.0
### Removed
 - Merge form handler

## 1.35.2
### Changed
 - Code cleanup
 - API key regex.
 - Upgraded
   - JSONStream@1.3.5
   - bcrypt@3.0.2
   - express@4.16.4
   - formiojs@3.6.12
   - mongodb@3.1.8
   - mongoose@5.3.7
   - mssql@4.2.2
   - progress@2.0.1
   - nodemon@1.18.5
   - debug@4.1.0
   - resourcejs@1.28.0
   - semver@5.6.0
   - eslint@5.8.0

## 1.35.1
### Fixed
 - Issue where logging would sometimes crash when tokens do not contain user objects.

### Changed
 - Upgraded eslint@5.6.1, formiojs@3.6.4, joi@13.7.0, mongoose@5.3.2

## 1.35.0
### Added
 - basic request logging with DEBUG=formio:log.

### Fixed
 - Minor nested form reference issue.

## 1.34.6
### Changed
 - Syntax for including files using __dirname. This is maintenance only.

## 1.34.5
### Fixed
 - FOR-1719 Nested form SAR feature.

### Added
 - Schema collection is now a first class model.

## 1.34.4
### Fixed
 - Issues where an admin token generated with no logged in user would fail.
 - Issue with Email configurations overriding other emails with different settings.

## 1.34.3
### Fixed
 - Problem with the "current" user endpoint where it would not work if query parameters are provided.

## 1.34.1
### Changed
 - Upgraded the formio-workers library to v1.18.0
 - Upgraded formiojs library to v3.5.5

## 1.34.0
### Updated
 - Upgrade lodash@4.17.11, mongodb@3.1.6, mongoose@5.2.16, formiojs@3.5.3, mssql@4.2.1, eslint@5.6.0, resourcejs@1.26.0, and debug@4.0.1

### Fixed
 - Fixed the action condition checks to ensure it will not work for any empty conditionals.

### Changed
 - FOR-1603,FOR-1639: Improved Google CSV export
 - Add option to mark template imports to create only.
 - Expire all tokens when a password is reset.
 - Apply form update permissions when fetching actions.

## 1.33.6
### Fixed
 - A potential crash within the Validator.

### Added
 - Query parameters to the action execution.

### Changed
 - Upgrade dependencies.

## 1.33.5
### Changed
 - Upgrade formiojs@3.4.0, resourcejs@1.25.3, mongodb@3.1.4, mongoose@5.2.10

## 1.33.4
### Changed
 - Upgrade formiojs@3.3.6 resourcejs@1.25.2
 - Allow usage of Unauthorized certificates for SMTP servers.

## 1.33.3
### Changed
 - FOR-1533: Improved conditional Actions.

### Added
 - FOR-1556: Added timezone support for CSV downloads.

## 1.33.2
### Changed
 - Upgraded JSONStream@1.3.4, mongodb@3.1.3, mongoose@5.2.8

## 1.33.0
### Added
 - Introduced an "Everyone" permission which applies to Anonymous + all Roles.

### Changed
 - Fixed dependency deprecation and vulnerabilities.
 - Fixed the permission handler to work as expected with "owner" permissions.
 - Upgraded dependencies.

## 1.32.0
### Changed
 - Upgraded colors@1.3.1, mongoose@5.2.4, nodemon@1.18.3, mysql@2.16.0, eslint@5.2.0, fs-extra@7.0.0, method-override@3.0.0

### Fixed
 - Issue with SQL Action for update commands.

### Added
 - maxWords and minWords validation.

## 1.31.4
### Fixed
 - Fixed the machine names to be performant and without special chars.
 - Allow admins the ability to see all anonymous submissions
 - Issues where the validator would crash for certain JSON form structures.

### Changed
 - formiojs@2.32.3, mongodb@3.1.1, mongoose@5.2.3, eslint@5.1.0, nodemon@1.18.1, bcrypt@3.0.0

### Added
 - Date converting for filter.

## 1.31.2
### Added
 - The original message type of an email to the message payload.

## 1.31.1
### Changed
 - Moved all instances of mongoose to use a single entity provided within the formio object.

## 1.31.0
### Fixed
 - Make select query validation use caching to limit requests being made.
 - CSV export of wysiwyg
 - Webhook improvements

### Changed
 - Upgrade mongoose@5.1.7, nodemailer@4.6.7, jsonwebtoken@8.3.0, eslint@5.0.1

## 1.30.2
### Fixed
 - Problems with the machine name generation where numbers in the project name would mess it up.

## 1.30.1
### Fixed
 - Issues with the machine name generation for names with more than 10 instances.

## 1.30.0
### Added
 - Ability for email templates to execute from workers library.
 - Validation changes for multi-mask fields
 - Ability to configure email transports via hooks.

### Changed
 - Upgraded JSONStream@1.3.3, async@2.6.1, body-parser@1.18.3, mongodb@3.0.8, nodemailer@4.6.5, vanilla-text-mask@5.1.1, nodemon@1.17.5, colors@1.3.0, csv@3.1.0, formiojs@2.32.2, joi@13.3.0, mongoose@5.1.3, nodemailer-mailgun-transport@1.4.0, request@2.87.0, mocha@5.2.0, supertest@3.1.0, fs-extra@6.0.1, adm-zip@0.4.11

## 1.29.2
### Fixed
 - Potential crash when merging forms when one row was empty or missing.

## 1.29.1
### Changed
 - Upgraded resourcejs to v1.23.1 to fix issue with number filtering.

## 1.29.0
### Added
 - Ability to calculate values of fields on server.

## 1.28.0
### Added
 - Unique validation for objects.

### Fixed
 - Issues with DataGrid exports.
 - Issues with DateTime filters on index apis.

### Changed
 - Upgraded dependencies.

## 1.27.3
### Fixed
 - Save as reference issues with multiple configuration.
 - Problems with using the "exists" endpoint with the new converted ObjectId's
 - Problems with providing an _id filter when using save as reference indexes.

### Changed
 - Upgraded formiojs@2.30.1, mongoose@5.0.12, nodemailer@4.6.4, nodemon@1.17.3, moment@2.22.0

### Added
 - Email view for File component.

## 1.27.2
### Fixed
 - Problem where some values would get converted to ObjectIds and then would not work with indexing.

## 1.27.1
### Changed
 - Upgraded express@4.16.3, mongodb@3.0.5, mongoose@5.0.11, nodemailer@4.6.3, mocha@5.0.5, nodemon@1.17.2, colors@1.2.1, formiojs@2.30.0, request@2.85.0, eslint@4.19.1

## 1.27.0
### Changed
 - Convert all sub-document submissions to use ObjectId's for form, owner, and _id.
 - Added recommended indexes for performance.

## 1.26.8
### Fixed
 - Problem where the references could get in a state where the Id's are not ObjectIds.
 - Running the update hook to fix the references again to ensure they are all ObjectIds.

## 1.26.7
### Fixed
 - Issues with single record save-as-reference where previous submission would mess up queries.
 - Problems with the SMTP settings where username and password could be optional.

## 1.26.6
### Fixed
 - Problems with the save-as-reference not working with empty references.

## 1.26.5
### Fixed
 - Fixed some filtering issues with Save as reference.

## 1.26.4
### Fixed
 - Potential crash within the CSV export functions.

## 1.26.3
### Fixed
 - Refactored the save-as-reference so pagination + sort works as expected.

## 1.26.2
### Fixed
 - Pagination issues with save-as-reference

## 1.26.1
### Fixed
 - Correct sorting for save-as-reference when there are more items than references.
 - Issues with save-as-reference lookup for single references.

## 1.26.0
### Fixed
 - Some more issues with save as reference features.

### Changed
 - Resourcejs to allow fix date values.
 - Upgrade dependencies.

## 1.25.12
### Fixed
 - The form component unique validation to only care about input components.

## 1.25.11
### Fixed
 - Issues with the store as reference features.

## 1.25.10
### Fixed
 - The filter and sort index queries for referenced fields.

## 1.25.9
### Fixed
 - CSV exporter that would throw an error for DateTime components.
 - Issue where hidden components that have a value set remove their parent containers or datagrids.
 - Ensure sub-requests get their own cloned request paramters.
 - Issue with the field parameter actions would execute twice unintentionally.
 - Issue where empty list of references would fail the request.

## 1.25.8
### Fixed
 - Some potential undefined references causing crashes.
 - A bunch of small bugs in CSV export.

## 1.25.7
### Fixed
 - Issue with the resource references index query taking too long and taking a lot of memory.
 - Problems with using cloneDeep on sub-requests which would gobble up memory.

## 1.25.8
### Fixed
 - Problems with sub-responses calling methods that do not exist.

### Changed
 - Upgraded formiojs (2.29.5), nodemailer (4.5.0), nunjucks (3.1.0)
 - Upgraded mongoose to 5.0.6, formio.js to 2.29.2

## 1.25.4
### Changed
 - Removed all calls to snapshot since it was causing serious performance regressions.

## 1.25.3
### Fixed
 - Problem with the owner property not getting set properly when they are an admin.

## 1.25.2
### Changed
 - Upgrade config@1.29.4, joi@13.1.2, lodash@4.17.5, eslint@4.17.0

### Fixed
 - A potential crash when assigning submission resource access.

## 1.25.1
### Changed
 - Upgraded MongoDB driver to 3.0.2, Mongoose 5.0.3

### Added
 - Add list querystring to allow more efficient list returns.
 - Field Logic handling.

### Fixed
 - Fix required multi-value fields not returning required.
 - Fix the way rows are found for datagrid checkConditionals.
 - Fix email actions for external authentication (User doesn't exist in form.io)
 - Fixed an issue where the token handler would return 401 when it should try as anonymous.

## 1.25.0
### Changed
 - Upgrade MongoDB (v3) and Mongoose (v5) to latest versions.

## 1.24.7
### Fixed
 - Potential crashes in CSV export and template imports.

## 1.24.6
### Changed
 - Removed a bunch of superfluous debug messages for memory and performance improvements.

## 1.24.5
### Fixed
 - Tests to refer to the correct helper template instead of the global one.

## 1.24.4
### Fixed
 - Submission index queries that filter based on the user owner.

## 1.24.3
### Fixed
 - Problems with the Save as Reference for Select dropdowns and other bugs.
 - Connection issues with SQL Action.

### Changed
 - ES6 cleanup items.

## 1.24.2
### Fixed
 - Issue where the metadata property for submissions was getting stripped out.
 - DateTime component export.

## 1.24.1
### Changed
 - Upgraded resourcejs to latest version.

## 1.24.0
### Changed
 - Upgraded all dependencies.

## 1.23.12
### Changed
 - Upgraded resourcejs to fix crash in index queries.

## 1.23.11
### Changed
 - The owner property to be either a MongoID or a string with custom value.
 - Converted some code into ES6 patterns.

### Added
 - Hook into the export capabilities.

## 1.23.10
### Fixed
 - CSV export when Select component within DataGrid component.
 - Do not replace the title and name during import if none are provided.

### Added
 - Custom Form properties.

## 1.23.7
### Changed
 - Allow people to provide their form access settings on POST.

### Fixed
 - Issue with CSV export crashing on fields within a datagrid.

## 1.23.6
### Fixed
 - Threading so that it will not block debugging ports.

## 1.23.5
### Fixed
 - Make async validators work properly and move select to joi validation.
 - Fix issue with importing subforms out of order.
 - Move sub form validation and submission to the appropriate areas so it works in conjunction with other functionality.
 - Hooks for tempTokens.

## 1.23.3
### Fixed
 - Problems with using temp tokens with remote environments.
 - Import order of subforms no longer crashes import.

## 1.23.2
### Fixed
 - Issues with problematic aggresive resource caching.

## 1.23.1
### Changed
 - Upgraded dependencies.

## 1.23.0
### Fixed
 - Datetime fields to be stored as MongoDB Date objects.

### Added
 - Ability to alter models dynamically.
 - Partial indexes for non-deleted entities.
 - Ability to provide dynamic sub-forms from parent form submissions.

### Changed
 - Upgrade all dependencies.

## 1.22.19
### Changed
 - Made the editgrid validation not dependant on the multiple flag in component settings.

## 1.22.18
### Fixed
 - Bugfix/FOR-809. Fix in CSVExporter for multivalue resource and select fields.
 - EditGrid validation.

## 1.22.17
## 1.22.16
## 1.22.15
### Fixed
 - Tests

## 1.22.14
### Fixed
 - A hook within the submission tests to get the right hook.alter.

## 1.22.13
### Added
 - Ability to alter validation form before submission validation occurs.

## 1.22.12
### Added
 - Enhancements to webhook actionz

### Fixed
 - Validation for Checkbox component with 'radio' type and 'name' option.

## 1.22.11
### Added
 - Allow altering of resources for forms.
 - Backend validation checks for select dropdown components.
 - Blocking webhook support
 - Possibility to add shortcuts.

## 1.22.10
### Fixed
 - Issue with the validation clearing out values when clearOnHide is set to false.

## 1.22.9
### Fixed
 - Issue where a database update would be able to occur.

## 1.22.7
### Changed
 - Ensure we are on a 3.1.0 db schema.

## 1.22.6
### Changed
 - Allow patch schema updates without stopping server start.

## 1.22.5
### Changed
 - Added update hook to remove previous machineName indexes.

### Fixed
 - Stop empty string removal on validation

## 1.22.4
### Fixed
 - More changes to machineName so that it is not enforced unique at mongo level to keep duplicate errors from occuring.

## 1.22.3
### Fixed
 - Machine name collisions on project import when there exists deleted entities.

## 1.22.2
### Fixed
 - The export and import to translate the form property on form components.

## 1.22.1
### Fixed
 - Issues with the machineKey not auto-incrementing and staying unique.

### Added
 - Ability to alter submission with a hook.
 - Possibility to use underscore in API key.

## 1.21.0
### Changed
 - Upgraded many dependencies to latest versions.

## 1.20.0
### Added
 - Add json logic validation

### Changed
 - Upgrade Joi to 1.11.1
 - Move custom javascript validation to Joi extension
 - Change validator to return all errors instead of only the first encountered
 - Return validation result along with errors
 - Return result on dryrun

## 1.19.7
### Fixed
 - Issue where data grid elements could not share name of parent element.

## 1.19.6
### Changed
 - Include the form settings within the export.

## 1.19.5
### Fixed
 - Added a try/catch around the checkConditionals so that it will not crash when a bad conditional is provided.

## 1.19.4
### Fixed
 - Submission validation with multi-value with empty strings would fail on the second save. Allow nulls.

## 1.19.3
### Added
 - Sub-submissions and validations for form components where the submissions are already not established.

## 1.19.2
### Fixed
 - Mongoose depcrecation warnings.

## 1.19.1
### Fixed
 - Allowed for the temp token hooks to be asynchronous.

### Added
 - Return SQL Server query results from get action

## 1.19.0
### Fixed
 - Datagrids with invalid rows will no longer remove those rows.
 - Validation errors on PUT will now return 400 instead of 500.
 - Required fields hidden with JSON logic will no longer throw validation errors.

## 1.18.14
### Fixed
 - Issue with import routine crashing on undefined function router.post.
### Added
 - A way to track the parent submission when viewing submissions submitted from multi-form workflows.

## 1.18.13
### Fixed
 - Merging of columns removes width, offset, push and pull settings.

## 1.18.12
### Fixed
 - The token generation for SSO tokens to not require erroneous parameters.
 - An issue with the Reset password action not working with case insensitive emails.
 - Data in a datagrid showing in email notifications.

## 1.18.10
### Added
 - Ability to modify the current form based on submission data before validation.
 - `start:dev` script for npm with Nodemon support.
### Fixed
 - An issue with custom validations with components within a datagrid were not working properly.
 - CSV export for Resource component and Select component with data source Resource / URL / JSON.

## 1.18.9
### Fixed
 - An issue where if you have clearOnHide not set, it would still clear out values for hidden fields.

## 1.18.6, 1.18.7, 1.18.8
### Fixed
 - Issue with unit tests from extended libraries that introduce new properties.

## 1.18.5
### Fixed
 - Issue with components still getting cleared even though clearOnHide is false.

## 1.18.4
### Added
 - The ability to import a custom project.json during installation.

### Fixed
 - Issue during installation where the paths would get all messed up.

## 1.18.3
### Added
 - The ability to provide "full=true" query parameter to the form load and retrieve the full form, including form components.

## 1.18.2
### Fixed
 - The possibility of the server crashing for reference fields.

## 1.18.1
### Fixed
 - The body limit for form sizes to allow forms up to 16mb in size (JSON format).

## 1.18.0
### Added
 - Method for having reference field types that can dynamically link to sub resources.

### Fixed
 - Deprecated validation handler in the Roles model.
 - 'Unknown resource' error on PUT of form which has multiple save actions to other resources

## 1.17.6
### Changed
 - Submission Resource Access are calculated on the server during submission instead of in the browser.

### Added
 - Allow roles to have their own permissions apart from default owner permissions.

## 1.17.5
### Fixed
 - Make sure to not run the temp token tests for customer docker deployment test runs.

## 1.17.4
### Added
 - A tempToken hook system to allow external libraries to modify temp token payloads.

## 1.17.3
### Fixed
 - The way that the debug flag was being checked for debugging purposes.

## 1.17.2
### Added
 - Allow exported action machine names to be altered.

### Fixed
 - Fixed debugger issues with the email threads, due to an issue with process forking using the parent process.
 - Automatic generation of action machine names to be form:action.
 - Don't attempt to set headers after response has been sent.

## 1.17.1
### Added
 - Allow template export steps to be altered with templateExportSteps
 - Allow default template to be modified.

### Changed
 - Change templateSteps to templateImportSteps
 - Updating the default template for new email actions to use the submission macro, rather than email, to change the
   output of signature components to be Yes/No

### Reverted
 - Revert project version back to 2.0.0 and use tag instead.

## 1.17.0
???

## 1.16.7
### Added
 - Adding entity query hooks to the import entities.

## 1.16.6
### Changed
 - Changed export filename to include version.
 - Changed export version to reference project version not export schema.

### Removed
 - Removed plan from export.

## 1.16.5
### Added
 - Template import / export tests
 - git pre commit hooks for linting
 - External token hooks

### Fixed
 - Template action imports could fail based on resources not existing at creation time.
 - customPrivate validations now work for components nested inside of layout components.

### Removed
 - Removed old template schema translations on import.

## 1.16.4
### Added
 - Added temporary auth token support. You can now generate new tokens using the
   /token endpoint with the following headers.
    - x-expire = The expiration of the token in seconds.
    - x-allow = The paths to allow for the token in the format: GET:/path/[0-9a-z]+

## 1.16.3
### Added
 - Make action handlers alterable.
 - Add mongo indices to all entities.<|MERGE_RESOLUTION|>--- conflicted
+++ resolved
@@ -4,7 +4,6 @@
 The format is based on [Keep a Changelog](http://keepachangelog.com/)
 and this project adheres to [Semantic Versioning](http://semver.org/)
 
-<<<<<<< HEAD
 ## 2.0.0-rc.1
 ### Changed
   - Merge changes from 1.x
@@ -69,11 +68,10 @@
 ### Changed
  - Upgrade mongodb@3.5.4, async@3.2.0
  - Upgrade ResourceJS@2.0.0
-=======
+
 ## 1.87.0
 ### Fixed
  - Export of form controllers.
->>>>>>> e5fef21d
 
 ## 1.86.0
 ### Fixed
