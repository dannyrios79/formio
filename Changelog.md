--- conflicted
+++ resolved
@@ -5,16 +5,12 @@
 and this project adheres to [Semantic Versioning](http://semver.org/).
 
 ## [UNRELEASED]
-<<<<<<< HEAD
 ### Fixed
  - CSV export when Select component within DataGrid component.
-=======
+ - Do not replace the title and name during import if none are provided.
+ 
 ### Added
  - Custom Form properties.
-
-### Fixed
- - Do not replace the title and name during import if none are provided.
->>>>>>> f87b8813
 
 ## 1.23.7
 ### Changed
