# Change Log
All notable changes to this project will be documented in this file

The format is based on [Keep a Changelog](http://keepachangelog.com/)
and this project adheres to [Semantic Versioning](http://semver.org/).

<<<<<<< HEAD
### [UNRELEASED]
### Added
 - Ability to modify the current form based on submission data before validation.
=======
## 1.18.10
### Fixed
 - An issue with custom validations with components within a datagrid were not working properly.
>>>>>>> f039ba90

## 1.18.9
### Fixed
 - An issue where if you have clearOnHide not set, it would still clear out values for hidden fields.

## 1.18.6, 1.18.7, 1.18.8
### Fixed
 - Issue with unit tests from extended libraries that introduce new properties.

## 1.18.5
### Fixed
 - Issue with components still getting cleared even though clearOnHide is false.

## 1.18.4
### Added
 - The ability to import a custom project.json during installation.

### Fixed
 - Issue during installation where the paths would get all messed up.

## 1.18.3
### Added
 - The ability to provide "full=true" query paramter to the form load and retrieve the full form, including form components.

## 1.18.2
### Fixed
 - The possibility of the server crashing for reference fields.

## 1.18.1
### Fixed
 - The body limit for form sizes to allow forms up to 16mb in size (JSON format).

## 1.18.0
### Added
 - Method for having reference field types that can dynamically link to sub resources.

### Fixed
 - Deprecated validation handler in the Roles model.
 - 'Unknown resource' error on PUT of form which has multiple save actions to other resources

## 1.17.6
### Changed
 - Submission Resource Access are calculated on the server during submission instead of in the browser.

### Added
 - Allow roles to have their own permissions appart from default owner permissions.

## 1.17.5
### Fixed
 - Make sure to not run the temp token tests for customer docker deployment test runs.

## 1.17.4
### Added
 - A tempToken hook system to allow external libraries to modify temp token payloads.

## 1.17.3
### Fixed
 - The way that the debug flag was being checked for debugging purposes.

## 1.17.2
### Added
 - Allow exported action machine names to be altered.

### Fixed
 - Fixed debugger issues with the email threads, due to an issue with process forking using the parent process.
 - Automatic generation of action machine names to be form:action.
 - Don't attempt to set headers after response has been sent.

## 1.17.1
### Added
 - Allow template export steps to be altered with templateExportSteps
 - Allow default template to be modified.

### Changed
 - Change templateSteps to templateImportSteps
 - Updating the default template for new email actions to use the submission macro, rather than email, to change the
   output of signature components to be Yes/No

### Reverted
 - Revert project version back to 2.0.0 and use tag instead.

## 1.17.0
???

## 1.16.7
### Added
 - Adding entity query hooks to the import entities.

## 1.16.6
### Changed
 - Changed export filename to include version.
 - Changed export version to reference project version not export schema.

### Removed
 - Removed plan from export.

## 1.16.5
### Added
 - Template import / export tests
 - git pre commit hooks for linting
 - External token hooks

### Fixed
 - Template action imports could fail based on resources not existing at creation time.
 - customPrivate validations now work for components nested inside of layout components.

### Removed
 - Removed old template schema translations on import.

## 1.16.4
### Added
 - Added temporary auth token support. You can now generate new tokens using the
   /token endpoint with the following headers.
    - x-expire = The expiration of the token in seconds.
    - x-allow = The paths to allow for the token in the format: GET:/path/[0-9a-z]+

## 1.16.3
### Added
 - Make action handlers alterable.
 - Add mongo indices to all entities.<|MERGE_RESOLUTION|>--- conflicted
+++ resolved
@@ -4,15 +4,11 @@
 The format is based on [Keep a Changelog](http://keepachangelog.com/)
 and this project adheres to [Semantic Versioning](http://semver.org/).
 
-<<<<<<< HEAD
-### [UNRELEASED]
+## 1.18.10
 ### Added
  - Ability to modify the current form based on submission data before validation.
-=======
-## 1.18.10
 ### Fixed
  - An issue with custom validations with components within a datagrid were not working properly.
->>>>>>> f039ba90
 
 ## 1.18.9
 ### Fixed
