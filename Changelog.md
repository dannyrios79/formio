--- conflicted
+++ resolved
@@ -4,13 +4,10 @@
 The format is based on [Keep a Changelog](http://keepachangelog.com/)
 and this project adheres to [Semantic Versioning](http://semver.org/).
 
-<<<<<<< HEAD
 ## [UNRELEASED]
 ### Added
  - Possibility to add shortcuts.
 
-## 1.21.5
-=======
 ## 1.22.10
 ### Fixed
  - Issue with the validation clearing out values when clearOnHide is set to false.
@@ -28,7 +25,6 @@
  - Allow patch schema updates without stopping server start.
 
 ## 1.22.5
->>>>>>> 8ee83bfd
 ### Changed
  - Added update hook to remove previous machineName indexes.
 
