--- conflicted
+++ resolved
@@ -4,15 +4,13 @@
 The format is based on [Keep a Changelog](http://keepachangelog.com/)
 and this project adheres to [Semantic Versioning](http://semver.org/)
 
-<<<<<<< HEAD
 ## [Unreleased]
 ### Added
  - Validation changes for multi-mask fields
-=======
+
 ## 1.29.2
 ### Fixed
  - Potential crash when merging forms when one row was empty or missing.
->>>>>>> f57a3b0e
 
 ## 1.29.1
 ### Changed
