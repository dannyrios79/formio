# Change Log
All notable changes to this project will be documented in this file

The format is based on [Keep a Changelog](http://keepachangelog.com/)
and this project adheres to [Semantic Versioning](http://semver.org/)

## 1.31.3
### Fixed
<<<<<<< HEAD
 - Fixed the machine names to be performant and without special chars.
 - Allow admins the ability to see all anonymous submissions

### Changed
 - formiojs@2.32.3, mongodb@3.1.1, mongoose@5.2.3, eslint@5.1.0, nodemon@1.18.1, bcrypt@3.0.0

### Added
 - Date converting for filter.
=======
 - Issues where the validator would crash for certain JSON form structures.
>>>>>>> 91c53b01

## 1.31.2
### Added
 - The original message type of an email to the message payload.

## 1.31.1
### Changed
 - Moved all instances of mongoose to use a single entity provided within the formio object.

## 1.31.0
### Fixed
 - Make select query validation use caching to limit requests being made.
 - CSV export of wysiwyg
 - Webhook improvements

### Changed
 - Upgrade mongoose@5.1.7, nodemailer@4.6.7, jsonwebtoken@8.3.0, eslint@5.0.1

## 1.30.2
### Fixed
 - Problems with the machine name generation where numbers in the project name would mess it up.

## 1.30.1
### Fixed
 - Issues with the machine name generation for names with more than 10 instances.

## 1.30.0
### Added
 - Ability for email templates to execute from workers library.
 - Validation changes for multi-mask fields
 - Ability to configure email transports via hooks.

### Changed
 - Upgraded JSONStream@1.3.3, async@2.6.1, body-parser@1.18.3, mongodb@3.0.8, nodemailer@4.6.5, vanilla-text-mask@5.1.1, nodemon@1.17.5, colors@1.3.0, csv@3.1.0, formiojs@2.32.2, joi@13.3.0, mongoose@5.1.3, nodemailer-mailgun-transport@1.4.0, request@2.87.0, mocha@5.2.0, supertest@3.1.0, fs-extra@6.0.1, adm-zip@0.4.11

## 1.29.2
### Fixed
 - Potential crash when merging forms when one row was empty or missing.

## 1.29.1
### Changed
 - Upgraded resourcejs to v1.23.1 to fix issue with number filtering.

## 1.29.0
### Added
 - Ability to calculate values of fields on server.

## 1.28.0
### Added
 - Unique validation for objects.

### Fixed
 - Issues with DataGrid exports.
 - Issues with DateTime filters on index apis.

### Changed
 - Upgraded dependencies.

## 1.27.3
### Fixed
 - Save as reference issues with multiple configuration.
 - Problems with using the "exists" endpoint with the new converted ObjectId's
 - Problems with providing an _id filter when using save as reference indexes.

### Changed
 - Upgraded formiojs@2.30.1, mongoose@5.0.12, nodemailer@4.6.4, nodemon@1.17.3, moment@2.22.0

### Added
 - Email view for File component.

## 1.27.2
### Fixed
 - Problem where some values would get converted to ObjectIds and then would not work with indexing.

## 1.27.1
### Changed
 - Upgraded express@4.16.3, mongodb@3.0.5, mongoose@5.0.11, nodemailer@4.6.3, mocha@5.0.5, nodemon@1.17.2, colors@1.2.1, formiojs@2.30.0, request@2.85.0, eslint@4.19.1

## 1.27.0
### Changed
 - Convert all sub-document submissions to use ObjectId's for form, owner, and _id.
 - Added recommended indexes for performance.

## 1.26.8
### Fixed
 - Problem where the references could get in a state where the Id's are not ObjectIds.
 - Running the update hook to fix the references again to ensure they are all ObjectIds.

## 1.26.7
### Fixed
 - Issues with single record save-as-reference where previous submission would mess up queries.
 - Problems with the SMTP settings where username and password could be optional.

## 1.26.6
### Fixed
 - Problems with the save-as-reference not working with empty references.

## 1.26.5
### Fixed
 - Fixed some filtering issues with Save as reference.

## 1.26.4
### Fixed
 - Potential crash within the CSV export functions.

## 1.26.3
### Fixed
 - Refactored the save-as-reference so pagination + sort works as expected.

## 1.26.2
### Fixed
 - Pagination issues with save-as-reference

## 1.26.1
### Fixed
 - Correct sorting for save-as-reference when there are more items than references.
 - Issues with save-as-reference lookup for single references.

## 1.26.0
### Fixed
 - Some more issues with save as reference features.

### Changed
 - Resourcejs to allow fix date values.
 - Upgrade dependencies.

## 1.25.12
### Fixed
 - The form component unique validation to only care about input components.

## 1.25.11
### Fixed
 - Issues with the store as reference features.

## 1.25.10
### Fixed
 - The filter and sort index queries for referenced fields.

## 1.25.9
### Fixed
 - CSV exporter that would throw an error for DateTime components.
 - Issue where hidden components that have a value set remove their parent containers or datagrids.
 - Ensure sub-requests get their own cloned request paramters.
 - Issue with the field parameter actions would execute twice unintentionally.
 - Issue where empty list of references would fail the request.

## 1.25.8
### Fixed
 - Some potential undefined references causing crashes.
 - A bunch of small bugs in CSV export.

## 1.25.7
### Fixed
 - Issue with the resource references index query taking too long and taking a lot of memory.
 - Problems with using cloneDeep on sub-requests which would gobble up memory.

## 1.25.8
### Fixed
 - Problems with sub-responses calling methods that do not exist.

### Changed
 - Upgraded formiojs (2.29.5), nodemailer (4.5.0), nunjucks (3.1.0)
 - Upgraded mongoose to 5.0.6, formio.js to 2.29.2

## 1.25.4
### Changed
 - Removed all calls to snapshot since it was causing serious performance regressions.

## 1.25.3
### Fixed
 - Problem with the owner property not getting set properly when they are an admin.

## 1.25.2
### Changed
 - Upgrade config@1.29.4, joi@13.1.2, lodash@4.17.5, eslint@4.17.0

### Fixed
 - A potential crash when assigning submission resource access.

## 1.25.1
### Changed
 - Upgraded MongoDB driver to 3.0.2, Mongoose 5.0.3

### Added
 - Add list querystring to allow more efficient list returns.
 - Field Logic handling.

### Fixed
 - Fix required multi-value fields not returning required.
 - Fix the way rows are found for datagrid checkConditionals.
 - Fix email actions for external authentication (User doesn't exist in form.io)
 - Fixed an issue where the token handler would return 401 when it should try as anonymous.

## 1.25.0
### Changed
 - Upgrade MongoDB (v3) and Mongoose (v5) to latest versions.

## 1.24.7
### Fixed
 - Potential crashes in CSV export and template imports.

## 1.24.6
### Changed
 - Removed a bunch of superfluous debug messages for memory and performance improvements.

## 1.24.5
### Fixed
 - Tests to refer to the correct helper template instead of the global one.

## 1.24.4
### Fixed
 - Submission index queries that filter based on the user owner.

## 1.24.3
### Fixed
 - Problems with the Save as Reference for Select dropdowns and other bugs.
 - Connection issues with SQL Action.

### Changed
 - ES6 cleanup items.

## 1.24.2
### Fixed
 - Issue where the metadata property for submissions was getting stripped out.
 - DateTime component export.

## 1.24.1
### Changed
 - Upgraded resourcejs to latest version.

## 1.24.0
### Changed
 - Upgraded all dependencies.

## 1.23.12
### Changed
 - Upgraded resourcejs to fix crash in index queries.

## 1.23.11
### Changed
 - The owner property to be either a MongoID or a string with custom value.
 - Converted some code into ES6 patterns.

### Added
 - Hook into the export capabilities.

## 1.23.10
### Fixed
 - CSV export when Select component within DataGrid component.
 - Do not replace the title and name during import if none are provided.

### Added
 - Custom Form properties.

## 1.23.7
### Changed
 - Allow people to provide their form access settings on POST.

### Fixed
 - Issue with CSV export crashing on fields within a datagrid.

## 1.23.6
### Fixed
 - Threading so that it will not block debugging ports.

## 1.23.5
### Fixed
 - Make async validators work properly and move select to joi validation.
 - Fix issue with importing subforms out of order.
 - Move sub form validation and submission to the appropriate areas so it works in conjunction with other functionality.
 - Hooks for tempTokens.

## 1.23.3
### Fixed
 - Problems with using temp tokens with remote environments.
 - Import order of subforms no longer crashes import.

## 1.23.2
### Fixed
 - Issues with problematic aggresive resource caching.

## 1.23.1
### Changed
 - Upgraded dependencies.

## 1.23.0
### Fixed
 - Datetime fields to be stored as MongoDB Date objects.

### Added
 - Ability to alter models dynamically.
 - Partial indexes for non-deleted entities.
 - Ability to provide dynamic sub-forms from parent form submissions.

### Changed
 - Upgrade all dependencies.

## 1.22.19
### Changed
 - Made the editgrid validation not dependant on the multiple flag in component settings.

## 1.22.18
### Fixed
 - Bugfix/FOR-809. Fix in CSVExporter for multivalue resource and select fields.
 - EditGrid validation.

## 1.22.17
## 1.22.16
## 1.22.15
### Fixed
 - Tests

## 1.22.14
### Fixed
 - A hook within the submission tests to get the right hook.alter.

## 1.22.13
### Added
 - Ability to alter validation form before submission validation occurs.

## 1.22.12
### Added
 - Enhancements to webhook actionz

### Fixed
 - Validation for Checkbox component with 'radio' type and 'name' option.

## 1.22.11
### Added
 - Allow altering of resources for forms.
 - Backend validation checks for select dropdown components.
 - Blocking webhook support
 - Possibility to add shortcuts.

## 1.22.10
### Fixed
 - Issue with the validation clearing out values when clearOnHide is set to false.

## 1.22.9
### Fixed
 - Issue where a database update would be able to occur.

## 1.22.7
### Changed
 - Ensure we are on a 3.1.0 db schema.

## 1.22.6
### Changed
 - Allow patch schema updates without stopping server start.

## 1.22.5
### Changed
 - Added update hook to remove previous machineName indexes.

### Fixed
 - Stop empty string removal on validation

## 1.22.4
### Fixed
 - More changes to machineName so that it is not enforced unique at mongo level to keep duplicate errors from occuring.

## 1.22.3
### Fixed
 - Machine name collisions on project import when there exists deleted entities.

## 1.22.2
### Fixed
 - The export and import to translate the form property on form components.

## 1.22.1
### Fixed
 - Issues with the machineKey not auto-incrementing and staying unique.

### Added
 - Ability to alter submission with a hook.
 - Possibility to use underscore in API key.

## 1.21.0
### Changed
 - Upgraded many dependencies to latest versions.

## 1.20.0
### Added
 - Add json logic validation

### Changed
 - Upgrade Joi to 1.11.1
 - Move custom javascript validation to Joi extension
 - Change validator to return all errors instead of only the first encountered
 - Return validation result along with errors
 - Return result on dryrun

## 1.19.7
### Fixed
 - Issue where data grid elements could not share name of parent element.

## 1.19.6
### Changed
 - Include the form settings within the export.

## 1.19.5
### Fixed
 - Added a try/catch around the checkConditionals so that it will not crash when a bad conditional is provided.

## 1.19.4
### Fixed
 - Submission validation with multi-value with empty strings would fail on the second save. Allow nulls.

## 1.19.3
### Added
 - Sub-submissions and validations for form components where the submissions are already not established.

## 1.19.2
### Fixed
 - Mongoose depcrecation warnings.

## 1.19.1
### Fixed
 - Allowed for the temp token hooks to be asynchronous.

### Added
 - Return SQL Server query results from get action

## 1.19.0
### Fixed
 - Datagrids with invalid rows will no longer remove those rows.
 - Validation errors on PUT will now return 400 instead of 500.
 - Required fields hidden with JSON logic will no longer throw validation errors.

## 1.18.14
### Fixed
 - Issue with import routine crashing on undefined function router.post.
### Added
 - A way to track the parent submission when viewing submissions submitted from multi-form workflows.

## 1.18.13
### Fixed
 - Merging of columns removes width, offset, push and pull settings.

## 1.18.12
### Fixed
 - The token generation for SSO tokens to not require erroneous parameters.
 - An issue with the Reset password action not working with case insensitive emails.
 - Data in a datagrid showing in email notifications.

## 1.18.10
### Added
 - Ability to modify the current form based on submission data before validation.
 - `start:dev` script for npm with Nodemon support.
### Fixed
 - An issue with custom validations with components within a datagrid were not working properly.
 - CSV export for Resource component and Select component with data source Resource / URL / JSON.

## 1.18.9
### Fixed
 - An issue where if you have clearOnHide not set, it would still clear out values for hidden fields.

## 1.18.6, 1.18.7, 1.18.8
### Fixed
 - Issue with unit tests from extended libraries that introduce new properties.

## 1.18.5
### Fixed
 - Issue with components still getting cleared even though clearOnHide is false.

## 1.18.4
### Added
 - The ability to import a custom project.json during installation.

### Fixed
 - Issue during installation where the paths would get all messed up.

## 1.18.3
### Added
 - The ability to provide "full=true" query parameter to the form load and retrieve the full form, including form components.

## 1.18.2
### Fixed
 - The possibility of the server crashing for reference fields.

## 1.18.1
### Fixed
 - The body limit for form sizes to allow forms up to 16mb in size (JSON format).

## 1.18.0
### Added
 - Method for having reference field types that can dynamically link to sub resources.

### Fixed
 - Deprecated validation handler in the Roles model.
 - 'Unknown resource' error on PUT of form which has multiple save actions to other resources

## 1.17.6
### Changed
 - Submission Resource Access are calculated on the server during submission instead of in the browser.

### Added
 - Allow roles to have their own permissions apart from default owner permissions.

## 1.17.5
### Fixed
 - Make sure to not run the temp token tests for customer docker deployment test runs.

## 1.17.4
### Added
 - A tempToken hook system to allow external libraries to modify temp token payloads.

## 1.17.3
### Fixed
 - The way that the debug flag was being checked for debugging purposes.

## 1.17.2
### Added
 - Allow exported action machine names to be altered.

### Fixed
 - Fixed debugger issues with the email threads, due to an issue with process forking using the parent process.
 - Automatic generation of action machine names to be form:action.
 - Don't attempt to set headers after response has been sent.

## 1.17.1
### Added
 - Allow template export steps to be altered with templateExportSteps
 - Allow default template to be modified.

### Changed
 - Change templateSteps to templateImportSteps
 - Updating the default template for new email actions to use the submission macro, rather than email, to change the
   output of signature components to be Yes/No

### Reverted
 - Revert project version back to 2.0.0 and use tag instead.

## 1.17.0
???

## 1.16.7
### Added
 - Adding entity query hooks to the import entities.

## 1.16.6
### Changed
 - Changed export filename to include version.
 - Changed export version to reference project version not export schema.

### Removed
 - Removed plan from export.

## 1.16.5
### Added
 - Template import / export tests
 - git pre commit hooks for linting
 - External token hooks

### Fixed
 - Template action imports could fail based on resources not existing at creation time.
 - customPrivate validations now work for components nested inside of layout components.

### Removed
 - Removed old template schema translations on import.

## 1.16.4
### Added
 - Added temporary auth token support. You can now generate new tokens using the
   /token endpoint with the following headers.
    - x-expire = The expiration of the token in seconds.
    - x-allow = The paths to allow for the token in the format: GET:/path/[0-9a-z]+

## 1.16.3
### Added
 - Make action handlers alterable.
 - Add mongo indices to all entities.<|MERGE_RESOLUTION|>--- conflicted
+++ resolved
@@ -6,18 +6,15 @@
 
 ## 1.31.3
 ### Fixed
-<<<<<<< HEAD
  - Fixed the machine names to be performant and without special chars.
  - Allow admins the ability to see all anonymous submissions
+ - Issues where the validator would crash for certain JSON form structures.
 
 ### Changed
  - formiojs@2.32.3, mongodb@3.1.1, mongoose@5.2.3, eslint@5.1.0, nodemon@1.18.1, bcrypt@3.0.0
 
 ### Added
  - Date converting for filter.
-=======
- - Issues where the validator would crash for certain JSON form structures.
->>>>>>> 91c53b01
 
 ## 1.31.2
 ### Added
