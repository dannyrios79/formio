--- conflicted
+++ resolved
@@ -4,7 +4,6 @@
 The format is based on [Keep a Changelog](http://keepachangelog.com/)
 and this project adheres to [Semantic Versioning](http://semver.org/)
 
-<<<<<<< HEAD
 ## 2.0.0-beta.7
 ### Added
  - New hooks to extend the authentication system.
@@ -53,7 +52,7 @@
 ### Changed
  - Upgrade mongodb@3.5.4, async@3.2.0
  - Upgrade ResourceJS@2.0.0
-=======
+
 ## 1.84.0
 ### Fixed
  - Fixed callback invocation after alterFormSave series.
@@ -76,7 +75,6 @@
 ## 1.80.0
 ### Changed
  - FJS-917: Add options to use SSL Certs with Mongo connection.
->>>>>>> 75f8907d
 
 ## 1.79.0
 ### Added
