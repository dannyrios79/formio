# Change Log
All notable changes to this project will be documented in this file

The format is based on [Keep a Changelog](http://keepachangelog.com/)
and this project adheres to [Semantic Versioning](http://semver.org/).

## 1.22.13
<<<<<<< HEAD
### Fixed
 - A hook within the submission tests to get the right hook.alter.
=======
### Added
 - Ability to alter validation form before submission validation occurs.
>>>>>>> fc02ef72

## 1.22.12
### Added
 - Enhancements to webhook actionz

### Fixed
 - Validation for Checkbox component with 'radio' type and 'name' option.

## 1.22.11
### Added
 - Allow altering of resources for forms.
 - Backend validation checks for select dropdown components.
 - Blocking webhook support
 - Possibility to add shortcuts.

## 1.22.10
### Fixed
 - Issue with the validation clearing out values when clearOnHide is set to false.

## 1.22.9
### Fixed
 - Issue where a database update would be able to occur.

## 1.22.7
### Changed
 - Ensure we are on a 3.1.0 db schema.

## 1.22.6
### Changed
 - Allow patch schema updates without stopping server start.

## 1.22.5
### Changed
 - Added update hook to remove previous machineName indexes.

### Fixed
 - Stop empty string removal on validation

## 1.22.4
### Fixed
 - More changes to machineName so that it is not enforced unique at mongo level to keep duplicate errors from occuring.

## 1.22.3
### Fixed
 - Machine name collisions on project import when there exists deleted entities.

## 1.22.2
### Fixed
 - The export and import to translate the form property on form components.

## 1.22.1
### Fixed
 - Issues with the machineKey not auto-incrementing and staying unique.

### Added
 - Ability to alter submission with a hook.
 - Possibility to use underscore in API key.

## 1.21.0
### Changed
 - Upgraded many dependencies to latest versions.

## 1.20.0
### Added
 - Add json logic validation

### Changed
 - Upgrade Joi to 1.11.1
 - Move custom javascript validation to Joi extension
 - Change validator to return all errors instead of only the first encountered
 - Return validation result along with errors
 - Return result on dryrun

## 1.19.7
### Fixed
 - Issue where data grid elements could not share name of parent element.

## 1.19.6
### Changed
 - Include the form settings within the export.

## 1.19.5
### Fixed
 - Added a try/catch around the checkConditionals so that it will not crash when a bad conditional is provided.

## 1.19.4
### Fixed
 - Submission validation with multi-value with empty strings would fail on the second save. Allow nulls.

## 1.19.3
### Added
 - Sub-submissions and validations for form components where the submissions are already not established.

## 1.19.2
### Fixed
 - Mongoose depcrecation warnings.

## 1.19.1
### Fixed
 - Allowed for the temp token hooks to be asynchronous.

### Added
 - Return SQL Server query results from get action

## 1.19.0
### Fixed
 - Datagrids with invalid rows will no longer remove those rows.
 - Validation errors on PUT will now return 400 instead of 500.
 - Required fields hidden with JSON logic will no longer throw validation errors.

## 1.18.14
### Fixed
 - Issue with import routine crashing on undefined function router.post.
### Added
 - A way to track the parent submission when viewing submissions submitted from multi-form workflows.

## 1.18.13
### Fixed
 - Merging of columns removes width, offset, push and pull settings.

## 1.18.12
### Fixed
 - The token generation for SSO tokens to not require erroneous parameters.
 - An issue with the Reset password action not working with case insensitive emails.
 - Data in a datagrid showing in email notifications.

## 1.18.10
### Added
 - Ability to modify the current form based on submission data before validation.
 - `start:dev` script for npm with Nodemon support.
### Fixed
 - An issue with custom validations with components within a datagrid were not working properly.
 - CSV export for Resource component and Select component with data source Resource / URL / JSON.

## 1.18.9
### Fixed
 - An issue where if you have clearOnHide not set, it would still clear out values for hidden fields.

## 1.18.6, 1.18.7, 1.18.8
### Fixed
 - Issue with unit tests from extended libraries that introduce new properties.

## 1.18.5
### Fixed
 - Issue with components still getting cleared even though clearOnHide is false.

## 1.18.4
### Added
 - The ability to import a custom project.json during installation.

### Fixed
 - Issue during installation where the paths would get all messed up.

## 1.18.3
### Added
 - The ability to provide "full=true" query parameter to the form load and retrieve the full form, including form components.

## 1.18.2
### Fixed
 - The possibility of the server crashing for reference fields.

## 1.18.1
### Fixed
 - The body limit for form sizes to allow forms up to 16mb in size (JSON format).

## 1.18.0
### Added
 - Method for having reference field types that can dynamically link to sub resources.

### Fixed
 - Deprecated validation handler in the Roles model.
 - 'Unknown resource' error on PUT of form which has multiple save actions to other resources

## 1.17.6
### Changed
 - Submission Resource Access are calculated on the server during submission instead of in the browser.

### Added
 - Allow roles to have their own permissions apart from default owner permissions.

## 1.17.5
### Fixed
 - Make sure to not run the temp token tests for customer docker deployment test runs.

## 1.17.4
### Added
 - A tempToken hook system to allow external libraries to modify temp token payloads.

## 1.17.3
### Fixed
 - The way that the debug flag was being checked for debugging purposes.

## 1.17.2
### Added
 - Allow exported action machine names to be altered.

### Fixed
 - Fixed debugger issues with the email threads, due to an issue with process forking using the parent process.
 - Automatic generation of action machine names to be form:action.
 - Don't attempt to set headers after response has been sent.

## 1.17.1
### Added
 - Allow template export steps to be altered with templateExportSteps
 - Allow default template to be modified.

### Changed
 - Change templateSteps to templateImportSteps
 - Updating the default template for new email actions to use the submission macro, rather than email, to change the
   output of signature components to be Yes/No

### Reverted
 - Revert project version back to 2.0.0 and use tag instead.

## 1.17.0
???

## 1.16.7
### Added
 - Adding entity query hooks to the import entities.

## 1.16.6
### Changed
 - Changed export filename to include version.
 - Changed export version to reference project version not export schema.

### Removed
 - Removed plan from export.

## 1.16.5
### Added
 - Template import / export tests
 - git pre commit hooks for linting
 - External token hooks

### Fixed
 - Template action imports could fail based on resources not existing at creation time.
 - customPrivate validations now work for components nested inside of layout components.

### Removed
 - Removed old template schema translations on import.

## 1.16.4
### Added
 - Added temporary auth token support. You can now generate new tokens using the
   /token endpoint with the following headers.
    - x-expire = The expiration of the token in seconds.
    - x-allow = The paths to allow for the token in the format: GET:/path/[0-9a-z]+

## 1.16.3
### Added
 - Make action handlers alterable.
 - Add mongo indices to all entities.<|MERGE_RESOLUTION|>--- conflicted
+++ resolved
@@ -4,14 +4,13 @@
 The format is based on [Keep a Changelog](http://keepachangelog.com/)
 and this project adheres to [Semantic Versioning](http://semver.org/).
 
+## 1.22.14
+### Fixed
+ - A hook within the submission tests to get the right hook.alter.
+
 ## 1.22.13
-<<<<<<< HEAD
-### Fixed
- - A hook within the submission tests to get the right hook.alter.
-=======
 ### Added
  - Ability to alter validation form before submission validation occurs.
->>>>>>> fc02ef72
 
 ## 1.22.12
 ### Added
