--- conflicted
+++ resolved
@@ -4,7 +4,6 @@
 The format is based on [Keep a Changelog](http://keepachangelog.com/)
 and this project adheres to [Semantic Versioning](http://semver.org/)
 
-<<<<<<< HEAD
 ## [Unreleased]
 ### Fixed
  - FIO-832: fixed error code returned when trying to delete the Everyone role
@@ -20,7 +19,7 @@
  - FIO-1163: fixed an issue where submission data is deleted for components with the same key as parent layout component
  - FIO-911: Entire project JSON is dumped into the server logs
  - FIO-128: Added markModifiedParameters method to utils.
-=======
+
 ## 2.0.1-rc.2
 ### Fixed
  - FIO-832: fixed error code returned when trying to delete the Everyone role
@@ -32,7 +31,6 @@
 ### Changed
  - Upgrade formiojs@4.13.0-rc.9
  - Upgrade mongodb@3.6.4, mongoose@5.11.15, supertest@6.1.3, html-entities@2.1.0, eslint@7.19.0, adm-zip@0.5.2, moment-timezone@0.5.33
->>>>>>> a4cdc459
 
 ## 2.0.0
 ### Changed
