--- conflicted
+++ resolved
@@ -4,7 +4,6 @@
 The format is based on [Keep a Changelog](http://keepachangelog.com/)
 and this project adheres to [Semantic Versioning](http://semver.org/)
 
-<<<<<<< HEAD
 ## 2.0.0-beta.7
 ### Added
  - New hooks to extend the authentication system.
@@ -53,12 +52,11 @@
 ### Changed
  - Upgrade mongodb@3.5.4, async@3.2.0
  - Upgrade ResourceJS@2.0.0
-=======
+
 ## 1.85.0
 ### Changed
  - FJS-953: Fixed getting error when exporting scv with time inside dataGrid
  - PDF 14 - Allow PDF Submission endpoint to be retrieved by 'Form Alias'
->>>>>>> 4ff026ef
 
 ## 1.84.0
 ### Fixed
