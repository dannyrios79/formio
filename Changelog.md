# Change Log
All notable changes to this project will be documented in this file

The format is based on [Keep a Changelog](http://keepachangelog.com/)
and this project adheres to [Semantic Versioning](http://semver.org/)

<<<<<<< HEAD
## 2.0.0-rc.5-6
### Changed
 - Updated logging functionality.

## 2.0.0-rc.1-4
### Changed
 - Merge changes from 1.x

## 2.0.0-beta.10
### Changed
 - Update formio.js to 4.1.0-rc.13

## 2.0.0-beta.9
### Changed
 - retagging

## 2.0.0-beta.8
### Added
 - Additional options to fetch wrapper.

## 2.0.0-beta.7
### Added
 - New hooks to extend the authentication system.
 
### Changed
 - Update formio.js to 4.1.0-rc.6

## 2.0.0-beta.6
### Added
 - Add tree validation to server.
 - Mongo SSL Certificate options.

### Changed
 - Replace request library with node-fetch.
 - Updated formio.js to 4.10.0-rc.4 to fix isomorphic validation.

## 2.0.0-beta.5
### Changed
 - Upgrade dependencies.
 - FJS 864: Fixed login action resources limitation
 - Set email for User and Admin ressource required & unique
 - Fixed server crash on invalid x-query

## 2.0.0-beta.4
### Added
 - Hooks for the alias.
 - Hooks for the formResponse.

### Changed
 - Upgrade mongodb@3.5.5, mongoose@5.9.4, nodemailer@6.4.5, mssql@6.2.0
 - Upgrade formiojs@4.9.0-rc.10
 - Ensure that field actions are triggered on dryrun.

## 2.0.0-beta.3
#### Changed
 - Upgrade formiojs@4.9.0-rc.6

## 2.0.0-beta.2
#### Changed
 - Upgrading dependencies.

## 2.0.0-beta.1
### Breaking Changes
 - Isomorphic validations. May cause error interface and codes to change slightly.

### Changed
 - Upgrade mongodb@3.5.4, async@3.2.0
 - Upgrade ResourceJS@2.0.0
=======
## 1.90.3
### Changed
 - Fixed setting of formRevision property on import when revisions are enabled.
>>>>>>> 8f8fd012

## 1.90.2
### Changed
 - Cherry pick email fix for large emails.

## 1.90.1
### Changed
 - Resource.js library to 2.3.1 to revert change in aggregation.

## 1.90.0
### Fixed
 - A bad revert.

## 1.89.0
### Changed
 - Revert "Added a middleware for loading a full form schema for use component settings.

## 1.88.0
### Fixed
 - FOR-2707: Fixes an issue where the PATCH request was being failed if a form has a nested form as reference.
 - Server crashes when a bad query is passed to ResourceJS
 - Added a middleware for loading a full form schema for use component settings.

## 1.87.0
### Fixed
 - Export of form controllers.

## 1.86.0
### Fixed
 - FJS-704: Address Refactor Issues
 - Refactored for the verbose health endpoint
 - Fixed Form Controller export.

### Added
 - Support Extra form fields exporting

### Changed
 - Upgraded formio-workers@1.14.8, mongodb@3.5.9, mongoose@5.9.19, nodemailer@6.4.10, formiojs@4.10.2, fs-extra@9.0.1, resourcejs@2.2.0, mocha@8.0.1

## 1.85.0
### Changed
 - FJS-953: Fixed getting error when exporting scv with time inside dataGrid
 - PDF 14 - Allow PDF Submission endpoint to be retrieved by 'Form Alias'

## 1.84.0
### Fixed
 - Fixed callback invocation after alterFormSave series.

## 1.83.0
### Changed
 - Update chance@1.1.6, formio-workers@1.14.7, mongodb@3.5.8, mongoose@5.9.16, nodemailer@6.4.8, moment@2.26.0, eslint@7.1.0, mocha@7.2.0

### Fixed
 - FOR-2665: Ensure calculate value eval context

## 1.82.0
### Added
 - Template import/export improvements.

## 1.81.0
### Added
 - Fix (Tree): added validation schema.

## 1.80.0
### Changed
 - FJS-917: Add options to use SSL Certs with Mongo connection.

## 1.79.0
### Added
 - More options for mapping Save Submission action to a Resource.

## 1.78.0
### Changed
 - Reverted action logs to save correctly.

### Fixed
 - Problem where malformed data could throw errors.

## 1.77.0
### Fixed
 - Issue with email renderings not working with workers upgrade.
 - EditGrid issues when exported in CSV format.

## 1.76.0
### Fixed
 - FJS 864: Fixed login action resources limitation
 - Fixed server crash on invalid x-query

## 1.75.0
### Fixed
 - Issues where loading subforms could lose references.

### Changed
 - Upgrade formiojs@4.9.19

## 1.74.0
### Changed
 - Upgrade formiojs@4.9.18, mongodb@3.5.6, mongoose@5.9.9, nodemon@2.0.3, html-entities@1.3.1, semver@7.3.2

### Added
 - Debug messages to the loadSubForms method.
 - Validator for tagpad component.

## 1.73.0
### Fixed
 - Validations for checkboxes configured as radio inputs.

### Changed
 - Upgrade config@3.3.1, formiojs@4.9.13, mongoose@5.9.7, nodemailer@6.4.6, mocha@7.1.1

## 1.72.0
### Changed
 - Upgrade mongoose@5.9.5

### Fixed
 - Fixed CSVExporter: Add default format for datetime

## 1.71.0
### Changed
 - Upgrade csv@5.3.2, mongodb@3.5.5, mongoose@5.9.4, nodemailer@6.4.5, async@3.2.0, config@3.3.0, mssql@6.2.0, mocha@7.1.0

### Fixed
 - Fixing dryrun for field actions so they execute, and adding more hooks for formResponse and alias.

## 1.70.0
### Added
 - Tokens to the calculate value evaluate contexts.

## 1.69.0
### Added
 - The decoded JWT Token as "token" to the evaluation context for Calculated Values.

### Changed
 - Upgrade nodemailer@6.4.3

## 1.68.0
### Changed
 - Updated config@3.2.6, mongoose@5.9.2, moment-timezone@0.5.28
 - Made changes to ensure evals cannot be can on the server.

## 1.67.0
### Fixed
 - Ensure we call loadForm hook for all types of form loading methods.

### Changed
 - Upgrade formio.js@4.9.0-beta.8

## 1.66.0
### Changed
 - Upgrade mongoose@5.9.1, mssql@6.1.0
 - Added additional hooks for loadForm.

## 1.65.0
### Changed
 - Upgrade mongoose@5.9.0

### Added
 - Added actionsQuery alter hook.

## 1.64.0
### Fixed
 - All deprecations and warnings.

### Changed
 - Upgrade mongodb@3.5.3, request@2.88.2, adm-zip@0.4.14, async@3.1.1, mssql@6.0.1, nodemailer-mailgun-transport@2.0.0, semver@7.1.3, mocha@7.0.1, nodemon@2.0.2

## 1.63.11
### Fixed
 - Set sort order of exports.

## 1.63.10
### Fixed
 - FOR-2608: Fixed Cc and Bcc for Mailgun.
 - FOR-2603: Fixed issue when server would throw an error if nested submission was not found.

### Added
 - Added missing variables to check conditional context.

### Changed
 - Upgraded formiojs@4.8.1, mongoose@5.8.11, mysql@2.18.1

## 1.63.9
### Fixed
 - Fixed some more email issues with BCC and CC.

## 1.63.8
### Added
 - Added support for Cc and Bcc for Email action.

### Fixed
 - Fixed file component validations.

### Changed
 - Upgrade config@3.2.5, mongoose@5.8.9, mongodb@3.5.2

## 1.63.7
### Fixed
 - Tests to ignore controller form property.

### Changed
 - Upgrade mongoose@5.8.6

## 1.63.6
### Changed
 - Upgraded mongodb@3.4.1, mongoose@5.8.3, resourcejs@1.38.2

## 1.63.5
### Fixed
 - Issue where the Swagger IO intreface was not working.

## 1.63.4
### Fixed
 - Issue where Swagger could throw an unhandled error.

### Changed
 - Upgraded resourcejs@1.38.0

## 1.63.3
### Changed
 - Reverted the sort order of CSV exports.

## 1.63.2
### Fixed
 - Other issues with CSV export using wizards.

## 1.63.1
### Fixed
 - Login lockout test wait times to be more forgiving.

## 1.63.0
### Fixed
 - Issue where CSV exports with wizards was throwing errors.

### Changed
 - Upgrade mongodb@3.4.0, mongoose@5.8.0

## 1.62.0
### Added
 - ```create``` Group Permissions layer

### Changed
 - ```write``` and ```admin``` Group Permissions layers to have ability to create submissions

### Fixed
 - Convert field and property handlers to work with complex data types by managing the path correctly.

## 1.61.0
### Changed
 - Upgraded dependencies

### Added
 - Add submission, previous and moment to action should execute context.
 - Added Merge Component Schema action type.
 - Added api token support

### Fixed
 - Fixed temp token check generated with admin key
 - Fix URL to download Github archives
 - Fix nested form submissions export

## 1.60.8
### Addded
 - ignoreTLS flag for the nodemailer SMTP configurations.

## 1.60.7
### Fixed
 - Problems where empty datetime components were returning the wrong values.

## 1.60.6
### Fixed
 - Issue with multiple datetime fields erasing the values provided.

## 1.60.5
### Changed
 - Upgraded formiojs@4.6.1, resourcejs@1.37.0

### Added
 - Submission filter queries to the export functions.

## 1.60.4
### Fixed
 - Fix Mongoose deprecation warnings

### Changed
 - Upgraded config@3.2.4, mongodb@3.3.3, mongoose@5.7.7, mocha@6.2.2, nodemon@1.19.4, formiojs@4.6.0, eslint@6.6.0, moment-timezone@0.5.27

### Added
 - Add the ability to alter actions.

## 1.60.3
### Changed
 - Upgraded chance@1.1.3, formiojs@4.3.3, mongoose@5.7.4, nodemailer@6.3.1

## 1.60.2
### Added
 - Add minItems and maxItems validation

### Changed
 - Upgraded config@3.2.3, mongoose@5.7.3, mocha@6.2.1, nodemon@1.19.3, formiojs@4.3.1, eslint@6.5.1
 - Upgrade formio.js to 4.x branch.

## 1.60.1
### Fixed
 - Default name of environment variable to change the email batch size.
 - Not running unique keys validation on components with missing input property

## 1.60.0
### Fixed
 - Crash in the Login Action when no settings were provided.

### Added
 - Support for bulk emails by breaking up a large amount into chunks.

## 1.59.0
### Fixed
 - FOR-2498: Added final cleanup after project import.
 - Upgrade formio-workers to 1.14.0 https://github.com/formio/formio-workers/blob/master/Changelog.md#v1140

### Changed
 - Upgraded mongoose@5.7.1

## 1.58.0
### Changed
 - FOR-2499: Always treat actionContext alter hook as Promise-returning

## 1.57.0
### Fixed
 - Fix issue where field logic value settings were forced to a string

### Changed
 - FOR-2499: Make actionContext hook async

## 1.56.0
### Fixed
 - FOR-2493: Added configurable access endpoints.
 - FOR-2500: Added empty subsubmission data check before updating.
 - FOR-2493: Fix issue with files in submission index endpoint when URL is undefined

### Changed
 - Upgraded formio-workers to 1.13.0 to resolve email issue with empty file uploads.
 - Upgrade mongoose to 5.7.0

## 1.55.0
### Added
 - Configurable access endpoint.

## 1.54.0
### Changed
 - Reverted commit that alters access endpoints.

## 1.53.0
### Fixed
 - The filter queries to allow for string 'false', 'true', and 'null' as well as hard values using "__eq" and "__ne" selectors.

### Changed
 - Upgraded formiojs@3.27.3, mongoose@5.6.12, nodemon@1.19.2, chance@1.1.0, resourcejs@1.36.0

## 1.52.0
### Added
 - The ability to query deleted submissions by providing the filter parameter "?deleted__ne=null" in the submission index query.

### Fixed
 - The access endpoint to work with authentication to ensure that it only provides information that the user has access to.

### Changed
 - Upgraded formiojs@3.27.1, formio-workers@1.12.0

## 1.51.0
### Fixed
 - The submission index query to provide more meta-data for file uploads. Just remove any base64 data.

## 1.50.0
### Added
 - Token schema

## Fixed
 - Issue with CSV export crashing server when timing is off
 - Add own filter to count query
 - Fix issue where row is not defined on custom conditional

## 1.49.0
### Changed
 - Upgrade lodash@4.17.15, mongodb@3.2.7, config@3.2.2, formiojs@3.24.0, mongoose@5.6.7, nodemailer@6.3.0, semver@6.3.0, mocha@6.2.0, fs-extra@8.1.0, eslint@6.1.0, moment-timezone@0.5.26

### Fixed
 - Fix tests that fail with new config changes.

### Added
 - Added missing variables in custom validation.

## 1.48.2
### Reverted
 - Fix some issues with protecting password fields.

## 1.48.1
### Fixed
 - Wait for saves in setActionItemMessage function.

## 1.48.0
### Added
 - ActionItem resource for logging action information.

### Fixed
 - Fix some issues with protecting password fields.
 - On index, only return if a file is uploaded for base64 files.

### Changed
 - Update dependencies.

## 1.46.0
### Changed
 - Upgraded mongodb@3.2.4, mongoose@5.5.8, nodemailer@6.1.1, body-parser@1.19.0, formiojs@3.20.14, nodemon@1.19.0

### Fixed
 - Form properties in export.
 - Ensure that the loadSubForms honors the form revision settings within the form components.

## 1.45.0
### Added
 - Added more permissions hooks.

### Changes
 - Altered the interface for permissionSchema hook. Now it provides the full permission schema.

## 1.44.7
### Fixed
 - Dockerfile to correctly run.
 - Installation process to be able to run without prompts.
 - Docker-compose file to allow for complete bootup easily.

### Changed
 - Upgraded formiojs@3.19.9, mongoose@5.5.2, mocha@6.1.3, mssql@5.1.0

## 1.44.6
### Reverted
 - Encrypted values not available in emails. (Caused crashes with implementation)

## 1.44.5
### Fixed
 - Encrypted values not available in emails.

### Added
 - Ability to hook into email/webhook params.

## 1.44.4
### Fixed
 - An issue where a debug method was undefined.

### Changed
 - Upgraded mongodb@3.2.3, nodemon@1.18.11, config@3.1.0, formiojs@3.19.3, mongoose@5.5.0, nodemailer@6.1.0, mocha@6.1.2

## 1.44.3
### Fixed
 - Problems where sub-forms are submitting when "reference" is disabled on the component.

## 1.44.2
### Fixed
 - FOR-2143: Protected fields being exposed for SAR select resources

### Changed
 - Upgraded mongoose@5.4.22

## 1.44.1
### Fixed
 - Submission role tests for the enterprise server.

### Changed
 - Upgraded formiojs@3.18.4

## 1.44.0
### Added
 - Adding loading nested forms sub-submissions to cache methods.
 - Allowing the deletion of roles from a submission (but not adding)
 - Adding submissionQuery hooks for all submission queries being made.

### Changed
 - Making loadSubForms more performant and also adding a way to bulk load forms and submissions.
 - Upgraded nodemailer@6.0.0, semver@6.0.0, formiojs@3.18.3, mongoose@5.4.21, mssql@5.0.5, fast-json-patch@2.1.0, eslint@5.16.0
 - Moving the owner setting to submission handler so it works on all submissions.
 - Replace bcrypt with bcryptjs.

## 1.43.2
### Fixed
 - Fix permissions check on patch submission.
 - Fix issue with deploying projects with forms configured with nested forms attached to specific versions.

### Changed
 - formiojs@3.18.1, mongoose@5.4.20

## 1.43.1
### Fixed
 - The token handler to also call the user hooks for other kinds of tokens.

### Changed
 - Upgraded formiojs@3.18.0, mongodb@3.2.2

## 1.43.0
### Fixed
 - Added a more efficient and complete role checking mechanism for permission handling.

### Changed
 - Updated bcrypt@3.0.5, jsonwebtoken@8.5.1, mssql@5.0.3, eslint@5.15.3, supertest@4.0.2, formiojs@3.17.4

## 1.42.1
### Fixed
 - Patch requests incorrectly patching files with encrypted fields.

## 1.42.0
### Removed
 - Removed the macros from the email action since those are now added to the formio-workers library.

### Changed
 - Upgraded dependencies.

## 1.41.3
### Fixed
 - Problem with a subform put request.

## 1.41.2
### Fixed
 - Issues with the nested subform create and update when called from the API.

### Changed
 - Updated mocha@6.0.1

## 1.41.1
### Changed
 - Default the email action to have a default email template.
 - Upgraded mongoose@5.4.14, mssql@4.3.2, request-promise-native@1.0.7, formiojs@3.15.6, jsonwebtoken@8.5.0, eslint@5.14.1, mocha@6.0.0

### Fixed
 - Issue with subform validation to not include subforms that are conditionally hidden.
 - Issue with subform validation where it will not process the subform requests if the subform is not present within the data.
 - A potential crash within the subform validation where if the subform requests fails, it will cause the post request to not find a submission.
 - The mongoose schema definitions from removing the _id property incorrectly.

## 1.41.0
### Added
 - PATCH method support for submissions.
 - Now allow more than GET requests to be skipped for permissions checks.

### Changed
 - Upgraded async@2.6.2, bcrypt@3.0.4, mongoose@5.4.10, nodemon@1.18.10, formiojs@3.14.1

## 1.40.2
### Fixed
 - When resetting passwords, jwtIssuedAfter sometimes got set to wrong timestamp resulting in invalid tokens.

## 1.40.1
### Added
 - Ability to connect to SA enabled mongodb instances.

### Changed
 - Updated formiojs@3.13.9, mongoose@5.4.9, mssql@4.3.1, supertest@3.4.2, moment@2.24.0, eslint@5.13.0

## 1.40.0
### Added
 - reCAPTCHA API Endpoint

### Changed
 - mongodb@3.1.13, formiojs@3.13.0

## 1.39.2
### Fixed
 - The tests to work with extended systems.

## 1.39.1
### Fixed
 - Issue where read all permissions are ignored when resource submission access is established.

### Changed
 - Upgraded csv@5.1.1, mongodb@3.1.12, mongoose@5.4.5, formiojs@3.12.2, nodemailer@5.1.1, eslint@5.12.1, supertest@3.4.1

## 1.39.0
### Changed
 - Added more permissions form matching during import process to resolve conflicts.

## 1.38.0
### Added
 - Minimal support for running entire stack in docker-compose
 - FOR-644: Adding logging for form actions to help tracking execution and errors.

### Fixed
 - FOR-1908: Fixed problem where ID's could be set when creating records.
 - FOR-1977: Issues with the resource access permissions where indexes were not performant and giving 401 errors.

### Changed
 - Upgraded bcrypt@3.0.3, debug@4.1.1, formiojs@3.10.2, joi@14.3.1, mongoose@5.4.2, csv@5.1.0, eslint@5.11.1
 - Upgraded nodemailer to version 5: From their CHANGELOG - Start using dns.resolve() instead of dns.lookup() for resolving SMTP hostnames. Might be breaking change on some environments so upgrade with care

## 1.37.7
### Fixed
 - The formio-workers dependency from using dynamic require paths which messes up certain builds.

## 1.37.6
### Fixed
 - Issues with the resource permissions where it would only allow one resource per type.
 - The default.json configuration to point to the correct "databases" config.

### Changed
 - Changed the installation to say "setup" instead of "install".
 - Upgrade formiojs@3.9.3, mongoose@5.3.15, progress@2.0.3, chance@1.0.18, eslint@5.10.0

## 1.37.5
### Changed
 - Updated to resourcejs v1.33.0 which changes more 500 errors to 400s.

## 1.37.4
### Fixed
 - Potential issues with the recursive forms not loading correctly.

## 1.37.3
### Fixed
 - Potential crash with the subform responses.
 - Upgraded config@3.0.0, csv@5.0.0, mongoose@5.3.13, formiojs@3.9.0, joi@14.1.0, nodemailer@4.7.0

## 1.37.0
### Added
 - Logging for action failures

### Changed
 - Respond with 400 errors instead of 500 when an error occurs.

### Updated
 - resourcejs 1.30.0

## 1.36.0
### Removed
 - Merge form handler

## 1.35.2
### Changed
 - Code cleanup
 - API key regex.
 - Upgraded
   - JSONStream@1.3.5
   - bcrypt@3.0.2
   - express@4.16.4
   - formiojs@3.6.12
   - mongodb@3.1.8
   - mongoose@5.3.7
   - mssql@4.2.2
   - progress@2.0.1
   - nodemon@1.18.5
   - debug@4.1.0
   - resourcejs@1.28.0
   - semver@5.6.0
   - eslint@5.8.0

## 1.35.1
### Fixed
 - Issue where logging would sometimes crash when tokens do not contain user objects.

### Changed
 - Upgraded eslint@5.6.1, formiojs@3.6.4, joi@13.7.0, mongoose@5.3.2

## 1.35.0
### Added
 - basic request logging with DEBUG=formio:log.

### Fixed
 - Minor nested form reference issue.

## 1.34.6
### Changed
 - Syntax for including files using __dirname. This is maintenance only.

## 1.34.5
### Fixed
 - FOR-1719 Nested form SAR feature.

### Added
 - Schema collection is now a first class model.

## 1.34.4
### Fixed
 - Issues where an admin token generated with no logged in user would fail.
 - Issue with Email configurations overriding other emails with different settings.

## 1.34.3
### Fixed
 - Problem with the "current" user endpoint where it would not work if query parameters are provided.

## 1.34.1
### Changed
 - Upgraded the formio-workers library to v1.18.0
 - Upgraded formiojs library to v3.5.5

## 1.34.0
### Updated
 - Upgrade lodash@4.17.11, mongodb@3.1.6, mongoose@5.2.16, formiojs@3.5.3, mssql@4.2.1, eslint@5.6.0, resourcejs@1.26.0, and debug@4.0.1

### Fixed
 - Fixed the action condition checks to ensure it will not work for any empty conditionals.

### Changed
 - FOR-1603,FOR-1639: Improved Google CSV export
 - Add option to mark template imports to create only.
 - Expire all tokens when a password is reset.
 - Apply form update permissions when fetching actions.

## 1.33.6
### Fixed
 - A potential crash within the Validator.

### Added
 - Query parameters to the action execution.

### Changed
 - Upgrade dependencies.

## 1.33.5
### Changed
 - Upgrade formiojs@3.4.0, resourcejs@1.25.3, mongodb@3.1.4, mongoose@5.2.10

## 1.33.4
### Changed
 - Upgrade formiojs@3.3.6 resourcejs@1.25.2
 - Allow usage of Unauthorized certificates for SMTP servers.

## 1.33.3
### Changed
 - FOR-1533: Improved conditional Actions.

### Added
 - FOR-1556: Added timezone support for CSV downloads.

## 1.33.2
### Changed
 - Upgraded JSONStream@1.3.4, mongodb@3.1.3, mongoose@5.2.8

## 1.33.0
### Added
 - Introduced an "Everyone" permission which applies to Anonymous + all Roles.

### Changed
 - Fixed dependency deprecation and vulnerabilities.
 - Fixed the permission handler to work as expected with "owner" permissions.
 - Upgraded dependencies.

## 1.32.0
### Changed
 - Upgraded colors@1.3.1, mongoose@5.2.4, nodemon@1.18.3, mysql@2.16.0, eslint@5.2.0, fs-extra@7.0.0, method-override@3.0.0

### Fixed
 - Issue with SQL Action for update commands.

### Added
 - maxWords and minWords validation.

## 1.31.4
### Fixed
 - Fixed the machine names to be performant and without special chars.
 - Allow admins the ability to see all anonymous submissions
 - Issues where the validator would crash for certain JSON form structures.

### Changed
 - formiojs@2.32.3, mongodb@3.1.1, mongoose@5.2.3, eslint@5.1.0, nodemon@1.18.1, bcrypt@3.0.0

### Added
 - Date converting for filter.

## 1.31.2
### Added
 - The original message type of an email to the message payload.

## 1.31.1
### Changed
 - Moved all instances of mongoose to use a single entity provided within the formio object.

## 1.31.0
### Fixed
 - Make select query validation use caching to limit requests being made.
 - CSV export of wysiwyg
 - Webhook improvements

### Changed
 - Upgrade mongoose@5.1.7, nodemailer@4.6.7, jsonwebtoken@8.3.0, eslint@5.0.1

## 1.30.2
### Fixed
 - Problems with the machine name generation where numbers in the project name would mess it up.

## 1.30.1
### Fixed
 - Issues with the machine name generation for names with more than 10 instances.

## 1.30.0
### Added
 - Ability for email templates to execute from workers library.
 - Validation changes for multi-mask fields
 - Ability to configure email transports via hooks.

### Changed
 - Upgraded JSONStream@1.3.3, async@2.6.1, body-parser@1.18.3, mongodb@3.0.8, nodemailer@4.6.5, vanilla-text-mask@5.1.1, nodemon@1.17.5, colors@1.3.0, csv@3.1.0, formiojs@2.32.2, joi@13.3.0, mongoose@5.1.3, nodemailer-mailgun-transport@1.4.0, request@2.87.0, mocha@5.2.0, supertest@3.1.0, fs-extra@6.0.1, adm-zip@0.4.11

## 1.29.2
### Fixed
 - Potential crash when merging forms when one row was empty or missing.

## 1.29.1
### Changed
 - Upgraded resourcejs to v1.23.1 to fix issue with number filtering.

## 1.29.0
### Added
 - Ability to calculate values of fields on server.

## 1.28.0
### Added
 - Unique validation for objects.

### Fixed
 - Issues with DataGrid exports.
 - Issues with DateTime filters on index apis.

### Changed
 - Upgraded dependencies.

## 1.27.3
### Fixed
 - Save as reference issues with multiple configuration.
 - Problems with using the "exists" endpoint with the new converted ObjectId's
 - Problems with providing an _id filter when using save as reference indexes.

### Changed
 - Upgraded formiojs@2.30.1, mongoose@5.0.12, nodemailer@4.6.4, nodemon@1.17.3, moment@2.22.0

### Added
 - Email view for File component.

## 1.27.2
### Fixed
 - Problem where some values would get converted to ObjectIds and then would not work with indexing.

## 1.27.1
### Changed
 - Upgraded express@4.16.3, mongodb@3.0.5, mongoose@5.0.11, nodemailer@4.6.3, mocha@5.0.5, nodemon@1.17.2, colors@1.2.1, formiojs@2.30.0, request@2.85.0, eslint@4.19.1

## 1.27.0
### Changed
 - Convert all sub-document submissions to use ObjectId's for form, owner, and _id.
 - Added recommended indexes for performance.

## 1.26.8
### Fixed
 - Problem where the references could get in a state where the Id's are not ObjectIds.
 - Running the update hook to fix the references again to ensure they are all ObjectIds.

## 1.26.7
### Fixed
 - Issues with single record save-as-reference where previous submission would mess up queries.
 - Problems with the SMTP settings where username and password could be optional.

## 1.26.6
### Fixed
 - Problems with the save-as-reference not working with empty references.

## 1.26.5
### Fixed
 - Fixed some filtering issues with Save as reference.

## 1.26.4
### Fixed
 - Potential crash within the CSV export functions.

## 1.26.3
### Fixed
 - Refactored the save-as-reference so pagination + sort works as expected.

## 1.26.2
### Fixed
 - Pagination issues with save-as-reference

## 1.26.1
### Fixed
 - Correct sorting for save-as-reference when there are more items than references.
 - Issues with save-as-reference lookup for single references.

## 1.26.0
### Fixed
 - Some more issues with save as reference features.

### Changed
 - Resourcejs to allow fix date values.
 - Upgrade dependencies.

## 1.25.12
### Fixed
 - The form component unique validation to only care about input components.

## 1.25.11
### Fixed
 - Issues with the store as reference features.

## 1.25.10
### Fixed
 - The filter and sort index queries for referenced fields.

## 1.25.9
### Fixed
 - CSV exporter that would throw an error for DateTime components.
 - Issue where hidden components that have a value set remove their parent containers or datagrids.
 - Ensure sub-requests get their own cloned request paramters.
 - Issue with the field parameter actions would execute twice unintentionally.
 - Issue where empty list of references would fail the request.

## 1.25.8
### Fixed
 - Some potential undefined references causing crashes.
 - A bunch of small bugs in CSV export.

## 1.25.7
### Fixed
 - Issue with the resource references index query taking too long and taking a lot of memory.
 - Problems with using cloneDeep on sub-requests which would gobble up memory.

## 1.25.8
### Fixed
 - Problems with sub-responses calling methods that do not exist.

### Changed
 - Upgraded formiojs (2.29.5), nodemailer (4.5.0), nunjucks (3.1.0)
 - Upgraded mongoose to 5.0.6, formio.js to 2.29.2

## 1.25.4
### Changed
 - Removed all calls to snapshot since it was causing serious performance regressions.

## 1.25.3
### Fixed
 - Problem with the owner property not getting set properly when they are an admin.

## 1.25.2
### Changed
 - Upgrade config@1.29.4, joi@13.1.2, lodash@4.17.5, eslint@4.17.0

### Fixed
 - A potential crash when assigning submission resource access.

## 1.25.1
### Changed
 - Upgraded MongoDB driver to 3.0.2, Mongoose 5.0.3

### Added
 - Add list querystring to allow more efficient list returns.
 - Field Logic handling.

### Fixed
 - Fix required multi-value fields not returning required.
 - Fix the way rows are found for datagrid checkConditionals.
 - Fix email actions for external authentication (User doesn't exist in form.io)
 - Fixed an issue where the token handler would return 401 when it should try as anonymous.

## 1.25.0
### Changed
 - Upgrade MongoDB (v3) and Mongoose (v5) to latest versions.

## 1.24.7
### Fixed
 - Potential crashes in CSV export and template imports.

## 1.24.6
### Changed
 - Removed a bunch of superfluous debug messages for memory and performance improvements.

## 1.24.5
### Fixed
 - Tests to refer to the correct helper template instead of the global one.

## 1.24.4
### Fixed
 - Submission index queries that filter based on the user owner.

## 1.24.3
### Fixed
 - Problems with the Save as Reference for Select dropdowns and other bugs.
 - Connection issues with SQL Action.

### Changed
 - ES6 cleanup items.

## 1.24.2
### Fixed
 - Issue where the metadata property for submissions was getting stripped out.
 - DateTime component export.

## 1.24.1
### Changed
 - Upgraded resourcejs to latest version.

## 1.24.0
### Changed
 - Upgraded all dependencies.

## 1.23.12
### Changed
 - Upgraded resourcejs to fix crash in index queries.

## 1.23.11
### Changed
 - The owner property to be either a MongoID or a string with custom value.
 - Converted some code into ES6 patterns.

### Added
 - Hook into the export capabilities.

## 1.23.10
### Fixed
 - CSV export when Select component within DataGrid component.
 - Do not replace the title and name during import if none are provided.

### Added
 - Custom Form properties.

## 1.23.7
### Changed
 - Allow people to provide their form access settings on POST.

### Fixed
 - Issue with CSV export crashing on fields within a datagrid.

## 1.23.6
### Fixed
 - Threading so that it will not block debugging ports.

## 1.23.5
### Fixed
 - Make async validators work properly and move select to joi validation.
 - Fix issue with importing subforms out of order.
 - Move sub form validation and submission to the appropriate areas so it works in conjunction with other functionality.
 - Hooks for tempTokens.

## 1.23.3
### Fixed
 - Problems with using temp tokens with remote environments.
 - Import order of subforms no longer crashes import.

## 1.23.2
### Fixed
 - Issues with problematic aggresive resource caching.

## 1.23.1
### Changed
 - Upgraded dependencies.

## 1.23.0
### Fixed
 - Datetime fields to be stored as MongoDB Date objects.

### Added
 - Ability to alter models dynamically.
 - Partial indexes for non-deleted entities.
 - Ability to provide dynamic sub-forms from parent form submissions.

### Changed
 - Upgrade all dependencies.

## 1.22.19
### Changed
 - Made the editgrid validation not dependant on the multiple flag in component settings.

## 1.22.18
### Fixed
 - Bugfix/FOR-809. Fix in CSVExporter for multivalue resource and select fields.
 - EditGrid validation.

## 1.22.17
## 1.22.16
## 1.22.15
### Fixed
 - Tests

## 1.22.14
### Fixed
 - A hook within the submission tests to get the right hook.alter.

## 1.22.13
### Added
 - Ability to alter validation form before submission validation occurs.

## 1.22.12
### Added
 - Enhancements to webhook actionz

### Fixed
 - Validation for Checkbox component with 'radio' type and 'name' option.

## 1.22.11
### Added
 - Allow altering of resources for forms.
 - Backend validation checks for select dropdown components.
 - Blocking webhook support
 - Possibility to add shortcuts.

## 1.22.10
### Fixed
 - Issue with the validation clearing out values when clearOnHide is set to false.

## 1.22.9
### Fixed
 - Issue where a database update would be able to occur.

## 1.22.7
### Changed
 - Ensure we are on a 3.1.0 db schema.

## 1.22.6
### Changed
 - Allow patch schema updates without stopping server start.

## 1.22.5
### Changed
 - Added update hook to remove previous machineName indexes.

### Fixed
 - Stop empty string removal on validation

## 1.22.4
### Fixed
 - More changes to machineName so that it is not enforced unique at mongo level to keep duplicate errors from occuring.

## 1.22.3
### Fixed
 - Machine name collisions on project import when there exists deleted entities.

## 1.22.2
### Fixed
 - The export and import to translate the form property on form components.

## 1.22.1
### Fixed
 - Issues with the machineKey not auto-incrementing and staying unique.

### Added
 - Ability to alter submission with a hook.
 - Possibility to use underscore in API key.

## 1.21.0
### Changed
 - Upgraded many dependencies to latest versions.

## 1.20.0
### Added
 - Add json logic validation

### Changed
 - Upgrade Joi to 1.11.1
 - Move custom javascript validation to Joi extension
 - Change validator to return all errors instead of only the first encountered
 - Return validation result along with errors
 - Return result on dryrun

## 1.19.7
### Fixed
 - Issue where data grid elements could not share name of parent element.

## 1.19.6
### Changed
 - Include the form settings within the export.

## 1.19.5
### Fixed
 - Added a try/catch around the checkConditionals so that it will not crash when a bad conditional is provided.

## 1.19.4
### Fixed
 - Submission validation with multi-value with empty strings would fail on the second save. Allow nulls.

## 1.19.3
### Added
 - Sub-submissions and validations for form components where the submissions are already not established.

## 1.19.2
### Fixed
 - Mongoose depcrecation warnings.

## 1.19.1
### Fixed
 - Allowed for the temp token hooks to be asynchronous.

### Added
 - Return SQL Server query results from get action

## 1.19.0
### Fixed
 - Datagrids with invalid rows will no longer remove those rows.
 - Validation errors on PUT will now return 400 instead of 500.
 - Required fields hidden with JSON logic will no longer throw validation errors.

## 1.18.14
### Fixed
 - Issue with import routine crashing on undefined function router.post.
### Added
 - A way to track the parent submission when viewing submissions submitted from multi-form workflows.

## 1.18.13
### Fixed
 - Merging of columns removes width, offset, push and pull settings.

## 1.18.12
### Fixed
 - The token generation for SSO tokens to not require erroneous parameters.
 - An issue with the Reset password action not working with case insensitive emails.
 - Data in a datagrid showing in email notifications.

## 1.18.10
### Added
 - Ability to modify the current form based on submission data before validation.
 - `start:dev` script for npm with Nodemon support.
### Fixed
 - An issue with custom validations with components within a datagrid were not working properly.
 - CSV export for Resource component and Select component with data source Resource / URL / JSON.

## 1.18.9
### Fixed
 - An issue where if you have clearOnHide not set, it would still clear out values for hidden fields.

## 1.18.6, 1.18.7, 1.18.8
### Fixed
 - Issue with unit tests from extended libraries that introduce new properties.

## 1.18.5
### Fixed
 - Issue with components still getting cleared even though clearOnHide is false.

## 1.18.4
### Added
 - The ability to import a custom project.json during installation.

### Fixed
 - Issue during installation where the paths would get all messed up.

## 1.18.3
### Added
 - The ability to provide "full=true" query parameter to the form load and retrieve the full form, including form components.

## 1.18.2
### Fixed
 - The possibility of the server crashing for reference fields.

## 1.18.1
### Fixed
 - The body limit for form sizes to allow forms up to 16mb in size (JSON format).

## 1.18.0
### Added
 - Method for having reference field types that can dynamically link to sub resources.

### Fixed
 - Deprecated validation handler in the Roles model.
 - 'Unknown resource' error on PUT of form which has multiple save actions to other resources

## 1.17.6
### Changed
 - Submission Resource Access are calculated on the server during submission instead of in the browser.

### Added
 - Allow roles to have their own permissions apart from default owner permissions.

## 1.17.5
### Fixed
 - Make sure to not run the temp token tests for customer docker deployment test runs.

## 1.17.4
### Added
 - A tempToken hook system to allow external libraries to modify temp token payloads.

## 1.17.3
### Fixed
 - The way that the debug flag was being checked for debugging purposes.

## 1.17.2
### Added
 - Allow exported action machine names to be altered.

### Fixed
 - Fixed debugger issues with the email threads, due to an issue with process forking using the parent process.
 - Automatic generation of action machine names to be form:action.
 - Don't attempt to set headers after response has been sent.

## 1.17.1
### Added
 - Allow template export steps to be altered with templateExportSteps
 - Allow default template to be modified.

### Changed
 - Change templateSteps to templateImportSteps
 - Updating the default template for new email actions to use the submission macro, rather than email, to change the
   output of signature components to be Yes/No

### Reverted
 - Revert project version back to 2.0.0 and use tag instead.

## 1.17.0
???

## 1.16.7
### Added
 - Adding entity query hooks to the import entities.

## 1.16.6
### Changed
 - Changed export filename to include version.
 - Changed export version to reference project version not export schema.

### Removed
 - Removed plan from export.

## 1.16.5
### Added
 - Template import / export tests
 - git pre commit hooks for linting
 - External token hooks

### Fixed
 - Template action imports could fail based on resources not existing at creation time.
 - customPrivate validations now work for components nested inside of layout components.

### Removed
 - Removed old template schema translations on import.

## 1.16.4
### Added
 - Added temporary auth token support. You can now generate new tokens using the
   /token endpoint with the following headers.
    - x-expire = The expiration of the token in seconds.
    - x-allow = The paths to allow for the token in the format: GET:/path/[0-9a-z]+

## 1.16.3
### Added
 - Make action handlers alterable.
 - Add mongo indices to all entities.<|MERGE_RESOLUTION|>--- conflicted
+++ resolved
@@ -4,7 +4,6 @@
 The format is based on [Keep a Changelog](http://keepachangelog.com/)
 and this project adheres to [Semantic Versioning](http://semver.org/)
 
-<<<<<<< HEAD
 ## 2.0.0-rc.5-6
 ### Changed
  - Updated logging functionality.
@@ -73,11 +72,10 @@
 ### Changed
  - Upgrade mongodb@3.5.4, async@3.2.0
  - Upgrade ResourceJS@2.0.0
-=======
+
 ## 1.90.3
 ### Changed
  - Fixed setting of formRevision property on import when revisions are enabled.
->>>>>>> 8f8fd012
 
 ## 1.90.2
 ### Changed
