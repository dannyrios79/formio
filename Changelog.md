--- conflicted
+++ resolved
@@ -4,15 +4,15 @@
 The format is based on [Keep a Changelog](http://keepachangelog.com/)
 and this project adheres to [Semantic Versioning](http://semver.org/).
 
-<<<<<<< HEAD
 ## 1.18.14
 ### Fixed
  - Issue with import routine crashing on undefined function router.post.
-=======
+### Added
+ - A way to track the parent submission when viewing submissions submitted from multi-form workflows.
+
 ## 1.18.13
 ### Fixed
  - Merging of columns removes width, offset, push and pull settings.
->>>>>>> 99e37c7f
 
 ## 1.18.12
 ### Fixed
