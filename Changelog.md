# Change Log
All notable changes to this project will be documented in this file

The format is based on [Keep a Changelog](http://keepachangelog.com/)
and this project adheres to [Semantic Versioning](http://semver.org/)

<<<<<<< HEAD
## 2.0.0-beta.10
### Changed
 - Update formio.js to 4.1.0-rc.13

## 2.0.0-beta.9
### Changed
 - retagging

## 2.0.0-beta.8
### Added
 - Additional options to fetch wrapper.

## 2.0.0-beta.7
### Added
 - New hooks to extend the authentication system.
 
### Changed
 - Update formio.js to 4.1.0-rc.6

## 2.0.0-beta.6
### Added
 - Add tree validation to server.
 - Mongo SSL Certificate options.

### Changed
 - Replace request library with node-fetch.
 - Updated formio.js to 4.10.0-rc.4 to fix isomorphic validation.

## 2.0.0-beta.5
### Changed
 - Upgrade dependencies.
 - FJS 864: Fixed login action resources limitation
 - Set email for User and Admin ressource required & unique
 - Fixed server crash on invalid x-query

## 2.0.0-beta.4
### Added
 - Hooks for the alias.
 - Hooks for the formResponse.

### Changed
 - Upgrade mongodb@3.5.5, mongoose@5.9.4, nodemailer@6.4.5, mssql@6.2.0
 - Upgrade formiojs@4.9.0-rc.10
 - Ensure that field actions are triggered on dryrun.

## 2.0.0-beta.3
#### Changed
 - Upgrade formiojs@4.9.0-rc.6

## 2.0.0-beta.2
#### Changed
 - Upgrading dependencies.

## 2.0.0-beta.1
### Breaking Changes
 - Isomorphic validations. May cause error interface and codes to change slightly.

### Changed
 - Upgrade mongodb@3.5.4, async@3.2.0
 - Upgrade ResourceJS@2.0.0
=======
## 1.86.0
### Fixed
 - FJS-704: Address Refactor Issues
 - Refactored for the verbose health endpoint
 - Fixed Form Controller export.

### Added
 - Support Extra form fields exporting

### Changed
 - Upgraded formio-workers@1.14.8, mongodb@3.5.9, mongoose@5.9.19, nodemailer@6.4.10, formiojs@4.10.2, fs-extra@9.0.1, resourcejs@2.2.0, mocha@8.0.1
>>>>>>> 528056b1

## 1.85.0
### Changed
 - FJS-953: Fixed getting error when exporting scv with time inside dataGrid
 - PDF 14 - Allow PDF Submission endpoint to be retrieved by 'Form Alias'

## 1.84.0
### Fixed
 - Fixed callback invocation after alterFormSave series.

## 1.83.0
### Changed
 - Update chance@1.1.6, formio-workers@1.14.7, mongodb@3.5.8, mongoose@5.9.16, nodemailer@6.4.8, moment@2.26.0, eslint@7.1.0, mocha@7.2.0

### Fixed
 - FOR-2665: Ensure calculate value eval context

## 1.82.0
### Added
 - Template import/export improvements.

## 1.81.0
### Added
 - Fix (Tree): added validation schema.

## 1.80.0
### Changed
 - FJS-917: Add options to use SSL Certs with Mongo connection.

## 1.79.0
### Added
 - More options for mapping Save Submission action to a Resource.

## 1.78.0
### Changed
 - Reverted action logs to save correctly.

### Fixed
 - Problem where malformed data could throw errors.

## 1.77.0
### Fixed
 - Issue with email renderings not working with workers upgrade.
 - EditGrid issues when exported in CSV format.

## 1.76.0
### Fixed
 - FJS 864: Fixed login action resources limitation
 - Fixed server crash on invalid x-query

## 1.75.0
### Fixed
 - Issues where loading subforms could lose references.

### Changed
 - Upgrade formiojs@4.9.19

## 1.74.0
### Changed
 - Upgrade formiojs@4.9.18, mongodb@3.5.6, mongoose@5.9.9, nodemon@2.0.3, html-entities@1.3.1, semver@7.3.2

### Added
 - Debug messages to the loadSubForms method.
 - Validator for tagpad component.

## 1.73.0
### Fixed
 - Validations for checkboxes configured as radio inputs.

### Changed
 - Upgrade config@3.3.1, formiojs@4.9.13, mongoose@5.9.7, nodemailer@6.4.6, mocha@7.1.1

## 1.72.0
### Changed
 - Upgrade mongoose@5.9.5

### Fixed
 - Fixed CSVExporter: Add default format for datetime

## 1.71.0
### Changed
 - Upgrade csv@5.3.2, mongodb@3.5.5, mongoose@5.9.4, nodemailer@6.4.5, async@3.2.0, config@3.3.0, mssql@6.2.0, mocha@7.1.0

### Fixed
 - Fixing dryrun for field actions so they execute, and adding more hooks for formResponse and alias.

## 1.70.0
### Added
 - Tokens to the calculate value evaluate contexts.

## 1.69.0
### Added
 - The decoded JWT Token as "token" to the evaluation context for Calculated Values.

### Changed
 - Upgrade nodemailer@6.4.3

## 1.68.0
### Changed
 - Updated config@3.2.6, mongoose@5.9.2, moment-timezone@0.5.28
 - Made changes to ensure evals cannot be can on the server.

## 1.67.0
### Fixed
 - Ensure we call loadForm hook for all types of form loading methods.

### Changed
 - Upgrade formio.js@4.9.0-beta.8

## 1.66.0
### Changed
 - Upgrade mongoose@5.9.1, mssql@6.1.0
 - Added additional hooks for loadForm.

## 1.65.0
### Changed
 - Upgrade mongoose@5.9.0

### Added
 - Added actionsQuery alter hook.

## 1.64.0
### Fixed
 - All deprecations and warnings.

### Changed
 - Upgrade mongodb@3.5.3, request@2.88.2, adm-zip@0.4.14, async@3.1.1, mssql@6.0.1, nodemailer-mailgun-transport@2.0.0, semver@7.1.3, mocha@7.0.1, nodemon@2.0.2

## 1.63.11
### Fixed
 - Set sort order of exports.

## 1.63.10
### Fixed
 - FOR-2608: Fixed Cc and Bcc for Mailgun.
 - FOR-2603: Fixed issue when server would throw an error if nested submission was not found.

### Added
 - Added missing variables to check conditional context.

### Changed
 - Upgraded formiojs@4.8.1, mongoose@5.8.11, mysql@2.18.1

## 1.63.9
### Fixed
 - Fixed some more email issues with BCC and CC.

## 1.63.8
### Added
 - Added support for Cc and Bcc for Email action.

### Fixed
 - Fixed file component validations.

### Changed
 - Upgrade config@3.2.5, mongoose@5.8.9, mongodb@3.5.2

## 1.63.7
### Fixed
 - Tests to ignore controller form property.

### Changed
 - Upgrade mongoose@5.8.6

## 1.63.6
### Changed
 - Upgraded mongodb@3.4.1, mongoose@5.8.3, resourcejs@1.38.2

## 1.63.5
### Fixed
 - Issue where the Swagger IO intreface was not working.

## 1.63.4
### Fixed
 - Issue where Swagger could throw an unhandled error.

### Changed
 - Upgraded resourcejs@1.38.0

## 1.63.3
### Changed
 - Reverted the sort order of CSV exports.

## 1.63.2
### Fixed
 - Other issues with CSV export using wizards.

## 1.63.1
### Fixed
 - Login lockout test wait times to be more forgiving.

## 1.63.0
### Fixed
 - Issue where CSV exports with wizards was throwing errors.

### Changed
 - Upgrade mongodb@3.4.0, mongoose@5.8.0

## 1.62.0
### Added
 - ```create``` Group Permissions layer

### Changed
 - ```write``` and ```admin``` Group Permissions layers to have ability to create submissions

### Fixed
 - Convert field and property handlers to work with complex data types by managing the path correctly.

## 1.61.0
### Changed
 - Upgraded dependencies

### Added
 - Add submission, previous and moment to action should execute context.
 - Added Merge Component Schema action type.
 - Added api token support

### Fixed
 - Fixed temp token check generated with admin key
 - Fix URL to download Github archives
 - Fix nested form submissions export

## 1.60.8
### Addded
 - ignoreTLS flag for the nodemailer SMTP configurations.

## 1.60.7
### Fixed
 - Problems where empty datetime components were returning the wrong values.

## 1.60.6
### Fixed
 - Issue with multiple datetime fields erasing the values provided.

## 1.60.5
### Changed
 - Upgraded formiojs@4.6.1, resourcejs@1.37.0

### Added
 - Submission filter queries to the export functions.

## 1.60.4
### Fixed
 - Fix Mongoose deprecation warnings

### Changed
 - Upgraded config@3.2.4, mongodb@3.3.3, mongoose@5.7.7, mocha@6.2.2, nodemon@1.19.4, formiojs@4.6.0, eslint@6.6.0, moment-timezone@0.5.27

### Added
 - Add the ability to alter actions.

## 1.60.3
### Changed
 - Upgraded chance@1.1.3, formiojs@4.3.3, mongoose@5.7.4, nodemailer@6.3.1

## 1.60.2
### Added
 - Add minItems and maxItems validation

### Changed
 - Upgraded config@3.2.3, mongoose@5.7.3, mocha@6.2.1, nodemon@1.19.3, formiojs@4.3.1, eslint@6.5.1
 - Upgrade formio.js to 4.x branch.

## 1.60.1
### Fixed
 - Default name of environment variable to change the email batch size.
 - Not running unique keys validation on components with missing input property

## 1.60.0
### Fixed
 - Crash in the Login Action when no settings were provided.

### Added
 - Support for bulk emails by breaking up a large amount into chunks.

## 1.59.0
### Fixed
 - FOR-2498: Added final cleanup after project import.
 - Upgrade formio-workers to 1.14.0 https://github.com/formio/formio-workers/blob/master/Changelog.md#v1140

### Changed
 - Upgraded mongoose@5.7.1

## 1.58.0
### Changed
 - FOR-2499: Always treat actionContext alter hook as Promise-returning

## 1.57.0
### Fixed
 - Fix issue where field logic value settings were forced to a string

### Changed
 - FOR-2499: Make actionContext hook async

## 1.56.0
### Fixed
 - FOR-2493: Added configurable access endpoints.
 - FOR-2500: Added empty subsubmission data check before updating.
 - FOR-2493: Fix issue with files in submission index endpoint when URL is undefined

### Changed
 - Upgraded formio-workers to 1.13.0 to resolve email issue with empty file uploads.
 - Upgrade mongoose to 5.7.0

## 1.55.0
### Added
 - Configurable access endpoint.

## 1.54.0
### Changed
 - Reverted commit that alters access endpoints.

## 1.53.0
### Fixed
 - The filter queries to allow for string 'false', 'true', and 'null' as well as hard values using "__eq" and "__ne" selectors.

### Changed
 - Upgraded formiojs@3.27.3, mongoose@5.6.12, nodemon@1.19.2, chance@1.1.0, resourcejs@1.36.0

## 1.52.0
### Added
 - The ability to query deleted submissions by providing the filter parameter "?deleted__ne=null" in the submission index query.

### Fixed
 - The access endpoint to work with authentication to ensure that it only provides information that the user has access to.

### Changed
 - Upgraded formiojs@3.27.1, formio-workers@1.12.0

## 1.51.0
### Fixed
 - The submission index query to provide more meta-data for file uploads. Just remove any base64 data.

## 1.50.0
### Added
 - Token schema

## Fixed
 - Issue with CSV export crashing server when timing is off
 - Add own filter to count query
 - Fix issue where row is not defined on custom conditional

## 1.49.0
### Changed
 - Upgrade lodash@4.17.15, mongodb@3.2.7, config@3.2.2, formiojs@3.24.0, mongoose@5.6.7, nodemailer@6.3.0, semver@6.3.0, mocha@6.2.0, fs-extra@8.1.0, eslint@6.1.0, moment-timezone@0.5.26

### Fixed
 - Fix tests that fail with new config changes.

### Added
 - Added missing variables in custom validation.

## 1.48.2
### Reverted
 - Fix some issues with protecting password fields.

## 1.48.1
### Fixed
 - Wait for saves in setActionItemMessage function.

## 1.48.0
### Added
 - ActionItem resource for logging action information.

### Fixed
 - Fix some issues with protecting password fields.
 - On index, only return if a file is uploaded for base64 files.

### Changed
 - Update dependencies.

## 1.46.0
### Changed
 - Upgraded mongodb@3.2.4, mongoose@5.5.8, nodemailer@6.1.1, body-parser@1.19.0, formiojs@3.20.14, nodemon@1.19.0

### Fixed
 - Form properties in export.
 - Ensure that the loadSubForms honors the form revision settings within the form components.

## 1.45.0
### Added
 - Added more permissions hooks.

### Changes
 - Altered the interface for permissionSchema hook. Now it provides the full permission schema.

## 1.44.7
### Fixed
 - Dockerfile to correctly run.
 - Installation process to be able to run without prompts.
 - Docker-compose file to allow for complete bootup easily.

### Changed
 - Upgraded formiojs@3.19.9, mongoose@5.5.2, mocha@6.1.3, mssql@5.1.0

## 1.44.6
### Reverted
 - Encrypted values not available in emails. (Caused crashes with implementation)

## 1.44.5
### Fixed
 - Encrypted values not available in emails.

### Added
 - Ability to hook into email/webhook params.

## 1.44.4
### Fixed
 - An issue where a debug method was undefined.

### Changed
 - Upgraded mongodb@3.2.3, nodemon@1.18.11, config@3.1.0, formiojs@3.19.3, mongoose@5.5.0, nodemailer@6.1.0, mocha@6.1.2

## 1.44.3
### Fixed
 - Problems where sub-forms are submitting when "reference" is disabled on the component.

## 1.44.2
### Fixed
 - FOR-2143: Protected fields being exposed for SAR select resources

### Changed
 - Upgraded mongoose@5.4.22

## 1.44.1
### Fixed
 - Submission role tests for the enterprise server.

### Changed
 - Upgraded formiojs@3.18.4

## 1.44.0
### Added
 - Adding loading nested forms sub-submissions to cache methods.
 - Allowing the deletion of roles from a submission (but not adding)
 - Adding submissionQuery hooks for all submission queries being made.

### Changed
 - Making loadSubForms more performant and also adding a way to bulk load forms and submissions.
 - Upgraded nodemailer@6.0.0, semver@6.0.0, formiojs@3.18.3, mongoose@5.4.21, mssql@5.0.5, fast-json-patch@2.1.0, eslint@5.16.0
 - Moving the owner setting to submission handler so it works on all submissions.
 - Replace bcrypt with bcryptjs.

## 1.43.2
### Fixed
 - Fix permissions check on patch submission.
 - Fix issue with deploying projects with forms configured with nested forms attached to specific versions.

### Changed
 - formiojs@3.18.1, mongoose@5.4.20

## 1.43.1
### Fixed
 - The token handler to also call the user hooks for other kinds of tokens.

### Changed
 - Upgraded formiojs@3.18.0, mongodb@3.2.2

## 1.43.0
### Fixed
 - Added a more efficient and complete role checking mechanism for permission handling.

### Changed
 - Updated bcrypt@3.0.5, jsonwebtoken@8.5.1, mssql@5.0.3, eslint@5.15.3, supertest@4.0.2, formiojs@3.17.4

## 1.42.1
### Fixed
 - Patch requests incorrectly patching files with encrypted fields.

## 1.42.0
### Removed
 - Removed the macros from the email action since those are now added to the formio-workers library.

### Changed
 - Upgraded dependencies.

## 1.41.3
### Fixed
 - Problem with a subform put request.

## 1.41.2
### Fixed
 - Issues with the nested subform create and update when called from the API.

### Changed
 - Updated mocha@6.0.1

## 1.41.1
### Changed
 - Default the email action to have a default email template.
 - Upgraded mongoose@5.4.14, mssql@4.3.2, request-promise-native@1.0.7, formiojs@3.15.6, jsonwebtoken@8.5.0, eslint@5.14.1, mocha@6.0.0

### Fixed
 - Issue with subform validation to not include subforms that are conditionally hidden.
 - Issue with subform validation where it will not process the subform requests if the subform is not present within the data.
 - A potential crash within the subform validation where if the subform requests fails, it will cause the post request to not find a submission.
 - The mongoose schema definitions from removing the _id property incorrectly.

## 1.41.0
### Added
 - PATCH method support for submissions.
 - Now allow more than GET requests to be skipped for permissions checks.

### Changed
 - Upgraded async@2.6.2, bcrypt@3.0.4, mongoose@5.4.10, nodemon@1.18.10, formiojs@3.14.1

## 1.40.2
### Fixed
 - When resetting passwords, jwtIssuedAfter sometimes got set to wrong timestamp resulting in invalid tokens.

## 1.40.1
### Added
 - Ability to connect to SA enabled mongodb instances.

### Changed
 - Updated formiojs@3.13.9, mongoose@5.4.9, mssql@4.3.1, supertest@3.4.2, moment@2.24.0, eslint@5.13.0

## 1.40.0
### Added
 - reCAPTCHA API Endpoint

### Changed
 - mongodb@3.1.13, formiojs@3.13.0

## 1.39.2
### Fixed
 - The tests to work with extended systems.

## 1.39.1
### Fixed
 - Issue where read all permissions are ignored when resource submission access is established.

### Changed
 - Upgraded csv@5.1.1, mongodb@3.1.12, mongoose@5.4.5, formiojs@3.12.2, nodemailer@5.1.1, eslint@5.12.1, supertest@3.4.1

## 1.39.0
### Changed
 - Added more permissions form matching during import process to resolve conflicts.

## 1.38.0
### Added
 - Minimal support for running entire stack in docker-compose
 - FOR-644: Adding logging for form actions to help tracking execution and errors.

### Fixed
 - FOR-1908: Fixed problem where ID's could be set when creating records.
 - FOR-1977: Issues with the resource access permissions where indexes were not performant and giving 401 errors.

### Changed
 - Upgraded bcrypt@3.0.3, debug@4.1.1, formiojs@3.10.2, joi@14.3.1, mongoose@5.4.2, csv@5.1.0, eslint@5.11.1
 - Upgraded nodemailer to version 5: From their CHANGELOG - Start using dns.resolve() instead of dns.lookup() for resolving SMTP hostnames. Might be breaking change on some environments so upgrade with care

## 1.37.7
### Fixed
 - The formio-workers dependency from using dynamic require paths which messes up certain builds.

## 1.37.6
### Fixed
 - Issues with the resource permissions where it would only allow one resource per type.
 - The default.json configuration to point to the correct "databases" config.

### Changed
 - Changed the installation to say "setup" instead of "install".
 - Upgrade formiojs@3.9.3, mongoose@5.3.15, progress@2.0.3, chance@1.0.18, eslint@5.10.0

## 1.37.5
### Changed
 - Updated to resourcejs v1.33.0 which changes more 500 errors to 400s.

## 1.37.4
### Fixed
 - Potential issues with the recursive forms not loading correctly.

## 1.37.3
### Fixed
 - Potential crash with the subform responses.
 - Upgraded config@3.0.0, csv@5.0.0, mongoose@5.3.13, formiojs@3.9.0, joi@14.1.0, nodemailer@4.7.0

## 1.37.0
### Added
 - Logging for action failures

### Changed
 - Respond with 400 errors instead of 500 when an error occurs.

### Updated
 - resourcejs 1.30.0

## 1.36.0
### Removed
 - Merge form handler

## 1.35.2
### Changed
 - Code cleanup
 - API key regex.
 - Upgraded
   - JSONStream@1.3.5
   - bcrypt@3.0.2
   - express@4.16.4
   - formiojs@3.6.12
   - mongodb@3.1.8
   - mongoose@5.3.7
   - mssql@4.2.2
   - progress@2.0.1
   - nodemon@1.18.5
   - debug@4.1.0
   - resourcejs@1.28.0
   - semver@5.6.0
   - eslint@5.8.0

## 1.35.1
### Fixed
 - Issue where logging would sometimes crash when tokens do not contain user objects.

### Changed
 - Upgraded eslint@5.6.1, formiojs@3.6.4, joi@13.7.0, mongoose@5.3.2

## 1.35.0
### Added
 - basic request logging with DEBUG=formio:log.

### Fixed
 - Minor nested form reference issue.

## 1.34.6
### Changed
 - Syntax for including files using __dirname. This is maintenance only.

## 1.34.5
### Fixed
 - FOR-1719 Nested form SAR feature.

### Added
 - Schema collection is now a first class model.

## 1.34.4
### Fixed
 - Issues where an admin token generated with no logged in user would fail.
 - Issue with Email configurations overriding other emails with different settings.

## 1.34.3
### Fixed
 - Problem with the "current" user endpoint where it would not work if query parameters are provided.

## 1.34.1
### Changed
 - Upgraded the formio-workers library to v1.18.0
 - Upgraded formiojs library to v3.5.5

## 1.34.0
### Updated
 - Upgrade lodash@4.17.11, mongodb@3.1.6, mongoose@5.2.16, formiojs@3.5.3, mssql@4.2.1, eslint@5.6.0, resourcejs@1.26.0, and debug@4.0.1

### Fixed
 - Fixed the action condition checks to ensure it will not work for any empty conditionals.

### Changed
 - FOR-1603,FOR-1639: Improved Google CSV export
 - Add option to mark template imports to create only.
 - Expire all tokens when a password is reset.
 - Apply form update permissions when fetching actions.

## 1.33.6
### Fixed
 - A potential crash within the Validator.

### Added
 - Query parameters to the action execution.

### Changed
 - Upgrade dependencies.

## 1.33.5
### Changed
 - Upgrade formiojs@3.4.0, resourcejs@1.25.3, mongodb@3.1.4, mongoose@5.2.10

## 1.33.4
### Changed
 - Upgrade formiojs@3.3.6 resourcejs@1.25.2
 - Allow usage of Unauthorized certificates for SMTP servers.

## 1.33.3
### Changed
 - FOR-1533: Improved conditional Actions.

### Added
 - FOR-1556: Added timezone support for CSV downloads.

## 1.33.2
### Changed
 - Upgraded JSONStream@1.3.4, mongodb@3.1.3, mongoose@5.2.8

## 1.33.0
### Added
 - Introduced an "Everyone" permission which applies to Anonymous + all Roles.

### Changed
 - Fixed dependency deprecation and vulnerabilities.
 - Fixed the permission handler to work as expected with "owner" permissions.
 - Upgraded dependencies.

## 1.32.0
### Changed
 - Upgraded colors@1.3.1, mongoose@5.2.4, nodemon@1.18.3, mysql@2.16.0, eslint@5.2.0, fs-extra@7.0.0, method-override@3.0.0

### Fixed
 - Issue with SQL Action for update commands.

### Added
 - maxWords and minWords validation.

## 1.31.4
### Fixed
 - Fixed the machine names to be performant and without special chars.
 - Allow admins the ability to see all anonymous submissions
 - Issues where the validator would crash for certain JSON form structures.

### Changed
 - formiojs@2.32.3, mongodb@3.1.1, mongoose@5.2.3, eslint@5.1.0, nodemon@1.18.1, bcrypt@3.0.0

### Added
 - Date converting for filter.

## 1.31.2
### Added
 - The original message type of an email to the message payload.

## 1.31.1
### Changed
 - Moved all instances of mongoose to use a single entity provided within the formio object.

## 1.31.0
### Fixed
 - Make select query validation use caching to limit requests being made.
 - CSV export of wysiwyg
 - Webhook improvements

### Changed
 - Upgrade mongoose@5.1.7, nodemailer@4.6.7, jsonwebtoken@8.3.0, eslint@5.0.1

## 1.30.2
### Fixed
 - Problems with the machine name generation where numbers in the project name would mess it up.

## 1.30.1
### Fixed
 - Issues with the machine name generation for names with more than 10 instances.

## 1.30.0
### Added
 - Ability for email templates to execute from workers library.
 - Validation changes for multi-mask fields
 - Ability to configure email transports via hooks.

### Changed
 - Upgraded JSONStream@1.3.3, async@2.6.1, body-parser@1.18.3, mongodb@3.0.8, nodemailer@4.6.5, vanilla-text-mask@5.1.1, nodemon@1.17.5, colors@1.3.0, csv@3.1.0, formiojs@2.32.2, joi@13.3.0, mongoose@5.1.3, nodemailer-mailgun-transport@1.4.0, request@2.87.0, mocha@5.2.0, supertest@3.1.0, fs-extra@6.0.1, adm-zip@0.4.11

## 1.29.2
### Fixed
 - Potential crash when merging forms when one row was empty or missing.

## 1.29.1
### Changed
 - Upgraded resourcejs to v1.23.1 to fix issue with number filtering.

## 1.29.0
### Added
 - Ability to calculate values of fields on server.

## 1.28.0
### Added
 - Unique validation for objects.

### Fixed
 - Issues with DataGrid exports.
 - Issues with DateTime filters on index apis.

### Changed
 - Upgraded dependencies.

## 1.27.3
### Fixed
 - Save as reference issues with multiple configuration.
 - Problems with using the "exists" endpoint with the new converted ObjectId's
 - Problems with providing an _id filter when using save as reference indexes.

### Changed
 - Upgraded formiojs@2.30.1, mongoose@5.0.12, nodemailer@4.6.4, nodemon@1.17.3, moment@2.22.0

### Added
 - Email view for File component.

## 1.27.2
### Fixed
 - Problem where some values would get converted to ObjectIds and then would not work with indexing.

## 1.27.1
### Changed
 - Upgraded express@4.16.3, mongodb@3.0.5, mongoose@5.0.11, nodemailer@4.6.3, mocha@5.0.5, nodemon@1.17.2, colors@1.2.1, formiojs@2.30.0, request@2.85.0, eslint@4.19.1

## 1.27.0
### Changed
 - Convert all sub-document submissions to use ObjectId's for form, owner, and _id.
 - Added recommended indexes for performance.

## 1.26.8
### Fixed
 - Problem where the references could get in a state where the Id's are not ObjectIds.
 - Running the update hook to fix the references again to ensure they are all ObjectIds.

## 1.26.7
### Fixed
 - Issues with single record save-as-reference where previous submission would mess up queries.
 - Problems with the SMTP settings where username and password could be optional.

## 1.26.6
### Fixed
 - Problems with the save-as-reference not working with empty references.

## 1.26.5
### Fixed
 - Fixed some filtering issues with Save as reference.

## 1.26.4
### Fixed
 - Potential crash within the CSV export functions.

## 1.26.3
### Fixed
 - Refactored the save-as-reference so pagination + sort works as expected.

## 1.26.2
### Fixed
 - Pagination issues with save-as-reference

## 1.26.1
### Fixed
 - Correct sorting for save-as-reference when there are more items than references.
 - Issues with save-as-reference lookup for single references.

## 1.26.0
### Fixed
 - Some more issues with save as reference features.

### Changed
 - Resourcejs to allow fix date values.
 - Upgrade dependencies.

## 1.25.12
### Fixed
 - The form component unique validation to only care about input components.

## 1.25.11
### Fixed
 - Issues with the store as reference features.

## 1.25.10
### Fixed
 - The filter and sort index queries for referenced fields.

## 1.25.9
### Fixed
 - CSV exporter that would throw an error for DateTime components.
 - Issue where hidden components that have a value set remove their parent containers or datagrids.
 - Ensure sub-requests get their own cloned request paramters.
 - Issue with the field parameter actions would execute twice unintentionally.
 - Issue where empty list of references would fail the request.

## 1.25.8
### Fixed
 - Some potential undefined references causing crashes.
 - A bunch of small bugs in CSV export.

## 1.25.7
### Fixed
 - Issue with the resource references index query taking too long and taking a lot of memory.
 - Problems with using cloneDeep on sub-requests which would gobble up memory.

## 1.25.8
### Fixed
 - Problems with sub-responses calling methods that do not exist.

### Changed
 - Upgraded formiojs (2.29.5), nodemailer (4.5.0), nunjucks (3.1.0)
 - Upgraded mongoose to 5.0.6, formio.js to 2.29.2

## 1.25.4
### Changed
 - Removed all calls to snapshot since it was causing serious performance regressions.

## 1.25.3
### Fixed
 - Problem with the owner property not getting set properly when they are an admin.

## 1.25.2
### Changed
 - Upgrade config@1.29.4, joi@13.1.2, lodash@4.17.5, eslint@4.17.0

### Fixed
 - A potential crash when assigning submission resource access.

## 1.25.1
### Changed
 - Upgraded MongoDB driver to 3.0.2, Mongoose 5.0.3

### Added
 - Add list querystring to allow more efficient list returns.
 - Field Logic handling.

### Fixed
 - Fix required multi-value fields not returning required.
 - Fix the way rows are found for datagrid checkConditionals.
 - Fix email actions for external authentication (User doesn't exist in form.io)
 - Fixed an issue where the token handler would return 401 when it should try as anonymous.

## 1.25.0
### Changed
 - Upgrade MongoDB (v3) and Mongoose (v5) to latest versions.

## 1.24.7
### Fixed
 - Potential crashes in CSV export and template imports.

## 1.24.6
### Changed
 - Removed a bunch of superfluous debug messages for memory and performance improvements.

## 1.24.5
### Fixed
 - Tests to refer to the correct helper template instead of the global one.

## 1.24.4
### Fixed
 - Submission index queries that filter based on the user owner.

## 1.24.3
### Fixed
 - Problems with the Save as Reference for Select dropdowns and other bugs.
 - Connection issues with SQL Action.

### Changed
 - ES6 cleanup items.

## 1.24.2
### Fixed
 - Issue where the metadata property for submissions was getting stripped out.
 - DateTime component export.

## 1.24.1
### Changed
 - Upgraded resourcejs to latest version.

## 1.24.0
### Changed
 - Upgraded all dependencies.

## 1.23.12
### Changed
 - Upgraded resourcejs to fix crash in index queries.

## 1.23.11
### Changed
 - The owner property to be either a MongoID or a string with custom value.
 - Converted some code into ES6 patterns.

### Added
 - Hook into the export capabilities.

## 1.23.10
### Fixed
 - CSV export when Select component within DataGrid component.
 - Do not replace the title and name during import if none are provided.

### Added
 - Custom Form properties.

## 1.23.7
### Changed
 - Allow people to provide their form access settings on POST.

### Fixed
 - Issue with CSV export crashing on fields within a datagrid.

## 1.23.6
### Fixed
 - Threading so that it will not block debugging ports.

## 1.23.5
### Fixed
 - Make async validators work properly and move select to joi validation.
 - Fix issue with importing subforms out of order.
 - Move sub form validation and submission to the appropriate areas so it works in conjunction with other functionality.
 - Hooks for tempTokens.

## 1.23.3
### Fixed
 - Problems with using temp tokens with remote environments.
 - Import order of subforms no longer crashes import.

## 1.23.2
### Fixed
 - Issues with problematic aggresive resource caching.

## 1.23.1
### Changed
 - Upgraded dependencies.

## 1.23.0
### Fixed
 - Datetime fields to be stored as MongoDB Date objects.

### Added
 - Ability to alter models dynamically.
 - Partial indexes for non-deleted entities.
 - Ability to provide dynamic sub-forms from parent form submissions.

### Changed
 - Upgrade all dependencies.

## 1.22.19
### Changed
 - Made the editgrid validation not dependant on the multiple flag in component settings.

## 1.22.18
### Fixed
 - Bugfix/FOR-809. Fix in CSVExporter for multivalue resource and select fields.
 - EditGrid validation.

## 1.22.17
## 1.22.16
## 1.22.15
### Fixed
 - Tests

## 1.22.14
### Fixed
 - A hook within the submission tests to get the right hook.alter.

## 1.22.13
### Added
 - Ability to alter validation form before submission validation occurs.

## 1.22.12
### Added
 - Enhancements to webhook actionz

### Fixed
 - Validation for Checkbox component with 'radio' type and 'name' option.

## 1.22.11
### Added
 - Allow altering of resources for forms.
 - Backend validation checks for select dropdown components.
 - Blocking webhook support
 - Possibility to add shortcuts.

## 1.22.10
### Fixed
 - Issue with the validation clearing out values when clearOnHide is set to false.

## 1.22.9
### Fixed
 - Issue where a database update would be able to occur.

## 1.22.7
### Changed
 - Ensure we are on a 3.1.0 db schema.

## 1.22.6
### Changed
 - Allow patch schema updates without stopping server start.

## 1.22.5
### Changed
 - Added update hook to remove previous machineName indexes.

### Fixed
 - Stop empty string removal on validation

## 1.22.4
### Fixed
 - More changes to machineName so that it is not enforced unique at mongo level to keep duplicate errors from occuring.

## 1.22.3
### Fixed
 - Machine name collisions on project import when there exists deleted entities.

## 1.22.2
### Fixed
 - The export and import to translate the form property on form components.

## 1.22.1
### Fixed
 - Issues with the machineKey not auto-incrementing and staying unique.

### Added
 - Ability to alter submission with a hook.
 - Possibility to use underscore in API key.

## 1.21.0
### Changed
 - Upgraded many dependencies to latest versions.

## 1.20.0
### Added
 - Add json logic validation

### Changed
 - Upgrade Joi to 1.11.1
 - Move custom javascript validation to Joi extension
 - Change validator to return all errors instead of only the first encountered
 - Return validation result along with errors
 - Return result on dryrun

## 1.19.7
### Fixed
 - Issue where data grid elements could not share name of parent element.

## 1.19.6
### Changed
 - Include the form settings within the export.

## 1.19.5
### Fixed
 - Added a try/catch around the checkConditionals so that it will not crash when a bad conditional is provided.

## 1.19.4
### Fixed
 - Submission validation with multi-value with empty strings would fail on the second save. Allow nulls.

## 1.19.3
### Added
 - Sub-submissions and validations for form components where the submissions are already not established.

## 1.19.2
### Fixed
 - Mongoose depcrecation warnings.

## 1.19.1
### Fixed
 - Allowed for the temp token hooks to be asynchronous.

### Added
 - Return SQL Server query results from get action

## 1.19.0
### Fixed
 - Datagrids with invalid rows will no longer remove those rows.
 - Validation errors on PUT will now return 400 instead of 500.
 - Required fields hidden with JSON logic will no longer throw validation errors.

## 1.18.14
### Fixed
 - Issue with import routine crashing on undefined function router.post.
### Added
 - A way to track the parent submission when viewing submissions submitted from multi-form workflows.

## 1.18.13
### Fixed
 - Merging of columns removes width, offset, push and pull settings.

## 1.18.12
### Fixed
 - The token generation for SSO tokens to not require erroneous parameters.
 - An issue with the Reset password action not working with case insensitive emails.
 - Data in a datagrid showing in email notifications.

## 1.18.10
### Added
 - Ability to modify the current form based on submission data before validation.
 - `start:dev` script for npm with Nodemon support.
### Fixed
 - An issue with custom validations with components within a datagrid were not working properly.
 - CSV export for Resource component and Select component with data source Resource / URL / JSON.

## 1.18.9
### Fixed
 - An issue where if you have clearOnHide not set, it would still clear out values for hidden fields.

## 1.18.6, 1.18.7, 1.18.8
### Fixed
 - Issue with unit tests from extended libraries that introduce new properties.

## 1.18.5
### Fixed
 - Issue with components still getting cleared even though clearOnHide is false.

## 1.18.4
### Added
 - The ability to import a custom project.json during installation.

### Fixed
 - Issue during installation where the paths would get all messed up.

## 1.18.3
### Added
 - The ability to provide "full=true" query parameter to the form load and retrieve the full form, including form components.

## 1.18.2
### Fixed
 - The possibility of the server crashing for reference fields.

## 1.18.1
### Fixed
 - The body limit for form sizes to allow forms up to 16mb in size (JSON format).

## 1.18.0
### Added
 - Method for having reference field types that can dynamically link to sub resources.

### Fixed
 - Deprecated validation handler in the Roles model.
 - 'Unknown resource' error on PUT of form which has multiple save actions to other resources

## 1.17.6
### Changed
 - Submission Resource Access are calculated on the server during submission instead of in the browser.

### Added
 - Allow roles to have their own permissions apart from default owner permissions.

## 1.17.5
### Fixed
 - Make sure to not run the temp token tests for customer docker deployment test runs.

## 1.17.4
### Added
 - A tempToken hook system to allow external libraries to modify temp token payloads.

## 1.17.3
### Fixed
 - The way that the debug flag was being checked for debugging purposes.

## 1.17.2
### Added
 - Allow exported action machine names to be altered.

### Fixed
 - Fixed debugger issues with the email threads, due to an issue with process forking using the parent process.
 - Automatic generation of action machine names to be form:action.
 - Don't attempt to set headers after response has been sent.

## 1.17.1
### Added
 - Allow template export steps to be altered with templateExportSteps
 - Allow default template to be modified.

### Changed
 - Change templateSteps to templateImportSteps
 - Updating the default template for new email actions to use the submission macro, rather than email, to change the
   output of signature components to be Yes/No

### Reverted
 - Revert project version back to 2.0.0 and use tag instead.

## 1.17.0
???

## 1.16.7
### Added
 - Adding entity query hooks to the import entities.

## 1.16.6
### Changed
 - Changed export filename to include version.
 - Changed export version to reference project version not export schema.

### Removed
 - Removed plan from export.

## 1.16.5
### Added
 - Template import / export tests
 - git pre commit hooks for linting
 - External token hooks

### Fixed
 - Template action imports could fail based on resources not existing at creation time.
 - customPrivate validations now work for components nested inside of layout components.

### Removed
 - Removed old template schema translations on import.

## 1.16.4
### Added
 - Added temporary auth token support. You can now generate new tokens using the
   /token endpoint with the following headers.
    - x-expire = The expiration of the token in seconds.
    - x-allow = The paths to allow for the token in the format: GET:/path/[0-9a-z]+

## 1.16.3
### Added
 - Make action handlers alterable.
 - Add mongo indices to all entities.<|MERGE_RESOLUTION|>--- conflicted
+++ resolved
@@ -4,7 +4,6 @@
 The format is based on [Keep a Changelog](http://keepachangelog.com/)
 and this project adheres to [Semantic Versioning](http://semver.org/)
 
-<<<<<<< HEAD
 ## 2.0.0-beta.10
 ### Changed
  - Update formio.js to 4.1.0-rc.13
@@ -65,7 +64,7 @@
 ### Changed
  - Upgrade mongodb@3.5.4, async@3.2.0
  - Upgrade ResourceJS@2.0.0
-=======
+
 ## 1.86.0
 ### Fixed
  - FJS-704: Address Refactor Issues
@@ -77,7 +76,6 @@
 
 ### Changed
  - Upgraded formio-workers@1.14.8, mongodb@3.5.9, mongoose@5.9.19, nodemailer@6.4.10, formiojs@4.10.2, fs-extra@9.0.1, resourcejs@2.2.0, mocha@8.0.1
->>>>>>> 528056b1
 
 ## 1.85.0
 ### Changed
