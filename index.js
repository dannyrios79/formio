'use strict';

// Setup the Form.IO server.//
const express = require('express');
const cors = require('cors');
const router = express.Router();
const mongoose = require('mongoose');
mongoose.Promise = global.Promise;
const bodyParser = require('body-parser');
const _ = require('lodash');
const events = require('events');
const nunjucks = require('nunjucks');
const util = require('./src/util/util');
const log = require('debug')('formio:log');
const gc = require('expose-gc/function');
const {configureVm} = require('@formio/vm');

// Keep track of the formio interface.
router.formio = {};

// Allow libraries to use a single instance of mongoose.
router.formio.mongoose = mongoose;

// Use custom template delimiters.
_.templateSettings.interpolate = /{{([\s\S]+?)}}/g;

// Allow custom configurations passed to the Form.IO server.
module.exports = function(config) {
  // Give app a reference to our config.
  router.formio.config = config;

  // Add the middleware.
  router.formio.middleware = require('./src/middleware/middleware')(router);

  // Configure nunjucks to not watch any files
  nunjucks.configure([], {
    watch: false
  });

  // Allow events to be triggered.
  router.formio.events = new events.EventEmitter();
  router.formio.config.schema = require('./package.json').schema;

  router.formio.log = (event, req, ...info) => {
    const result = router.formio.hook.alter('log', event, req, ...info);

    if (result) {
      log(event, ...info);
    }
  };

  router.formio.audit = (event, req, ...info) => {
    if (config.audit) {
      const result = router.formio.hook.alter('audit', info, event, req);

      if (result) {
        console.log(...result);
      }
    }
  };

  /**
   * Initialize the formio server.
   */
<<<<<<< HEAD
  router.init = function(hooks) {
    // Hooks system during boot.
    router.formio.hooks = hooks;

    // Add the utils to the formio object.
    router.formio.util = util;

    // Get the hook system.
    router.formio.hook = require('./src/util/hook')(router.formio);

    router.formio.hook.alter('configFormio', {Formio: util.Formio});

    // Get the encryption system.
    router.formio.encrypt = require('./src/util/encrypt');

    // Load the updates and attach them to the router.
    router.formio.update = require('./src/db/index')(router.formio);

    // Run the healthCheck sanity check on /health
    /* eslint-disable max-statements */
    return new Promise((resolve, reject) => {
      router.formio.update.initialize(function(err, db) {
        // If an error occurred, then reject the initialization.
        if (err) {
          return reject(err);
        }

        util.log('Initializing API Server.');

        // Add the database connection to the router.
        router.formio.db = db;

        // Ensure we do not have memory leaks in core renderer
        router.use((req, res, next) => {
          // Ensure we do not leak any forms or cache between requests.
          util.Formio.forms = {};
          util.Formio.cache = {};
          try {
            if (config.maxOldSpace) {
              const heap = process.memoryUsage().heapTotal / 1024 / 1024;

              if ((config.maxOldSpace * 0.8) < heap) {
                gc();
              }
            }
          }
          catch (error) {
            console.log(error);
          }

          next();
        });

        // Establish our url alias middleware.
        if (!router.formio.hook.invoke('init', 'alias', router.formio)) {
          router.use(router.formio.middleware.alias);
        }

        // Establish the parameters.
        if (!router.formio.hook.invoke('init', 'params', router.formio)) {
          router.use(router.formio.middleware.params);
        }

        // Add the db schema sanity check to each request.
        router.use(router.formio.update.sanityCheck);

        // Add Middleware necessary for REST API's
        router.use(bodyParser.urlencoded({extended: true}));
        router.use(bodyParser.json({
          limit: '16mb'
        }));

        // Error handler for malformed JSON
        router.use((err, req, res, next) => {
          if (err instanceof SyntaxError) {
            res.status(400).send(err.message);
          }

          next();
        });

        // CORS Support
        const corsRoute = cors(router.formio.hook.alter('cors'));
        router.use((req, res, next) => {
          if (req.url === '/') {
            return next();
          }

          if (res.headersSent) {
            return next();
          }
=======
  router.init = async function(hooks) {
    function setupMemoryLeakPrevention() {
      router.use((req, res, next) => {
        util.Formio.forms = {};
        util.Formio.cache = {};

        try {
          if (config.maxOldSpace) {
            const heap = process.memoryUsage().heapTotal / 1024 / 1024;
            if (config.maxOldSpace * 0.8 < heap) {
              gc();
            }
          }
        }
 catch (error) {
          console.log(error);
        }

        next();
      });
    }

    function setupMiddlewares() {
      if (!router.formio.hook.invoke('init', 'alias', router.formio)) {
        router.use(router.formio.middleware.alias);
      }
      // Establish the parameters.
      if (!router.formio.hook.invoke('init', 'params', router.formio)) {
        router.use(router.formio.middleware.params);
      }
      // Add the db schema sanity check to each request.
      router.use(router.formio.update.sanityCheck);
      // Add Middleware necessary for REST API's
      router.use(bodyParser.urlencoded({extended: true}));
      router.use(bodyParser.json({
        limit: '16mb'
       }));

       // Error handler for malformed JSON
      router.use((err, req, res, next) => {
        if (err instanceof SyntaxError) {
          res.status(400).send(err.message);
        }
        next();
      });

        // CORS Support
        const corsRoute = cors(router.formio.hook.alter('cors'));
        router.use((req, res, next) => {
          if (req.url === '/') {
            return next();
          }

          if (res.headersSent) {
            return next();
          }

          corsRoute(req, res, next);
        });

        // Import our authentication models.
        router.formio.auth = require('./src/authentication/index')(router);

        // Perform token mutation before all requests.
        if (!router.formio.hook.invoke('init', 'token', router.formio)) {
          router.use(router.formio.middleware.tokenHandler);
        }

        // The get token handler
        if (!router.formio.hook.invoke('init', 'getTempToken', router.formio)) {
          router.get('/token', router.formio.auth.tempToken);
        }

        // The current user handler.
        if (!router.formio.hook.invoke('init', 'logout', router.formio)) {
          router.get('/logout', router.formio.auth.logout);
        }

        // The current user handler.
        if (!router.formio.hook.invoke('init', 'current', router.formio)) {
          router.get('/current', router.formio.hook.alter('currentUser', [router.formio.auth.currentUser]));
        }

        // The access handler.
        if (!router.formio.hook.invoke('init', 'access', router.formio)) {
          router.get('/access', router.formio.middleware.accessHandler);
        }

        // The public config handler.
        if (!router.formio.hook.invoke('init', 'config', router.formio)) {
          router.use('/config.json', router.formio.middleware.configHandler);
        }

        // Authorize all urls based on roles and permissions.
        if (!router.formio.hook.invoke('init', 'perms', router.formio)) {
          router.use(router.formio.middleware.permissionHandler);
        }
    }

    async function setupMongoDBConnection() {
      let mongoUrl = config.mongo;
      let mongoConfig = config.mongoConfig ? JSON.parse(config.mongoConfig) : {};
      if (!mongoConfig.hasOwnProperty('connectTimeoutMS')) {
        mongoConfig.connectTimeoutMS = 300000;
      }
      if (!mongoConfig.hasOwnProperty('socketTimeoutMS')) {
        mongoConfig.socketTimeoutMS = 300000;
      }
>>>>>>> b5c76849

          corsRoute(req, res, next);
        });

<<<<<<< HEAD
        // Import our authentication models.
        router.formio.auth = require('./src/authentication/index')(router);

        // Perform token mutation before all requests.
        if (!router.formio.hook.invoke('init', 'token', router.formio)) {
          router.use(router.formio.middleware.tokenHandler);
        }

        // The get token handler
        if (!router.formio.hook.invoke('init', 'getTempToken', router.formio)) {
          router.get('/token', router.formio.auth.tempToken);
        }

        // The current user handler.
        if (!router.formio.hook.invoke('init', 'logout', router.formio)) {
          router.get('/logout', router.formio.auth.logout);
        }

        // The current user handler.
        if (!router.formio.hook.invoke('init', 'current', router.formio)) {
          router.get('/current', router.formio.hook.alter('currentUser', [router.formio.auth.currentUser]));
        }

        // The access handler.
        if (!router.formio.hook.invoke('init', 'access', router.formio)) {
          router.get('/access', router.formio.middleware.accessHandler);
        }

        // The public config handler.
        if (!router.formio.hook.invoke('init', 'config', router.formio)) {
          router.use('/config.json', router.formio.middleware.configHandler);
        }

        // Authorize all urls based on roles and permissions.
        if (!router.formio.hook.invoke('init', 'perms', router.formio)) {
          router.use(router.formio.middleware.permissionHandler);
        }

        let mongoUrl = config.mongo;
        let mongoConfig = config.mongoConfig ? JSON.parse(config.mongoConfig) : {};
        if (!mongoConfig.hasOwnProperty('connectTimeoutMS')) {
          mongoConfig.connectTimeoutMS = 300000;
        }
        if (!mongoConfig.hasOwnProperty('socketTimeoutMS')) {
          mongoConfig.socketTimeoutMS = 300000;
        }
        if (!mongoConfig.hasOwnProperty('useNewUrlParser')) {
          mongoConfig.useNewUrlParser = true;
        }
        if (!mongoConfig.hasOwnProperty('keepAlive')) {
          mongoConfig.keepAlive = true;
        }

        if (_.isArray(config.mongo)) {
          mongoUrl = config.mongo.join(',');
        }
        if (config.mongoSA || config.mongoCA) {
          mongoConfig.sslValidate = true;
          mongoConfig.sslCA = config.mongoSA || config.mongoCA;
        }

        mongoConfig.useUnifiedTopology = true;

        if (config.mongoSSL) {
          mongoConfig = {
            ...mongoConfig,
            ...config.mongoSSL,
          };
        }

        // ensure that ObjectIds are serialized as strings, opt out using {transorm: false} when calling
        // toObject() or toJSON() on a document or model. Note that opting out of transform when calling
        // toObject() or toJSON will *also* opt out of any existing plugin transformations, e.g. encryption
        mongoose.ObjectId.set('transform', (val) => val.toString());

        // Connect to MongoDB.
        mongoose.connect(mongoUrl,  mongoConfig );

        // Trigger when the connection is made.
        mongoose.connection.on('error', function(err) {
          util.log(err.message);
          reject(err.message);
        });

        // Called when the connection is made.
        mongoose.connection.once('open', function() {
          util.log(' > Mongo connection established.');

          // Load the BaseModel.
          router.formio.BaseModel = require('./src/models/BaseModel');

          // Load the plugins.
          router.formio.plugins = require('./src/plugins/plugins');

          router.formio.schemas = {
            PermissionSchema: require('./src/models/PermissionSchema')(router.formio),
            AccessSchema: require('./src/models/AccessSchema')(router.formio),
            FieldMatchAccessPermissionSchema: require('./src/models/FieldMatchAccessPermissionSchema')(router.formio),
          };

          // Get the models for our project.
          const models = require('./src/models/models')(router);

          // Load the Schemas.
          router.formio.schemas = _.assign(router.formio.schemas, models.schemas);

          // Load the Models.
          router.formio.models = models.models;

          // Load the Resources.
          router.formio.resources = require('./src/resources/resources')(router);

          // Load the request cache
          router.formio.cache = require('./src/cache/cache')(router);

          // Return the form components.
          router.get('/form/:formId/components', function(req, res, next) {
            router.formio.resources.form.model.findOne({_id: req.params.formId}, function(err, form) {
              if (err) {
                return next(err);
              }

              if (!form) {
                return res.status(404).send('Form not found');
              }
              // If query params present, filter components that match params
              const filter = Object.keys(req.query).length !== 0 ? _.omit(req.query, ['limit', 'skip']) : null;
              res.json(
                _(util.flattenComponents(form.components))
                .filter(function(component) {
                  if (!filter) {
                    return true;
                  }
                  return _.reduce(filter, function(prev, value, prop) {
                    if (!value) {
                      return prev && _.has(component, prop);
                    }
                    const actualValue = _.property(prop)(component);
                    // loose equality so number values can match
                    return prev && actualValue == value || // eslint-disable-line eqeqeq
                      value === 'true' && actualValue === true ||
                      value === 'false' && actualValue === false;
                  }, true);
                })
                .values()
                .value()
              );
            });
          });

          // Import the form actions.
          router.formio.Action = router.formio.models.action;
          router.formio.actions = require('./src/actions/actions')(router);

          // Add submission data export capabilities.
          require('./src/export/export')(router);

          // Add the available templates.
          router.formio.templates = {
            default: _.cloneDeep(require('./src/templates/default.json'))
          };

          // Add the template functions.
          router.formio.template = require('./src/templates/index')(router);

          const swagger = require('./src/util/swagger');
          // Show the swagger for the whole site.
          router.get('/spec.json', function(req, res, next) {
            swagger(req, router, function(spec) {
              res.json(spec);
            });
          });

          // Show the swagger for specific forms.
          router.get('/form/:formId/spec.json', function(req, res, next) {
            swagger(req, router, function(spec) {
              res.json(spec);
            });
          });

          require('./src/middleware/recaptcha')(router);

          // Read the static VM depdenencies into memory and configure the VM
          const {lodash, moment, inputmask, core, fastJsonPatch, nunjucks} = require('./src/util/staticVmDependencies');
          configureVm({lodash, moment, inputmask, core, fastJsonPatch, nunjucks});

          // Say we are done.
          resolve(router.formio);
        });
      });
    });
=======
      if (config.mongoSSL) {
        mongoConfig = {
          ...mongoConfig,
          ...config.mongoSSL,
        };
      }

        // ensure that ObjectIds are serialized as strings, opt out using {transorm: false} when calling
        // toObject() or toJSON() on a document or model. Note that opting out of transform when calling
        // toObject() or toJSON will *also* opt out of any existing plugin transformations, e.g. encryption
        mongoose.ObjectId.set('transform', (val) => val.toString());

        // Connect to MongoDB.
        const connectToMongoDB = async () => {
        try {
          await mongoose.connect(mongoUrl, mongoConfig);
          util.log(' > Mongo connection established.');

          // Load the BaseModel.
          router.formio.BaseModel = require('./src/models/BaseModel');

          // Load the plugins.
          router.formio.plugins = require('./src/plugins/plugins');

          router.formio.schemas = {
            PermissionSchema: require('./src/models/PermissionSchema')(router.formio),
            AccessSchema: require('./src/models/AccessSchema')(router.formio),
            FieldMatchAccessPermissionSchema: require('./src/models/FieldMatchAccessPermissionSchema')(router.formio),
          };

          // Get the models for our project.
          const models = require('./src/models/models')(router);

          // Load the Schemas.
          router.formio.schemas = _.assign(router.formio.schemas, models.schemas);

          // Load the Models.
          router.formio.models = models.models;

          // Load the Resources.
          router.formio.resources = require('./src/resources/resources')(router);

          // Load the request cache
          router.formio.cache = require('./src/cache/cache')(router);

          // Return the form components.
          router.get('/form/:formId/components', async function(req, res, next) {
            try {
              const form = await router.formio.resources.form.model.findOne({_id: req.params.formId});
              if (!form) {
                return res.status(404).send('Form not found');
              }
              // If query params present, filter components that match params
              const filter = Object.keys(req.query).length !== 0 ? _.omit(req.query, ['limit', 'skip']) : null;
              res.json(
                _(util.flattenComponents(form.components))
                .filter(function(component) {
                  if (!filter) {
                    return true;
                  }
                  return _.reduce(filter, function(prev, value, prop) {
                    if (!value) {
                      return prev && _.has(component, prop);
                    }
                    const actualValue = _.property(prop)(component);
                    // loose equality so number values can match
                    return prev && actualValue == value || // eslint-disable-line eqeqeq
                      value === 'true' && actualValue === true ||
                      value === 'false' && actualValue === false;
                  }, true);
                })
                .values()
                .value()
              );
            }
            catch (err) {
              return next(err);
            }
          });

          // Import the form actions.
          router.formio.Action = router.formio.models.action;
          router.formio.actions = require('./src/actions/actions')(router);

          // Add submission data export capabilities.
          require('./src/export/export')(router);

          // Add the available templates.
          router.formio.templates = {
            default: _.cloneDeep(require('./src/templates/default.json'))
          };

          // Add the template functions.
          router.formio.template = require('./src/templates/index')(router);

          const swagger = require('./src/util/swagger');
          // Show the swagger for the whole site.
          router.get('/spec.json', function(req, res, next) {
            swagger(req, router, function(spec) {
              res.json(spec);
            });
          });

          // Show the swagger for specific forms.
          router.get('/form/:formId/spec.json', function(req, res, next) {
            swagger(req, router, function(spec) {
              res.json(spec);
            });
          });

          require('./src/middleware/recaptcha')(router);

          // Read the static VM depdenencies into memory and configure the VM
          const {lodash, moment, inputmask, core, fastJsonPatch, nunjucks} = require('./src/util/staticVmDependencies');
          configureVm({
            dependencies: {
              lodash,
              moment,
              inputmask,
              core,
              fastJsonPatch,
              nunjucks
            },
            timeout: config.vmTimeout
          });

          // Say we are done.
          router.formio.db = mongoose.connection;
          return router.formio;
        }
        catch (err) {
          util.log(err.message);
          throw err.message;
        }
        };
        await connectToMongoDB();
    }

    // Hooks system during boot.
    router.formio.hooks = hooks;

    // Add the utils to the formio object.
    router.formio.util = util;

    // Get the hook system.
    router.formio.hook = require('./src/util/hook')(router.formio);

    router.formio.hook.alter('configFormio', {Formio: util.Formio});

    // Get the encryption system.
    router.formio.encrypt = require('./src/util/encrypt');

    // Load the updates and attach them to the router.
    router.formio.update = require('./src/db/index')(router.formio);
    // Run the healthCheck sanity check on /health
    /* eslint-disable max-statements */
    const db = await router.formio.update.initialize();
    util.log('Initializing API Server.');
    // Add the database connection to the router.
    router.formio.db = db;

    setupMemoryLeakPrevention();
    setupMiddlewares();
    await setupMongoDBConnection();

    return router.formio;
>>>>>>> b5c76849
  };

  return router;
};<|MERGE_RESOLUTION|>--- conflicted
+++ resolved
@@ -62,99 +62,6 @@
   /**
    * Initialize the formio server.
    */
-<<<<<<< HEAD
-  router.init = function(hooks) {
-    // Hooks system during boot.
-    router.formio.hooks = hooks;
-
-    // Add the utils to the formio object.
-    router.formio.util = util;
-
-    // Get the hook system.
-    router.formio.hook = require('./src/util/hook')(router.formio);
-
-    router.formio.hook.alter('configFormio', {Formio: util.Formio});
-
-    // Get the encryption system.
-    router.formio.encrypt = require('./src/util/encrypt');
-
-    // Load the updates and attach them to the router.
-    router.formio.update = require('./src/db/index')(router.formio);
-
-    // Run the healthCheck sanity check on /health
-    /* eslint-disable max-statements */
-    return new Promise((resolve, reject) => {
-      router.formio.update.initialize(function(err, db) {
-        // If an error occurred, then reject the initialization.
-        if (err) {
-          return reject(err);
-        }
-
-        util.log('Initializing API Server.');
-
-        // Add the database connection to the router.
-        router.formio.db = db;
-
-        // Ensure we do not have memory leaks in core renderer
-        router.use((req, res, next) => {
-          // Ensure we do not leak any forms or cache between requests.
-          util.Formio.forms = {};
-          util.Formio.cache = {};
-          try {
-            if (config.maxOldSpace) {
-              const heap = process.memoryUsage().heapTotal / 1024 / 1024;
-
-              if ((config.maxOldSpace * 0.8) < heap) {
-                gc();
-              }
-            }
-          }
-          catch (error) {
-            console.log(error);
-          }
-
-          next();
-        });
-
-        // Establish our url alias middleware.
-        if (!router.formio.hook.invoke('init', 'alias', router.formio)) {
-          router.use(router.formio.middleware.alias);
-        }
-
-        // Establish the parameters.
-        if (!router.formio.hook.invoke('init', 'params', router.formio)) {
-          router.use(router.formio.middleware.params);
-        }
-
-        // Add the db schema sanity check to each request.
-        router.use(router.formio.update.sanityCheck);
-
-        // Add Middleware necessary for REST API's
-        router.use(bodyParser.urlencoded({extended: true}));
-        router.use(bodyParser.json({
-          limit: '16mb'
-        }));
-
-        // Error handler for malformed JSON
-        router.use((err, req, res, next) => {
-          if (err instanceof SyntaxError) {
-            res.status(400).send(err.message);
-          }
-
-          next();
-        });
-
-        // CORS Support
-        const corsRoute = cors(router.formio.hook.alter('cors'));
-        router.use((req, res, next) => {
-          if (req.url === '/') {
-            return next();
-          }
-
-          if (res.headersSent) {
-            return next();
-          }
-=======
   router.init = async function(hooks) {
     function setupMemoryLeakPrevention() {
       router.use((req, res, next) => {
@@ -263,74 +170,14 @@
       if (!mongoConfig.hasOwnProperty('socketTimeoutMS')) {
         mongoConfig.socketTimeoutMS = 300000;
       }
->>>>>>> b5c76849
-
-          corsRoute(req, res, next);
-        });
-
-<<<<<<< HEAD
-        // Import our authentication models.
-        router.formio.auth = require('./src/authentication/index')(router);
-
-        // Perform token mutation before all requests.
-        if (!router.formio.hook.invoke('init', 'token', router.formio)) {
-          router.use(router.formio.middleware.tokenHandler);
-        }
-
-        // The get token handler
-        if (!router.formio.hook.invoke('init', 'getTempToken', router.formio)) {
-          router.get('/token', router.formio.auth.tempToken);
-        }
-
-        // The current user handler.
-        if (!router.formio.hook.invoke('init', 'logout', router.formio)) {
-          router.get('/logout', router.formio.auth.logout);
-        }
-
-        // The current user handler.
-        if (!router.formio.hook.invoke('init', 'current', router.formio)) {
-          router.get('/current', router.formio.hook.alter('currentUser', [router.formio.auth.currentUser]));
-        }
-
-        // The access handler.
-        if (!router.formio.hook.invoke('init', 'access', router.formio)) {
-          router.get('/access', router.formio.middleware.accessHandler);
-        }
-
-        // The public config handler.
-        if (!router.formio.hook.invoke('init', 'config', router.formio)) {
-          router.use('/config.json', router.formio.middleware.configHandler);
-        }
-
-        // Authorize all urls based on roles and permissions.
-        if (!router.formio.hook.invoke('init', 'perms', router.formio)) {
-          router.use(router.formio.middleware.permissionHandler);
-        }
-
-        let mongoUrl = config.mongo;
-        let mongoConfig = config.mongoConfig ? JSON.parse(config.mongoConfig) : {};
-        if (!mongoConfig.hasOwnProperty('connectTimeoutMS')) {
-          mongoConfig.connectTimeoutMS = 300000;
-        }
-        if (!mongoConfig.hasOwnProperty('socketTimeoutMS')) {
-          mongoConfig.socketTimeoutMS = 300000;
-        }
-        if (!mongoConfig.hasOwnProperty('useNewUrlParser')) {
-          mongoConfig.useNewUrlParser = true;
-        }
-        if (!mongoConfig.hasOwnProperty('keepAlive')) {
-          mongoConfig.keepAlive = true;
-        }
-
-        if (_.isArray(config.mongo)) {
-          mongoUrl = config.mongo.join(',');
-        }
-        if (config.mongoSA || config.mongoCA) {
-          mongoConfig.sslValidate = true;
-          mongoConfig.sslCA = config.mongoSA || config.mongoCA;
-        }
-
-        mongoConfig.useUnifiedTopology = true;
+
+      if (_.isArray(config.mongo)) {
+        mongoUrl = config.mongo.join(',');
+      }
+      if (config.mongoSA || config.mongoCA) {
+        mongoConfig.sslValidate = true;
+        mongoConfig.sslCA = config.mongoSA || config.mongoCA;
+      }
 
         if (config.mongoSSL) {
           mongoConfig = {
@@ -338,135 +185,6 @@
             ...config.mongoSSL,
           };
         }
-
-        // ensure that ObjectIds are serialized as strings, opt out using {transorm: false} when calling
-        // toObject() or toJSON() on a document or model. Note that opting out of transform when calling
-        // toObject() or toJSON will *also* opt out of any existing plugin transformations, e.g. encryption
-        mongoose.ObjectId.set('transform', (val) => val.toString());
-
-        // Connect to MongoDB.
-        mongoose.connect(mongoUrl,  mongoConfig );
-
-        // Trigger when the connection is made.
-        mongoose.connection.on('error', function(err) {
-          util.log(err.message);
-          reject(err.message);
-        });
-
-        // Called when the connection is made.
-        mongoose.connection.once('open', function() {
-          util.log(' > Mongo connection established.');
-
-          // Load the BaseModel.
-          router.formio.BaseModel = require('./src/models/BaseModel');
-
-          // Load the plugins.
-          router.formio.plugins = require('./src/plugins/plugins');
-
-          router.formio.schemas = {
-            PermissionSchema: require('./src/models/PermissionSchema')(router.formio),
-            AccessSchema: require('./src/models/AccessSchema')(router.formio),
-            FieldMatchAccessPermissionSchema: require('./src/models/FieldMatchAccessPermissionSchema')(router.formio),
-          };
-
-          // Get the models for our project.
-          const models = require('./src/models/models')(router);
-
-          // Load the Schemas.
-          router.formio.schemas = _.assign(router.formio.schemas, models.schemas);
-
-          // Load the Models.
-          router.formio.models = models.models;
-
-          // Load the Resources.
-          router.formio.resources = require('./src/resources/resources')(router);
-
-          // Load the request cache
-          router.formio.cache = require('./src/cache/cache')(router);
-
-          // Return the form components.
-          router.get('/form/:formId/components', function(req, res, next) {
-            router.formio.resources.form.model.findOne({_id: req.params.formId}, function(err, form) {
-              if (err) {
-                return next(err);
-              }
-
-              if (!form) {
-                return res.status(404).send('Form not found');
-              }
-              // If query params present, filter components that match params
-              const filter = Object.keys(req.query).length !== 0 ? _.omit(req.query, ['limit', 'skip']) : null;
-              res.json(
-                _(util.flattenComponents(form.components))
-                .filter(function(component) {
-                  if (!filter) {
-                    return true;
-                  }
-                  return _.reduce(filter, function(prev, value, prop) {
-                    if (!value) {
-                      return prev && _.has(component, prop);
-                    }
-                    const actualValue = _.property(prop)(component);
-                    // loose equality so number values can match
-                    return prev && actualValue == value || // eslint-disable-line eqeqeq
-                      value === 'true' && actualValue === true ||
-                      value === 'false' && actualValue === false;
-                  }, true);
-                })
-                .values()
-                .value()
-              );
-            });
-          });
-
-          // Import the form actions.
-          router.formio.Action = router.formio.models.action;
-          router.formio.actions = require('./src/actions/actions')(router);
-
-          // Add submission data export capabilities.
-          require('./src/export/export')(router);
-
-          // Add the available templates.
-          router.formio.templates = {
-            default: _.cloneDeep(require('./src/templates/default.json'))
-          };
-
-          // Add the template functions.
-          router.formio.template = require('./src/templates/index')(router);
-
-          const swagger = require('./src/util/swagger');
-          // Show the swagger for the whole site.
-          router.get('/spec.json', function(req, res, next) {
-            swagger(req, router, function(spec) {
-              res.json(spec);
-            });
-          });
-
-          // Show the swagger for specific forms.
-          router.get('/form/:formId/spec.json', function(req, res, next) {
-            swagger(req, router, function(spec) {
-              res.json(spec);
-            });
-          });
-
-          require('./src/middleware/recaptcha')(router);
-
-          // Read the static VM depdenencies into memory and configure the VM
-          const {lodash, moment, inputmask, core, fastJsonPatch, nunjucks} = require('./src/util/staticVmDependencies');
-          configureVm({lodash, moment, inputmask, core, fastJsonPatch, nunjucks});
-
-          // Say we are done.
-          resolve(router.formio);
-        });
-      });
-    });
-=======
-      if (config.mongoSSL) {
-        mongoConfig = {
-          ...mongoConfig,
-          ...config.mongoSSL,
-        };
-      }
 
         // ensure that ObjectIds are serialized as strings, opt out using {transorm: false} when calling
         // toObject() or toJSON() on a document or model. Note that opting out of transform when calling
@@ -627,7 +345,6 @@
     await setupMongoDBConnection();
 
     return router.formio;
->>>>>>> b5c76849
   };
 
   return router;
