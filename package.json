--- conflicted
+++ resolved
@@ -1,10 +1,6 @@
 {
   "name": "formio",
-<<<<<<< HEAD
-  "version": "1.11.2",
-=======
   "version": "1.15.14",
->>>>>>> 9c00da31
   "description": "The formio server application.",
   "license": "SEE LICENSE IN LICENSE.txt",
   "main": "index.js",
