--- conflicted
+++ resolved
@@ -1,10 +1,6 @@
 {
   "name": "formio",
-<<<<<<< HEAD
   "version": "2.0.0-rc.5",
-=======
-  "version": "1.90.2",
->>>>>>> bb65c061
   "description": "The formio server application.",
   "license": "OSL-3.0",
   "main": "index.js",
@@ -22,12 +18,8 @@
   "templateVersion": "2.0.0",
   "dependencies": {
     "JSONStream": "^1.3.5",
-<<<<<<< HEAD
     "abort-controller": "^3.0.0",
-    "adm-zip": "^0.4.14",
-=======
     "adm-zip": "^0.4.16",
->>>>>>> bb65c061
     "async": "^3.2.0",
     "bcryptjs": "^2.4.3",
     "body-parser": "^1.19.0",
@@ -67,13 +59,7 @@
     "progress": "^2.0.3",
     "prompt": "^1.0.0",
     "q": "^1.5.0",
-<<<<<<< HEAD
-    "resourcejs": "^2.2.0",
-=======
-    "request": "^2.88.2",
-    "request-promise-native": "^1.0.8",
     "resourcejs": "^2.3.1",
->>>>>>> bb65c061
     "restler": "^3.4.0",
     "semver": "^7.3.2",
     "superagent-retry": "^0.6.0",
