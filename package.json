{
  "name": "formio",
<<<<<<< HEAD
  "version": "1.17.0",
=======
  "version": "1.16.6",
>>>>>>> 1c2cb24d
  "description": "The formio server application.",
  "license": "SEE LICENSE IN LICENSE.txt",
  "main": "index.js",
  "scripts": {
    "test": "env TEST_SUITE=1 mocha test/test.js -b -t 60000",
    "start": "node main.js",
    "lint": "eslint ."
  },
  "author": "support@form.io",
  "engines": {
    "node": ">=6.0.0"
  },
  "schema": "3.0.8",
  "templateVersion": "2.0.0",
  "dependencies": {
    "JSONStream": "^1.3.1",
    "adm-zip": "^0.4.7",
    "async": "^1.5.2",
    "bcrypt": "^0.8.7",
    "body-parser": "^1.17.1",
    "clone": "^1.0.2",
    "colors": "^1.1.2",
    "config": "^1.24.0",
    "cors": "^2.8.3",
    "csv": "^0.4.6",
    "debug": "^2.6.0",
    "delete-property": "0.0.4",
    "eslint-config-formio": "^1.1.2",
    "event-chain": "^0.0.1",
    "express": "^4.15.2",
    "formiojs": "^2.4.2",
    "fs-extra": "^0.26.7",
    "joi": "^7.3.0",
    "jsonwebtoken": "^5.7.0",
    "lodash": "^4.17.4",
    "method-override": "^2.3.0",
    "moment": "^2.18.1",
    "mongodb": "^2.2.25",
    "mongoose": "^4.9.4",
    "mssql": "^2.1.3",
    "mysql": "^2.7.0",
    "nodemailer": "^1.11.0",
    "nodemailer-mailgun-transport": "^1.2.4",
    "nodemailer-mandrill-transport": "^1.2.0",
    "nodemailer-sendgrid-transport": "^0.2.0",
    "nunjucks": "^2.5.2",
    "nunjucks-date-filter": "^0.1.1",
    "primus": "^5.2.2",
    "progress": "^1.1.8",
    "prompt": "^0.2.14",
    "q": "^1.5.0",
    "request": "^2.81.0",
    "resourcejs": "^1.7.0",
    "restler": "^3.4.0",
    "semver": "^5.3.0",
    "threads": "^0.7.2",
    "through": "^2.3.8"
  },
  "devDependencies": {
    "chance": "^0.8.0",
    "eslint": "^2.11.1",
    "mocha": "^2.5.3",
    "pre-commit": "^1.2.2",
    "supertest": "^3.0.0"
  },
  "directories": {
    "test": "test"
  },
  "repository": {
    "type": "git",
    "url": "git+https://github.com/formio/formio.git"
  },
  "keywords": [
    "Form.io",
    "nodejs"
  ],
  "bugs": {
    "url": "https://github.com/formio/formio/issues"
  },
  "homepage": "https://github.com/formio/formio#readme",
  "pre-commit": [
    "lint"
  ]
}<|MERGE_RESOLUTION|>--- conflicted
+++ resolved
@@ -1,10 +1,6 @@
 {
   "name": "formio",
-<<<<<<< HEAD
-  "version": "1.17.0",
-=======
-  "version": "1.16.6",
->>>>>>> 1c2cb24d
+  "version": "1.17.1",
   "description": "The formio server application.",
   "license": "SEE LICENSE IN LICENSE.txt",
   "main": "index.js",
