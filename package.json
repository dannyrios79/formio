--- conflicted
+++ resolved
@@ -1,10 +1,6 @@
 {
   "name": "formio",
-<<<<<<< HEAD
   "version": "2.0.0-beta.7",
-=======
-  "version": "1.85.0",
->>>>>>> 4ff026ef
   "description": "The formio server application.",
   "license": "OSL-3.0",
   "main": "index.js",
