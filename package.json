{
  "name": "formio",
<<<<<<< HEAD
  "version": "2.1.0-rc.1",
=======
  "version": "2.0.1-rc.2",
>>>>>>> a4cdc459
  "description": "The formio server application.",
  "license": "OSL-3.0",
  "main": "index.js",
  "scripts": {
    "test": "env TEST_SUITE=1 mocha test/test.js -b -t 60000 --exit",
    "start": "node main.js",
    "start:dev": "nodemon main.js",
    "lint": "eslint ."
  },
  "author": "support@form.io",
  "engines": {
    "node": ">=6.0.0"
  },
  "schema": "3.1.4",
  "templateVersion": "2.0.0",
  "dependencies": {
    "JSONStream": "^1.3.5",
    "abort-controller": "^3.0.0",
    "adm-zip": "^0.5.2",
    "async": "^3.2.0",
    "bcryptjs": "^2.4.3",
    "body-parser": "^1.19.0",
    "chance": "^1.1.7",
    "clone": "^2.1.2",
    "colors": "^1.4.0",
    "config": "^3.3.3",
    "cors": "^2.8.5",
    "csv": "^5.3.2",
    "debug": "^4.3.1",
    "delete-property": "0.0.4",
    "eslint-config-formio": "^1.1.2",
    "event-chain": "^0.0.1",
    "express": "^4.17.1",
    "fast-json-patch": "^2.2.1",
    "formio-workers": "^1.14.10",
<<<<<<< HEAD
    "formiojs": "^4.13.0-rc.7",
=======
    "formiojs": "^4.13.0-rc.9",
>>>>>>> a4cdc459
    "fs-extra": "^9.1.0",
    "html-entities": "^2.1.0",
    "https-proxy-agent": "^5.0.0",
    "jsonwebtoken": "^8.5.1",
    "lodash": "^4.17.20",
    "memory-cache": "^0.2.0",
    "moment": "^2.29.1",
<<<<<<< HEAD
    "moment-timezone": "^0.5.32",
    "mongodb": "^3.6.3",
    "mongoose": "^5.11.14",
=======
    "moment-timezone": "^0.5.33",
    "mongodb": "^3.6.4",
    "mongoose": "^5.11.15",
>>>>>>> a4cdc459
    "mssql": "^6.3.1",
    "mysql": "^2.18.1",
    "node-fetch": "^2.6.1",
    "nodemailer": "^6.4.18",
    "nodemailer-mailgun-transport": "^2.0.2",
    "nodemailer-mandrill-transport": "^1.2.0",
    "nodemailer-sendgrid-transport": "^0.2.0",
    "progress": "^2.0.3",
    "prompt": "^1.1.0",
    "q": "^1.5.0",
    "resourcejs": "^2.3.3",
    "restler": "^3.4.0",
    "semver": "^7.3.4",
    "superagent-retry": "^0.6.0",
    "through": "^2.3.8",
    "vanilla-text-mask": "^5.1.1"
  },
  "devDependencies": {
    "eslint": "^7.19.0",
<<<<<<< HEAD
    "mocha": "^8.2.1",
=======
    "mocha": "^8.3.0",
>>>>>>> a4cdc459
    "nodemon": "^2.0.7",
    "pre-commit": "^1.2.2",
    "superagent-use": "^0.1.0",
    "supertest": "^6.1.3",
    "supertest-capture-error": "^1.0.0"
  },
  "directories": {
    "test": "test"
  },
  "repository": {
    "type": "git",
    "url": "git+https://github.com/formio/formio.git"
  },
  "keywords": [
    "Form.io",
    "nodejs"
  ],
  "bugs": {
    "url": "https://github.com/formio/formio/issues"
  },
  "homepage": "https://github.com/formio/formio#readme",
  "pre-commit": [
    "lint"
  ]
}<|MERGE_RESOLUTION|>--- conflicted
+++ resolved
@@ -1,10 +1,6 @@
 {
   "name": "formio",
-<<<<<<< HEAD
   "version": "2.1.0-rc.1",
-=======
-  "version": "2.0.1-rc.2",
->>>>>>> a4cdc459
   "description": "The formio server application.",
   "license": "OSL-3.0",
   "main": "index.js",
@@ -40,11 +36,7 @@
     "express": "^4.17.1",
     "fast-json-patch": "^2.2.1",
     "formio-workers": "^1.14.10",
-<<<<<<< HEAD
-    "formiojs": "^4.13.0-rc.7",
-=======
     "formiojs": "^4.13.0-rc.9",
->>>>>>> a4cdc459
     "fs-extra": "^9.1.0",
     "html-entities": "^2.1.0",
     "https-proxy-agent": "^5.0.0",
@@ -52,15 +44,9 @@
     "lodash": "^4.17.20",
     "memory-cache": "^0.2.0",
     "moment": "^2.29.1",
-<<<<<<< HEAD
-    "moment-timezone": "^0.5.32",
-    "mongodb": "^3.6.3",
-    "mongoose": "^5.11.14",
-=======
     "moment-timezone": "^0.5.33",
     "mongodb": "^3.6.4",
     "mongoose": "^5.11.15",
->>>>>>> a4cdc459
     "mssql": "^6.3.1",
     "mysql": "^2.18.1",
     "node-fetch": "^2.6.1",
@@ -80,11 +66,7 @@
   },
   "devDependencies": {
     "eslint": "^7.19.0",
-<<<<<<< HEAD
-    "mocha": "^8.2.1",
-=======
     "mocha": "^8.3.0",
->>>>>>> a4cdc459
     "nodemon": "^2.0.7",
     "pre-commit": "^1.2.2",
     "superagent-use": "^0.1.0",
