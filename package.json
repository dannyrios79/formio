{
  "name": "formio",
<<<<<<< HEAD
  "version": "1.16.1",
=======
  "version": "1.16.2",
>>>>>>> 6efeb1bb
  "description": "The formio server application.",
  "license": "SEE LICENSE IN LICENSE.txt",
  "main": "index.js",
  "scripts": {
    "test": "env TEST_SUITE=1 mocha test/test.js -b -t 60000",
    "start": "node main.js",
    "lint": "eslint ."
  },
  "author": "support@form.io",
  "engines": {
    "node": ">=6.0.0"
  },
  "schema": "3.0.7",
  "templateVersion": "2.0.0",
  "dependencies": {
    "JSONStream": "^1.3.0",
    "adm-zip": "^0.4.7",
    "async": "^1.5.2",
    "bcrypt": "^0.8.7",
    "body-parser": "^1.15.2",
    "clone": "^1.0.2",
    "colors": "^1.1.2",
    "config": "^1.24.0",
    "cors": "^2.8.1",
    "csv": "^0.4.6",
    "debug": "^2.6.0",
    "delete-property": "0.0.4",
    "eslint-config-formio": "^1.1.2",
    "event-chain": "^0.0.1",
    "express": "^4.14.0",
    "formio-utils": "^0.1.10",
    "fs-extra": "^0.26.7",
    "joi": "^7.1.0",
    "jsonwebtoken": "^5.7.0",
    "lodash": "^4.17.3",
    "method-override": "^2.3.0",
    "moment": "^2.17.1",
    "mongodb": "^2.2.20",
    "mongoose": "^4.7.6",
    "mssql": "^2.1.3",
    "mysql": "^2.7.0",
    "nodemailer": "^1.11.0",
    "nodemailer-mailgun-transport": "^1.2.4",
    "nodemailer-mandrill-transport": "^1.2.0",
    "nodemailer-sendgrid-transport": "^0.2.0",
    "nunjucks": "^2.5.2",
    "nunjucks-date-filter": "^0.1.1",
    "primus": "^5.0.1",
    "progress": "^1.1.8",
    "prompt": "^0.2.14",
    "q": "^1.4.1",
    "request": "^2.79.0",
    "resourcejs": "^1.6.0",
    "restler": "^3.4.0",
    "semver": "^5.3.0",
    "threads": "^0.7.2",
    "through": "^2.3.8"
  },
  "devDependencies": {
    "chance": "^0.8.0",
    "eslint": "^2.11.1",
    "mocha": "^2.5.3",
    "supertest": "^1.1.0"
  },
  "directories": {
    "test": "test"
  },
  "repository": {
    "type": "git",
    "url": "git+https://github.com/formio/formio.git"
  },
  "keywords": [
    "Form.io",
    "nodejs"
  ],
  "bugs": {
    "url": "https://github.com/formio/formio/issues"
  },
  "homepage": "https://github.com/formio/formio#readme"
}<|MERGE_RESOLUTION|>--- conflicted
+++ resolved
@@ -1,10 +1,6 @@
 {
   "name": "formio",
-<<<<<<< HEAD
-  "version": "1.16.1",
-=======
   "version": "1.16.2",
->>>>>>> 6efeb1bb
   "description": "The formio server application.",
   "license": "SEE LICENSE IN LICENSE.txt",
   "main": "index.js",
