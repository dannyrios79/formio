--- conflicted
+++ resolved
@@ -58,13 +58,7 @@
     "progress": "^2.0.3",
     "prompt": "^1.0.0",
     "q": "^1.5.0",
-<<<<<<< HEAD
-    "resourcejs": "^2.0.3",
-=======
-    "request": "^2.88.2",
-    "request-promise-native": "^1.0.8",
     "resourcejs": "^2.2.0",
->>>>>>> 47bc4b28
     "restler": "^3.4.0",
     "semver": "^7.3.2",
     "superagent-retry": "^0.6.0",
