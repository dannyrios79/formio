'use strict';

const async = require('async');
const _ = require('lodash');
const util = require('../util/util');
const EVERYONE_ROLE = {_id: '000000000000000000000000', title: 'Everyone', machineName: 'everyone'};

/**
 * Perform an export of a specified template.
 *
 * @param {Object} router
 *   The express router object.
 */
module.exports = (router) => {
  const formio = router.formio;
  const hook = require('../util/hook')(formio);

  // Assign the role ids.
  const assignRoles = function(_map, perms) {
    _.each(perms, function(access) {
      _.each(access.roles, function(roleId, i) {
        roleId = roleId.toString();
        if (roleId === EVERYONE_ROLE._id) {
          access.roles[i] = 'everyone';
        }
        else if (_map.roles && _map.roles.hasOwnProperty(roleId)) {
          access.roles[i] = _map.roles[roleId];
        }
      });
    });
  };

  // Assign the role to an entity.
  const assignRole = function(_map, entity) {
    if (!entity) {
      return;
    }

    if (entity.hasOwnProperty('role')) {
      if (entity.role.toString() === EVERYONE_ROLE._id) {
        entity.role = 'everyone';
      }
      else if (_map.roles && _map.roles.hasOwnProperty(entity.role)) {
        entity.role = _map.roles[entity.role];
      }
    }
  };

  // Assign the resources.
  const assignResources = function(_map, entity) {
    if (!entity || !entity.resources) {
      return;
    }
    _.each(entity.resources, function(resource, index) {
      if (_map.forms && _map.forms.hasOwnProperty(resource)) {
        entity.resources[index] = _map.forms[resource];
      }
    });
  };

  // Assign the resource of an entity.
  const assignResource = function(_map, entity) {
    if (!entity || !entity.resource) {
      return;
    }
    if (_map.forms && _map.forms.hasOwnProperty(entity.resource)) {
      entity.resource = _map.forms[entity.resource];
    }
  };

  // Assign form.
  const assignForm = function(_map, entity) {
    if (!entity) {
      return;
    }
    if (entity.hasOwnProperty('form')) {
      if (_map.forms && _map.forms.hasOwnProperty(entity.form)) {
        entity.form = _map.forms[entity.form];
      }
    }
  };

  // Export actions.
  const exportActions = async function(_export, _map, options, next) {
    try {
      const actions = await formio.actions.model.find({
        form: {$in: _.keys(_map.forms)},
        deleted: {$eq: null}
      })
      .lean(true)
      .exec();

      _.each(actions, function(action, index) {
        assignForm(_map, action);
        assignRole(_map, action.settings);
        assignResource(_map, action.settings);
        assignResources(_map, action.settings);
        const machineName = action.machineName = hook.alter('machineNameExport', action.machineName);
        _export.actions[machineName] = _.pick(action,
          'title',
          'name',
          'form',
          'condition',
          'settings',
          'priority',
          'method',
          'handler'
        );
      });
      return next();
    }
    catch (err) {
      return next(err);
    }
  };

  // Export forms.
  const exportForms = async function(_export, _map, options, next) {
    let includeFormFields = [];
    if (options && options.includeFormFields) {
      includeFormFields = options.includeFormFields;
    }

    try {
      const forms = await formio.resources.form.model
        .find(await hook.alter('formQuery', {deleted: {$eq: null}}, options))
        .lean(true)
        .exec();
        _.each(forms, function(form) {
          if (!form || !form._id) {
            return;
          }
          assignRoles(_map, form.access);
          assignRoles(_map, form.submissionAccess);
          const machineName = form.machineName = hook.alter('machineNameExport', form.machineName);
          _export[`${form.type}s`][machineName] = _.pick(form,
            'title',
            'type',
            'name',
            'path',
            'pdfComponents',
            'display',
            'action',
            'tags',
            'settings',
            'components',
            'access',
            'submissionAccess',
            'properties',
            'controller',
            'submissionRevisions',
            'revisions',
            'esign',
            ...includeFormFields,
          );
          if (form.revisions) {
            _map.revisions.formsWithEnabledRevisions.push({
              machineName,
              revisionType: form.revisions,
              project: form.project
            });
          }
          _map.forms[form._id.toString()] = machineName;
        });

        // Now assign the resource components.
        _.each(forms, function(form) {
          util.eachComponent(form.components, function(component) {
            assignForm(_map, component);
            assignForm(_map, component.data);
            assignResource(_map, component);
            assignResource(_map, component.data);
            assignResource(_map, component.fetch);
            if (component && component.data && component.data.project) {
              component.data.project = 'project';
            }
            if (component && component.project) {
              component.project = 'project';
            }
            // During export if select component
            // data type resource de-ref defaultValue
            if (
              component
              && component.type === 'select'
              && component.dataSrc === 'resource'
              && component.defaultValue
            ) {
              component.defaultValue = undefined;
            }

            if (component.hasOwnProperty('form') && component.revision) {
              _map.revisions.revisionsData.push(component);
            }
            // Allow hooks to alter fields.
            hook.alter('exportComponent', component);
          });
        });
        return next();
    }
    catch (err) {
      return next(err);
    }
  };

  // Export reports.
  const exportReports = async function(_export, _map, options, next) {
    const reportingConfigurationFormId = _.findKey(_map.forms, name => name === 'reportingui');

    if (!reportingConfigurationFormId) {
      return next();
    }
    try {
      const reports = await formio.resources.submission.model
        .find(hook.alter('submissionQuery', {form: reportingConfigurationFormId, deleted: {$eq: null}}, options))
        .lean(true)
        .exec();
        _.each(reports, report =>  {
          if (!report || !report.data) {
            return;
          }
          const formattedReport = _.pick(report, 'data');
          const reportFormsPath = 'data.forms';
          const reportForms = _.get(formattedReport, reportFormsPath, []);
          const assignedForms = {};

          _.each(reportForms, formId => {
            const formName = _map.forms[formId];
            assignedForms[`${formName || formId}`] = formId;
          });

          _.set(formattedReport, reportFormsPath, assignedForms);
          _export.reports[_.get(formattedReport, 'data.name', '')] = formattedReport;
        });

        return next();
    }
    catch (err) {
      return next(err);
    }
  };

  const exportRevisions = async function(_export, _map, options, next) {
    if (_map.revisions.revisionsData.length > 0) {
      let includeFormFields = [];
      if (options && options.includeFormFields) {
        includeFormFields = options.includeFormFields;
      }
      const revisionsArray = [];
      _.each(_map.revisions.revisionsData, (revision) => {
        if (revision.revision.length === 24) {
          revisionsArray.push({
            _id: formio.util.idToBson(revision.revision)
          }, {
            revisionId: formio.util.idToBson(revision.revision)
          });
        }
        else {
          if (_map.revisions.formsWithEnabledRevisions.length > 0) {
            const form = _map.revisions.formsWithEnabledRevisions.find((form) => form.machineName === revision.form);
            if (form) {
              revisionsArray.push({
                project: form.project,
                name: revision.form,
                _vid: parseInt(revision.revision, 10)
              });
            }
          }
        }
      });
      if (revisionsArray.length > 0) {
        const query = {
          deleted: {$eq: null},
          $or: revisionsArray
        };
        try {
          const revisions = await hook.alter('formRevisionModel').find(query)
            .lean(true);
            if (
              revisions && revisions.length > 0
              && _map.revisions.revisionsData.length > 0
              && _map.revisions.formsWithEnabledRevisions.length > 0
            ) {
              revisions.forEach(revision => {
                const component = _map.revisions.revisionsData.find(component => component.form === revision.name);
                if (component) {
                  const componentRevision = component.revision;
                  assignRoles(_map, revision.access);
                  assignRoles(_map, revision.submissionAccess);
                  const machineName = revision.name;
                  _export.revisions[`${machineName}:${componentRevision}`] = _.pick(revision,
                    'title',
                    'type',
                    'name',
                    'path',
                    'pdfComponents',
                    'display',
                    'action',
                    'tags',
                    'settings',
                    'components',
                    'access',
                    'submissionAccess',
                    'properties',
                    'controller',
                    'submissionRevisions',
                    'esign',
                    '_vid',
                    'revisionId',
                    ...includeFormFields
                  );
                  const form = _map.revisions.formsWithEnabledRevisions
                    .find((form) => form.machineName === revision.name);
                  if (form) {
                    _export[`${revision.type}s`][machineName].revisions = form.revisionType;
                  }
                }
              });
            }
            return next();
        }
        catch (err) {
          return next(err);
        }
      }
      return next();
    }
    else {
      return next();
    }
  };
  // Export the roles.
<<<<<<< HEAD
  const exportRoles = function(_export, _map, options, next) {
    formio.resources.role.model
      .find(hook.alter('roleQuery', {deleted: {$eq: null}}, options))
      .lean(true)
      .exec(function(err, roles) {
        if (err) {
          return next(err);
        }
        _.each([...roles, EVERYONE_ROLE], function(role) {
=======
  const exportRoles = async function(_export, _map, options, next) {
    try {
      const roles = await formio.resources.role.model
        .find(hook.alter('roleQuery', {deleted: {$eq: null}}, options))
        .lean(true)
        .exec();

        _.each(roles, function(role) {
>>>>>>> 32e0dab8
          if (!role || !role._id) {
            return;
          }
          const machineName = role.machineName = hook.alter('machineNameExport', role.machineName);
          if (role._id !== EVERYONE_ROLE._id) {
            _export.roles[machineName] = _.pick(role,
              'title',
              'description',
              'admin',
              'default'
            );
          }
          _map.roles[role._id.toString()] = machineName;
        });

        return next();
    }
    catch (err) {
      return next(err);
    }
  };

  /**
   * Export the formio template.
   *
   * Note: This is all of the core entities, not submission data.
   */
  const exportTemplate = (options, next) => {
    const basicTemplate = {
      title: 'Export',
      version: '2.0.0',
      description: '',
      name: 'export',
      roles: {},
      forms: {},
      actions: {},
      resources: {},
      revisions: {},
    };

    if (hook.alter('includeReports')) {
      basicTemplate.reports = {};
    }

    const template = hook.alter(
      'defaultTemplate',
      Object.assign(basicTemplate, _.pick(options, ['title', 'version', 'description', 'name'])),
      options
    );

    // Memoize resource mapping.
    const map = {
      roles: {},
      forms: {},
      revisions: {
        revisionsData: [],
        formsWithEnabledRevisions: []
      }
    };

    // Export the roles forms and actions.
    async.series(hook.alter(`templateExportSteps`, [
      async.apply(exportRoles, template, map, options),
      async.apply(exportForms, template, map, options),
      async.apply(exportActions, template, map, options),
      async.apply(exportRevisions, template, map, options),
      async.apply(exportReports, template, map, options),
    ], template, map, options), (err) => {
      if (err) {
        return next(err);
      }

      // Send the export.
      return next(null, template);
    });
  };

  // Add the export endpoint
  if (router.get) {
    router.get('/export', async (req, res, next) => {
      const options = await hook.alter('exportOptions', {}, req, res);
      if (options) {
        options.includeFormFields = (req.query.include && req.query.include.split(',').filter((field) => !!field));
      }

      exportTemplate(options, (err, data) => {
        if (err) {
          return next(err.message || err);
        }

        res.attachment(`${options.name}-${options.version}.json`);
        res.end(JSON.stringify(data));
      });
    });
  }

  return exportTemplate;
};<|MERGE_RESOLUTION|>--- conflicted
+++ resolved
@@ -329,17 +329,7 @@
     }
   };
   // Export the roles.
-<<<<<<< HEAD
-  const exportRoles = function(_export, _map, options, next) {
-    formio.resources.role.model
-      .find(hook.alter('roleQuery', {deleted: {$eq: null}}, options))
-      .lean(true)
-      .exec(function(err, roles) {
-        if (err) {
-          return next(err);
-        }
-        _.each([...roles, EVERYONE_ROLE], function(role) {
-=======
+
   const exportRoles = async function(_export, _map, options, next) {
     try {
       const roles = await formio.resources.role.model
@@ -347,8 +337,7 @@
         .lean(true)
         .exec();
 
-        _.each(roles, function(role) {
->>>>>>> 32e0dab8
+        _.each([...roles, EVERYONE_ROLE], function(role) {
           if (!role || !role._id) {
             return;
           }
