'use strict';

const async = require(`async`);
const _ = require(`lodash`);
const util = require(`../util/util`);
const EVERYONE = '000000000000000000000000';
const debug = {
  template: require(`debug`)(`formio:template:template`),
  items: require(`debug`)(`formio:template:items`),
  install: require(`debug`)(`formio:template:install`),
  save: require(`debug`)(`formio:template:save`),
  updateSchema: require(`debug`)(`formio:template:updateSchema`),
  final: require(`debug`)(`formio:template:final`),
  cleanUp: require(`debug`)(`formio:template:cleanUp`)
};

/**
 * Perform an installation of a specified template.
 *
 * @param {Object} router
 *   The express router object.
 */
module.exports = (router) => {
  const formio = router.formio;
  const hook = require(`../util/hook`)(formio);

  /**
   * A base alter used during import, if one wasn`t supplied for the entity.
   *
   * @param {Object} item
   *   The entity being altered.
   *
   * @param {Function} done
   *   The callback function to invoke, with the entity.
   */
  const baseAlter = (item, template, done) => done(null, item);

  const updateRevisionProperty = (item, newValue) => {
    if (item.hasOwnProperty('formRevision')) {
      item.formRevision = newValue;
    }
    item.revision = newValue;
  };

  /**
   * Converts an entities role id (machineName) to bson id.
   *
   * @param {Object} template
   *   The project memoization of imported entities.
   * @param {Object} entity
   *   The role object to convert.
   *
   * @returns {boolean}
   *   Whether or not the conversion was successful.
   */
  const roleMachineNameToId = (template, entity) => {
    if (!entity || !template.hasOwnProperty(`roles`)) {
      return false;
    }

    if (!(entity instanceof Array)) {
      if (entity.hasOwnProperty('role')) {
        if (entity.role === 'everyone') {
          entity.role = EVERYONE;
          return true;
        }
        else if (template.roles.hasOwnProperty(entity.role)) {
          entity.role = template.roles[entity.role]._id.toString();
          return true;
        }
      }

      return false;
    }

    let changes = false;

    // Used for permissions arrays.
    _.each(entity, (access) => {
      _.each(access.roles, (role, i) => {
        if (role === 'everyone') {
          access.roles[i] = EVERYONE;
          changes = true;
        }
        else if (template.roles.hasOwnProperty(role) && template.roles[role]._id) {
          access.roles[i] = template.roles[role]._id.toString();
          changes = true;
        }
        else {
          // Remove any unknown roles, they should always be known at this point of the import.
          delete access.roles[i];
        }
      });

      // Filter any unknown roles from the pruning process.
      access.roles = _.filter(access.roles);
    });

    return changes;
  };

  /**
   * Converts an entities form id (machineName) to a bson id.
   *
   * @param {Object} template
   *   The project memoization of imported entities.
   * @param {Object} entity
   *   The entity object to convert.
   *
   * @returns {boolean}
   *   Whether or not the conversion was successful.
   */
  const formMachineNameToId = (template, entity) => {
    if (!entity.hasOwnProperty(`form`)) {
      return false;
    }
    const formName = entity.form;
    if (template.hasOwnProperty(`forms`) && template.forms.hasOwnProperty(entity.form)) {
      entity.form = template.forms[formName]._id.toString();
      if (template.forms[formName].hasOwnProperty('_vid') && template.forms[formName]._vid) {
        updateRevisionProperty(entity, template.forms[formName]._vid.toString());
      }
      return true;
    }
    if (template.hasOwnProperty(`resources`) && template.resources.hasOwnProperty(entity.form)) {
      entity.form = template.resources[formName]._id.toString();
      if (template.resources[formName].hasOwnProperty('_vid') && template.resources[formName]._vid) {
        updateRevisionProperty(entity, template.resources[formName]._vid.toString());
      }
      return true;
    }

    return false;
  };

  const setFormProperty = (template, entity, fallbacks) => {
    if (
      !entity ||
      !entity.form ||
      (!template.hasOwnProperty('forms') && !template.hasOwnProperty('resources'))
    ) {
      return false;
    }

    let changes = false;

    const getFormRevision = (_vid) => {
      const formRevision = (parseInt(_vid, 10) + 1) || 1;
      return formRevision.toString();
    };

    const formName = entity.form;
    // Attempt to add a form.
    if (template.forms && template.forms[entity.form]) {
      // Form has been already imported
      if (template.forms[entity.form]._id) {
        entity.form = template.forms[formName]._id.toString();
        if (template.forms[formName].hasOwnProperty('_vid') && template.forms[formName]._vid) {
          updateRevisionProperty(entity, template.forms[formName]._vid.toString());
        }
        else if (template.forms[formName].revisions) {
          // Make sure revision is set if revisions are enabled on the form
          updateRevisionProperty(entity, getFormRevision(template.forms[formName]._vid));
        }
        changes = true;
      }
      else {
        fallbacks.push(entity);
      }
    }

    // Attempt to add a resource
    if (!changes && template.resources && template.resources[entity.form] && template.resources[entity.form]._id) {
      entity.form = template.resources[entity.form]._id.toString();
      if (template.resources[formName].hasOwnProperty('_vid') && template.resources[formName]._vid) {
        updateRevisionProperty(entity, template.resources[formName]._vid.toString());
      }
      else if (template.resources[formName].revisions) {
        updateRevisionProperty(entity, getFormRevision(template.resources[formName]._vid));
      }
      changes = true;
    }

    return changes;
  };

  /**
   * Converts an entities resource id (machineName) to a bson id.
   *
   * @param {Object} template
   *   The project memoization of imported entities.
   * @param {Object} entity
   *   The entity object to convert.
   *
   * @returns {boolean}
   *   Whether or not the conversion was successful.
   */
  const resourceMachineNameToId = (template, entity) => {
    // Check the template and entity for resource and resources definitions.
    if (!entity || (!(entity.resource || entity.resources) || !template.hasOwnProperty('resources'))) {
      return false;
    }

    let changes = false;

    // Attempt to update resources if present.
    if (entity.resources && template.hasOwnProperty(`resources`)) {
      _.each(entity.resources, (resource, index) => {
        if (template.resources.hasOwnProperty(resource)) {
          entity.resources[index] = template.resources[resource]._id.toString();
          changes = true;
        }
      });
    }

    // Attempt to update a single resource if present.
    if (
      entity.resource && template.hasOwnProperty(`resources`) &&
      template.resources[entity.resource] &&
      template.resources[entity.resource]._id
    ) {
      entity.resource = template.resources[entity.resource]._id.toString();
      changes = true;
    }

    return changes;
  };

  /**
   * Converts any resource id (machineName) references in the form components.
   *
   * @param {Object} template
   *   The project memoization of imported entities.
   * @param {Array} components
   *   The form components to scan.
   *
   * @returns {boolean}
   *   Whether or not the any changes were made.
   */
  const componentMachineNameToId = (template, components, fallbacks = []) => {
    let changed = false;
    util.eachComponent(components, (component) => {
      // Update resource machineNames for resource components.
      if ((component.type === `resource`) && resourceMachineNameToId(template, component)) {
        changed = true;
      }

      // Update the form property on the form component.
      if ((component.type === 'form') && setFormProperty(template, component, fallbacks)) {
        changed = true;
      }

      // Update resource machineNames for select components with the resource data type.
      if (
        (component.type === `select`) &&
        (component.dataSrc === `resource`) &&
        resourceMachineNameToId(template, component.data)
      ) {
        hook.alter(`importComponent`, template, component.data);
        changed = true;
      }

      // Allow importing of components.
      if (hook.alter(`importComponent`, template, component)) {
        changed = true;
      }
    });

    return changed;
  };

  /**
   * The list of installable entities. Each entity must have a model and a transform.
   *
   * Note: Entities may define a cleanUp function which is executed after the transform is complete.
   *
   * @type {*}
   */
  const entities = {
    role: {
      model: formio.resources.role.model,
      valid: (roles) => {
        if (typeof roles === 'object' && !(roles instanceof Array)) {
          return true;
        }

        return false;
      },
      transform: (template, role) => role,
      query(document, template) {
        const query = {
          $or: [
            {
              machineName: document.machineName,
              deleted: {$eq: null}
            },
            {
              title: document.title,
              deleted: {$eq: null}
            }
          ]
        };
        return hook.alter(`importRoleQuery`, query, document, template);
      }
    },
    resource: {
      model: formio.resources.form.model,
      valid: (resources) => {
        if (typeof resources === 'object' && !(resources instanceof Array)) {
          return true;
        }

        return false;
      },
      transform: (template, resource) => {
        roleMachineNameToId(template, resource.submissionAccess);
        roleMachineNameToId(template, resource.access);
        componentMachineNameToId(template, resource.components);
        return resource;
      },
      cleanUp: (template, resources, done) => {
        const model = formio.resources.form.model;

        async.forEachOf(resources, (resource, machineName, next) => {
          if (!componentMachineNameToId(template, resource.components)) {
            return next();
          }

          debug.cleanUp(`Need to update resource component _ids for`, machineName);
          model.findOneAndUpdate(
            {_id: resource._id, deleted: {$eq: null}},
            {components: resource.components},
            {new: true}
          ).lean().exec((err, doc) => {
            if (err) {
              return next(err);
            }
            if (!doc) {
              return next();
            }

            resources[machineName] = doc;
            debug.cleanUp(`Updated resource component _ids for`, machineName);
            next();
          });
        }, done);
      },
      query(document, template) {
        const query = {
          $or: [
            {
              machineName: document.machineName,
              deleted: {$eq: null}
            },
            {
              name: document.name,
              deleted: {$eq: null}
            },
            {
              path: document.path,
              deleted: {$eq: null}
            }
          ]
        };
        return hook.alter(`importFormQuery`, query, document, template);
      }
    },
    form: {
      model: formio.resources.form.model,
      valid: (forms) => {
        if (typeof forms === 'object' && !(forms instanceof Array)) {
          return true;
        }

        return false;
      },
      transform: (template, form, fallbacks) => {
        roleMachineNameToId(template, form.submissionAccess);
        roleMachineNameToId(template, form.access);
        componentMachineNameToId(template, form.components, fallbacks);
        return form;
      },
      cleanUp: (template, forms, done) => {
        const model = formio.resources.form.model;

        async.forEachOf(forms, (form, machineName, next) => {
          if (!componentMachineNameToId(template, form.components)) {
            return next();
          }

          debug.cleanUp(`Need to update form component _ids for`, machineName);
          model.findOneAndUpdate(
            {_id: form._id, deleted: {$eq: null}},
            {components: form.components},
            {new: true}
          ).lean().exec((err, doc) => {
            if (err) {
              return next(err);
            }
            if (!doc) {
              return next();
            }

            forms[machineName] = doc;
            debug.cleanUp(`Updated form component _ids for`, machineName);
            next();
          });
        }, done);
      },
      query(document, template) {
        const query = {
          $or: [
            {
              machineName: document.machineName,
              deleted: {$eq: null}
            },
            {
              name: document.name,
              deleted: {$eq: null}
            },
            {
              path: document.path,
              deleted: {$eq: null}
            }
          ]
        };
        return hook.alter(`importFormQuery`, query, document, template);
      },
      deleteAllActions(form, done) {
        const prun = require('../util/delete')(router);
        prun.action(null, form).then(() => {
          done();
        });
      },
      fallBack: (nestedForms, form, template, done) => {
        return async.forEach(nestedForms, (nestedForm, next) => {
          const query = {
            $or: [
              {
                name: nestedForm.form,
                deleted: {$eq: null},
                project: formio.util.idToBson(template._id),
              },
              {
                path: nestedForm.form,
                deleted: {$eq: null},
                project: formio.util.idToBson(template._id),
              },
              {
                machineName: nestedForm.form,
                deleted: {$eq: null},
                project: formio.util.idToBson(template._id),
              },
            ]
          };
          formio.resources.form.model.findOne(query).exec((err, doc) => {
            if (err) {
              debug.install(err);
              return next(err);
            }
            if (doc) {
              nestedForm.form = formio.util.idToString(doc._id);
            }
            next();
          });
        }, (err) => {
          if (err) {
            done(err);
          }
          done();
        });
      },
    },
    action: {
      model: formio.actions.model,
      valid: (actions) => {
        if (typeof actions === 'object' && !(actions instanceof Array)) {
          return true;
        }

        return false;
      },
      transform: (template, action) => {
        const isResourceChanged = resourceMachineNameToId(template, action.settings);
        if (!isResourceChanged && action.settings && action.settings.resource) {
          action.settings.resource = '';
        }

        roleMachineNameToId(template, action.settings);

        // If no changes were made, the form was invalid and we can't insert the action.
        if (formMachineNameToId(template, action) === false) {
          return undefined;
        }

        return action;
      },
      query(document, template) {
        const query = {
          $or: [
            {
              machineName: document.machineName,
              deleted: {$eq: null}
            }
          ]
        };
        return hook.alter(`importActionQuery`, query, document, template);
      }
    }
  };

  /**
   * Installs the given entity.
   *
   * @param {Object} entity
   *   An entity defined in the models object.
   *
   * @returns {function()}
   *   An invokable function to install the entity with callbacks.
   */
  const install = (entity) => {
    const model = entity.model;
    const valid = entity.valid;
    const transform = entity.transform;
    const cleanUp = entity.cleanUp;
    const createOnly = entity.createOnly;

    return (template, items, alter, done) => {
      // Normalize arguments.
      if (!done) {
        done = alter;
        alter = null;
      }

      // If no items were given for the install, skip this model.
      if (!items || _.isEmpty(items)) {
        debug.items(`No items given to install`);
        return done();
      }

      alter = alter || baseAlter;
      debug.items(Object.keys(items));

      // If the given items don't have a valid structure for this entity, skip the import.
      if (valid && !valid(items)) {
        debug.install(`The given items were not valid: ${JSON.stringify(Object.keys(items))}`);
        return done();
      }

      const performInstall = (document, machineName, item, next) => {
        // Set the document machineName using the import value.
        document.machineName = machineName;
        alter(document, template, (err, document) => {
          if (err) {
            return next(err);
          }
          // If no document was provided after the alter, skip the insertion.
          if (!document) {
            debug.install(`No document was given to install after the alter ${item.name} (${machineName})`);
            return next();
          }

          debug.install(document.name);
          const query = entity.query ? entity.query(document, template) : {
            machineName: document.machineName,
            deleted: {$eq: null}
          };

          model.findOne(query).exec((err, doc) => {
            if (err) {
              debug.install(err);
              return next(err);
            }

            const saveDoc = function(updatedDoc) {
              updatedDoc.save((err, result) => {
                if (err) {
                  debug.install(err.errors || err);
                  return next(err);
                }

                items[machineName] = result.toObject();
                debug.save(items[machineName].machineName);
                if (entity.hasOwnProperty('deleteAllActions')) {
                  return entity.deleteAllActions(updatedDoc._id, next);
                }
                return next();
              });
            };

            const setVid = (document, _vid) => {
              if (document && document.hasOwnProperty('_vid')) {
                document._vid = _vid;
              }
            };

            if (!doc) {
              debug.install(`Existing not found (${document.machineName})`);
              setVid(document, 0);
              /* eslint-disable new-cap */
              return saveDoc(new model(document));
              /* eslint-enable new-cap */
            }
            else if (!createOnly) {
              debug.install(`Existing found`);
              doc = _.assign(doc, document);
              setVid(doc, 0);
              debug.install(doc.machineName);
              return saveDoc(doc);
            }
            else {
              debug.install(`Skipping existing entity`);
              items[machineName] = doc.toObject();
              return next();
            }
          });
        });
      };

      async.forEachOfSeries(items, (item, machineName, next) => {
        const fallbacks = [];
        const document = transform
          ? transform(template, item, fallbacks)
          : item;

        // If no document was provided before the alter, skip the insertion.
        if (!document) {
          debug.items(`Skipping item ${item}`);
          return next();
        }

        if (fallbacks.length && typeof entity.fallBack === 'function') {
          entity.fallBack(fallbacks, document, template, () => {
            performInstall(document, machineName, item, next);
          });
        }
        else {
          performInstall(document, machineName, item, next);
        }
      }, (err) => {
        if (err) {
          debug.install(err);
          return done(err);
        }
        if (cleanUp) {
          return cleanUp(template, items, done);
        }

        done();
      });
    };
  };

  /**
   * Invoke cleanUp method on passed entities
   *
   * @param {Array} data
   *   Array of maps of entities and form templates
   * @param {Object} template
   *   The parsed JSON template to import.
   * @param {Function} done
   *   The callback function to invoke after the cleanUp is complete.
   *
   * @returns {*}
   */
  const cleanUp = (data, template, done) => {
    return async.series(data.map(({entity, forms}) => {
      return async.apply(entity.cleanUp, template, forms);
    }), (err) => {
      if (err) {
        debug.template(err);
        return done(err);
      }

      done(null, template);
    });
  };

  const alterFormSave = (forms, alter) => {
    return Object.values(forms || {}).map((form) => {
      return async.apply((done) => alter(form, done));
    });
  };

  /**
   * Import the formio template.
   *
   * Note: This is all of the core entities, not submission data.
   *
   * @param {Object} template
   *   The parsed JSON template to import.
   * @param {Object} alter
   *   A map of alter functions.
   * @param {Function} done
   *   The callback function to invoke after the import is complete.
   *
   * @returns {*}
   */
  const importTemplate = (template, alter, done) => {
    if (!done) {
      done = alter;
      alter = null;
    }
    alter = alter || {};
    if (!template) {
      return done(`No template provided.`);
    }

    async.series(hook.alter(`templateImportSteps`, [
      async.apply(install(entities.role), template, template.roles, alter.role),
      async.apply(install(entities.resource), template, template.resources, alter.form),
      async.apply(install(entities.form), template, template.forms, alter.form),
      async.apply(install(entities.action), template, template.actions, alter.action),
    ], install, template), (err) => {
      if (err) {
        debug.template(err);
        return done(err);
      }

      cleanUp([
        {entity: entities.resource, forms: template.resources},
        {entity: entities.form, forms: template.forms},
      ], template, (err, data) => {
        if (err) {
          return done(err);
        }

        if (!alter.formSave) {
          return done(null, data);
        }

        return async.series(
          [
            ...alterFormSave(data.forms, alter.formSave),
            ...alterFormSave(data.resources, alter.formSave),
          ],
          () => done(null, data),
        );
      });
    });
  };

  const tryToLoadComponent = (component, template) => {
    const query = {
      name: component.form,
      deleted: {$eq: null}
    };
    return formio.resources.form.model.find(query).exec().then((results)=>{
<<<<<<< HEAD
      if (results.length!==1) {
       throw 'Incorrect project template';
      }
      const result = results[0];

      const newItem = {
          "title": result.title ,
          "type": result.type,
          "name": result.name,
          "path": result.path,
          "tags": result.tags,
          "components": result.components
      };

      if (result.type==='form') {
        template.forms[newItem.name]=newItem;
      }
 else {
        template.resources[newItem.name]=newItem;
=======
      if (results.length) {
        const result = results[0];
        const newItem = {
            "title": result.title ,
            "type": result.type,
            "name": result.name,
            "path": result.path,
            "tags": result.tags,
            "components": result.components
        };

        if (result.type==='form') {
          template.forms[newItem.name]=newItem;
        }
        else {
          template.resources[newItem.name]=newItem;
        }
>>>>>>> 212d1ab3
      }
    });
  };

  const checkTemplate = (template) => {
    const test = Object.values(template.forms).concat(Object.values(template.resources));
    const resultArr = [];
    test.forEach(form=>{
      return form.components.forEach(component=>{
          if (component.hasOwnProperty('form') &&
              !(template.forms.hasOwnProperty(component.form) ||
              template.resources.hasOwnProperty(component.form))) {
               resultArr.push(tryToLoadComponent(component, template));
        }
      });
    });
    return resultArr;
};

  // Implement an import endpoint.
  if (router.post) {
    router.post('/import', (req, res, next) => {
      const alters = hook.alter('templateAlters', {});

      let template = req.body.template;
      if (typeof template === 'string') {
        template = JSON.parse(template);
      }

      const addingAdditionalComponents = checkTemplate(template);

        Promise.all(addingAdditionalComponents).then(()=>{
        template = hook.alter('importOptions', template, req, res);
        importTemplate(template, alters, (err, data) => {
          if (err) {
            return next(err.message || err);
          }

          return res.status(200).send('Ok');
        });
       })
       .catch(err=>{
        return next(err.message || err);
       });
    });
  }

  return {
    install,
    template: importTemplate
  };
};<|MERGE_RESOLUTION|>--- conflicted
+++ resolved
@@ -746,27 +746,6 @@
       deleted: {$eq: null}
     };
     return formio.resources.form.model.find(query).exec().then((results)=>{
-<<<<<<< HEAD
-      if (results.length!==1) {
-       throw 'Incorrect project template';
-      }
-      const result = results[0];
-
-      const newItem = {
-          "title": result.title ,
-          "type": result.type,
-          "name": result.name,
-          "path": result.path,
-          "tags": result.tags,
-          "components": result.components
-      };
-
-      if (result.type==='form') {
-        template.forms[newItem.name]=newItem;
-      }
- else {
-        template.resources[newItem.name]=newItem;
-=======
       if (results.length) {
         const result = results[0];
         const newItem = {
@@ -784,7 +763,6 @@
         else {
           template.resources[newItem.name]=newItem;
         }
->>>>>>> 212d1ab3
       }
     });
   };
