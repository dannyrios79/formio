'use strict';

/**
 * All the user authentication in one place.
 *
 * This module allows for users to log(in|out), and get the status of their session.
 * authentication methods.
 *
 * @type {exports}
 */
const bcrypt = require('bcryptjs');
const jwt = require('jsonwebtoken');
const util = require('../util/util');
const _ = require('lodash');
const debug = {
  authenticate: require('debug')('formio:authentication:authenticate'),
};

module.exports = (router) => {
  const audit = router.formio.audit || (() => {});
  const hook = require('../util/hook')(router.formio);
  const {
    jwt: jwtConfig,
  } = router.formio.config;

  /**
   * Generate our JWT with the given payload, and pass it to the given callback function.
   *
   * @param payload {Object}
   *   The decoded JWT.
   * @param customSecret {String}
   *   Optional secret.
   *
   * @return {String|Boolean}
   *   The JWT from the given payload, or false if the jwt payload is still valid.
   */
  const getToken = (tokenInfo, customSecret) => {
    // Clone to make sure we don't change original.
    const payload = Object.assign({}, tokenInfo);
    delete payload.iat;
    delete payload.exp;

    const {
      expireTime,
      secret,
    } = jwtConfig;

    return jwt.sign(payload, customSecret || secret, {
      expiresIn: expireTime * 60,
    });
  };

  /**
   * Checks to see if a decoded token is allowed to access this path.
   * @param req
   * @param decoded
   * @return {boolean}
   */
  const isTokenAllowed = (req, decoded) => {
    if (!decoded.allow) {
      return true;
    }

    const allowed = decoded.allow.split(',');

    // If no project is provided, then provide it from the token.
    if (decoded.isAdmin && !decoded.project && allowed.length) {
      /* eslint-disable no-useless-escape */
      const ids = allowed[0].match(/\/project\/([^/]+)/);
      /* eslint-enable no-useless-escape */
      if (ids && ids[1]) {
        decoded.project = {_id: ids[1]};
      }
    }

    const [urlPath] = req.url.split('?');
    return allowed.some((allow) => {
      const [allowedMethod, allowedPath] = allow.split(':');
      if (!allowedMethod || !allowedPath) {
        return false;
      }

      // Make sure the methods match.
      if (req.method.toUpperCase() !== allowedMethod.toUpperCase()) {
        return false;
      }

      try {
        const regex = new RegExp(allowedPath);
        if (regex.test(`${req.baseUrl}${urlPath}`)) {
          return true;
        }
      }
      catch (err) {
        debug.authenticate('Bad token allow string.');
      }

      return false;
    });
  };

  /**
   * Generate a temporary token for a specific path and expiration.
   *
   * @param token
   * @param allow
   * @param expire
   * @param cb
   */
  const getTempToken = (req, res, allow, expire, admin, cb) => {
    const tempToken = {};
    if (!admin) {
      if (!req.token) {
        return cb('No authentication token provided.');
      }

      _.merge(tempToken, req.token);

      // Check to see if this path is allowed.
      if (!isTokenAllowed(req, tempToken)) {
        return res.status(401).send('Token path not allowed.');
      }

      // Do not allow regeneration of temp tokens from other temp tokens.
      if (tempToken.tempToken) {
        return cb('Cannot issue a temporary token using another temporary token.');
      }
    }

    // Check the expiration.
    const now = Math.trunc((new Date()) / 1000);
    expire = parseInt(expire || 3600, 10);
    const timeLeft = (parseInt(tempToken.exp, 10) - now);

    // Ensure they are not trying to create an extended expiration.
    if ((expire > 3600) && (timeLeft < expire)) {
      return cb('Cannot generate extended expiring temp token.');
    }

    // Add the allowed to the token.
    if (allow) {
      tempToken.allow = allow;
    }

    tempToken.tempToken = true;
    tempToken.isAdmin = admin;

    // Delete the previous expiration so we can generate a new one.
    delete tempToken.exp;

    // Sign the token.
    jwt.sign(tempToken, jwtConfig.secret, {
      expiresIn: expire,
    }, (err, token) => {
      if (err) {
        return cb(err);
      }

      const tokenResponse = {
        token,
      };

      // Allow other libraries to hook into the response.
      hook.alter('tempToken', req, res, allow, expire, tokenResponse, (err) => {
        if (err) {
          return cb(err);
        }
        return cb(null, tokenResponse);
      });
    });
  };

  const tempToken = (req, res) => {
    if (!req.headers) {
      return res.status(400).send('No headers provided.');
    }

    let adminKey = false;
    if (process.env.ADMIN_KEY && process.env.ADMIN_KEY === req.headers['x-admin-key'] || req.isAdmin) {
      adminKey = true;
    }
    else if (!req.token) {
      return res.status(400).send('No authentication token provided.');
    }

    const allow = req.headers['x-allow'];
    const expire = parseInt(req.headers['x-expire'] || 3600, 10);

    getTempToken(req, res, allow, expire, adminKey, (err, tempToken) => {
      if (err) {
        return res.status(400).send(err);
      }
      return res.json(tempToken);
    });
  };

  /**
   * Evaluate a user after querying the database.
   *
   * @param req {Object}
   *   The express request object
   * @param user {Object}
   *   The user submission field that contains the username.
   * @param password {String}
   *   The user submission password
   * @param passField {String}
   *   The user submission field that contains the password.
   * @param username {String}
   *   The user submission username to login with.
   * @param next {Function}
   *   The callback function to call after authentication.
   */
  const evaluateUser = (req, user, password, passField, username, next) => {
    if (!user) {
      return next('User or password was incorrect');
    }

    const hash = _.get(user.data, passField);
    if (!hash) {
      audit('EAUTH_BLANKPW', {
        ...req,
        userId: user._id,
      }, username);
      return next('Your account does not have a password. You must reset your password to login.');
    }

    // Compare the provided password.
    bcrypt.compare(password, hash, (err, value) => {
      if (err) {
        audit('EAUTH_BCRYPT', {
          ...req,
          userId: user._id
        }, username, err);
        return next(err);
      }

      if (!value) {
        audit('EAUTH_PASSWORD', req, user._id, username);
        return next('User or password was incorrect', {user});
      }

      // Load the form associated with this user record.
      router.formio.resources.form.model.findOne({
        _id: user.form,
        deleted: {$eq: null},
      }).lean().exec((err, form) => {
        if (err) {
          audit('EAUTH_USERFORM', {
            ...req,
            userId: user._id,
          }, user.form, err);
          return next(err);
        }

        if (!form) {
          audit('EAUTH_USERFORM', {
            ...req,
            userId: user._id,
          }, user.form, {message: 'User form not found'});
          return next('User form not found.');
        }

        // Allow anyone to hook and modify the user.
        hook.alter('user', user, (err, _user) => {
          if (err) {
            // Attempt to fail safely and not update the user reference.
            debug.authenticate(err);
          }
          else {
            // Update the user with the hook results.
            debug.authenticate(user);
            user = _user;
          }

          hook.alter('login', user, req, (err) => {
            if (err) {
              return next(err);
            }

            // Allow anyone to hook and modify the token.
            const token = hook.alter('token', {
              user: {
                _id: user._id,
              },
              form: {
                _id: form._id,
              },
            }, form, req);

            hook.alter('tokenDecode', token, req, (err, decoded) => {
              // Continue with the token data.
              next(err, {
                user,
                token: {
                  token: getToken(token),
                  decoded,
                },
              });
            });
          });
        });
      });
    });
  };

  /**
   * Authenticate a user.
   *
   * @param forms {Mixed}
   *   A single form or an array of forms to authenticate against.
   * @param userField {String}
   *   The user submission field that contains the username.
   * @param passField {String}
   *   The user submission field that contains the password.
   * @param username {String}
   *   The user submission username to login with.
   * @param password {String}
   *   The user submission password to login with.
   * @param next {Function}
   *   The callback function to call after authentication.
   */
  const authenticate = async (req, forms, userField, passField, username, password, next) => {
    // Make sure they have provided a username and password.
    if (!username) {
      audit('EAUTH_EMPTYUN', req);
      return next('Missing username');
    }
    if (!password) {
      audit('EAUTH_EMPTYPW', req, username);
      return next('Missing password');
    }

    const query = {deleted: {$eq: null}};

    // Determine the form id for querying.
    if (_.isArray(forms)) {
      query.form = {'$in': _.map(forms, util.idToBson)};
    }
    else if (_.isObject(forms)) {
      query.form = util.idToBson(forms._id);
    }
    else if (_.isString(forms)) {
      query.form = util.idToBson(forms);
    }

    // Look for the user.
    query[`data.${userField}`] = username;

    // Find the user object.
    const submissionModel = req.submissionModel || router.formio.resources.submission.model;
    submissionModel
      .findOne(hook.alter('submissionQuery', query, req))
      .collation({locale: 'en', strength: 2})
      .lean()
      .exec((err, user) => {
        if (err) {
<<<<<<< HEAD
          audit('EAUTH_BCRYPT', {
            ...req,
            userId: user._id
          }, username, err);
          return next(err);
        }

        if (!value) {
          audit('EAUTH_PASSWORD', req, user._id, username);
          return next('User or password was incorrect', {user});
        }

        // Load the form associated with this user record.
        router.formio.resources.form.model.findOne({
          _id: user.form,
          deleted: {$eq: null},
        }).lean().exec((err, form) => {
          if (err) {
            audit('EAUTH_USERFORM', {
              ...req,
              userId: user._id,
            }, user.form, err);
            return next(err);
          }

          if (!form) {
            audit('EAUTH_USERFORM', {
              ...req,
              userId: user._id,
            }, user.form, {message: 'User form not found'});
            return next('User form not found.');
          }

          // Allow anyone to hook and modify the user.
          hook.alter('user', user, (err, _user) => {
            if (err) {
              // Attempt to fail safely and not update the user reference.
              debug.authenticate(err);
            }
            else {
              // Update the user with the hook results.
              user = _user;
            }

            hook.alter('login', user, req, (err) => {
=======
          // Presume that the error comes from our database not supporting case-insensitive collation indexing/querying
          // (e.g. DocumentDB) and retry as a case-insensitive regex search
          query[`data.${userField}`] = {$regex: new RegExp(`^${util.escapeRegExp(username)}$`, 'i')};
          submissionModel
            .findOne(hook.alter('submissionQuery', query, req)).lean().exec((err, user) => {
>>>>>>> 9aac5770
              if (err) {
                return next(err);
              }
              return evaluateUser(req, user, password, passField, username, next);
            });
        }
        else {
          return evaluateUser(req, user, password, passField, username, next);
        }
      });
  };

  /**
   * Send the current user.
   *
   * @param req
   * @param res
   * @param next
   */
  const currentUser = (req, res, next) => {
    if (!res.token || !req.token) {
      return res.sendStatus(401);
    }

    // Set the headers if they haven't been sent yet.
    if (!res.headersSent) {
      const headers = router.formio.hook.alter('accessControlExposeHeaders', 'x-jwt-token');
      res.setHeader('Access-Control-Expose-Headers', headers);
      res.setHeader('x-jwt-token', res.token);
    }

    // Duplicate the current request get the users information.
    const childReq = util.createSubRequest(req);
    if (!childReq) {
      return res.status(400).send('Too many recursive requests.');
    }
    childReq.permissionsChecked = true;
    childReq.method = 'GET';
    childReq.skipResource = false;

    // If this request is not directly accessing /current, allow the response to be sent.
    if (req.url.split('?')[0] !== '/current') {
      childReq.noResponse = true;
    }

    // Update the parameters to use from the decoded token.
    childReq.params = hook.alter('submissionRequestTokenQuery', {
      formId: req.token.form._id,
      submissionId: req.token.user._id,
    }, req.token);

    // Execute the resourcejs methods associated with the user submissions.
    const url = '/form/:formId/submission/:submissionId';
    router.resourcejs[url].get.call(this, childReq, res, next);
  };

  /**
   * Return the public methods.
   */
  return {
    getToken,
    isTokenAllowed,
    getTempToken,
    authenticate,
    currentUser,
    tempToken,
    logout(req, res) {
      res.setHeader('x-jwt-token', '');
      res.sendStatus(200);
    },
  };
};<|MERGE_RESOLUTION|>--- conflicted
+++ resolved
@@ -354,63 +354,16 @@
       .lean()
       .exec((err, user) => {
         if (err) {
-<<<<<<< HEAD
-          audit('EAUTH_BCRYPT', {
-            ...req,
-            userId: user._id
-          }, username, err);
-          return next(err);
-        }
-
-        if (!value) {
-          audit('EAUTH_PASSWORD', req, user._id, username);
-          return next('User or password was incorrect', {user});
-        }
-
-        // Load the form associated with this user record.
-        router.formio.resources.form.model.findOne({
-          _id: user.form,
-          deleted: {$eq: null},
-        }).lean().exec((err, form) => {
-          if (err) {
-            audit('EAUTH_USERFORM', {
-              ...req,
-              userId: user._id,
-            }, user.form, err);
-            return next(err);
-          }
-
-          if (!form) {
-            audit('EAUTH_USERFORM', {
-              ...req,
-              userId: user._id,
-            }, user.form, {message: 'User form not found'});
-            return next('User form not found.');
-          }
-
-          // Allow anyone to hook and modify the user.
-          hook.alter('user', user, (err, _user) => {
-            if (err) {
-              // Attempt to fail safely and not update the user reference.
-              debug.authenticate(err);
-            }
-            else {
-              // Update the user with the hook results.
-              user = _user;
-            }
-
-            hook.alter('login', user, req, (err) => {
-=======
           // Presume that the error comes from our database not supporting case-insensitive collation indexing/querying
           // (e.g. DocumentDB) and retry as a case-insensitive regex search
           query[`data.${userField}`] = {$regex: new RegExp(`^${util.escapeRegExp(username)}$`, 'i')};
           submissionModel
             .findOne(hook.alter('submissionQuery', query, req)).lean().exec((err, user) => {
->>>>>>> 9aac5770
               if (err) {
                 return next(err);
               }
-              return evaluateUser(req, user, password, passField, username, next);
+              return 
+            (req, user, password, passField, username, next);
             });
         }
         else {
