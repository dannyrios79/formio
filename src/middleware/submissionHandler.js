'use strict';

const _ = require('lodash');
const async = require('async');
const util = require('../util/util');
const LegacyValidator = require('../resources/LegacyValidator');
const Validator = require('../resources/Validator');

module.exports = (router, resourceName, resourceId) => {
  const hook = require('../util/hook')(router.formio);
  const fActions = require('../actions/fields')(router);
  const pActions = require('../actions/properties')(router);
  const handlers = {};

  // Iterate through the possible handlers.
  [
    {
      name: 'read',
      method: 'Get'
    },
    {
      name: 'update',
      method: 'Put'
    },
    {
      name: 'update',
      method: 'Patch'
    },
    {
      name: 'create',
      method: 'Post'
    },
    {
      name: 'delete',
      method: 'Delete'
    },
    {
      name: 'index',
      method: 'Index'
    }
  ].forEach((method) => {
    /**
     * Load the current form into the request.
     *
     * @param req
     * @param done
     */
    function loadCurrentForm(req, done) {
      router.formio.cache.loadCurrentForm(req, (err, form) => {
        if (err) {
          return done(err);
        }
        if (!form) {
          return done('Form not found.');
        }

        req.currentForm = hook.alter('currentForm', form, req.body);

        // Load all subforms as well.
        router.formio.cache.loadSubForms(req.currentForm, req, () => {
          req.flattenedComponents = util.flattenComponents(form.components, true);
          return done();
        });
      }, true);
    }

    /**
     * Initialize the submission object which includes filtering.
     *
     * @param req
     * @param done
     */
    function initializeSubmission(req, done) {
      const isGet = (req.method === 'GET');

      // If this is a get method, then filter the model query.
      if (isGet) {
        req.countQuery = req.countQuery || req.model || this.model;
        req.modelQuery = req.modelQuery || req.model || this.model;
        if (req.handlerName !== 'beforeGet') {
          // Set the model query to filter based on the ID.
          req.countQuery = req.countQuery.find({form: req.currentForm._id});
          req.modelQuery = req.modelQuery.find({form: req.currentForm._id});
        }
      }

      // If the request has a body.
      if (!isGet && req.body) {
        // By default skip the resource unless they add the save submission action.
        req.skipResource = true;

        // Only allow the data to go through.
        const properties = hook.alter('submissionParams', ['data', 'owner', 'access', 'metadata']);
        req.rolesUpdate = req.body.roles;
        req.body = _.pick(req.body, properties);

        // Ensure there is always data provided on POST.
        if (req.method === 'POST' && !req.body.data) {
          req.body.data = {};
        }

        // Ensure they cannot reset the submission id.
        if (req.params.submissionId) {
          req.body._id = req.params.submissionId;
        }

        // Set the form to the current form.
        req.body.form = req.currentForm._id.toString();

        // Allow them to alter the body.
        req.body = hook.alter('submissionRequest', req.body);

        // See if they provided an update to the roles.
        if (req.method === 'PUT' && req.params.submissionId && req.rolesUpdate && req.rolesUpdate.length) {
          router.formio.cache.loadCurrentSubmission(req, (err, current) => {
            if (current.roles && current.roles.length) {
              const newRoles = _.intersection(
                current.roles.map((role) => role.toString()),
                req.rolesUpdate
              );
              if (newRoles.length !== req.rolesUpdate.length) {
                req.body.roles = newRoles.map((roleId) => util.idToBson(roleId));
              }
            }
            done();
          });
        }
        else {
          done();
        }
      }
      else {
        done();
      }
    }

    /**
     * Initialize the actions.
     *
     * @param req
     * @param res
     * @param done
     */
    function initializeActions(req, res, done) {
      // If they wish to disable actions, then just skip.
      if (req.query.hasOwnProperty('dryrun') && req.query.dryrun) {
        return done();
      }

      router.formio.actions.initialize(method.name, req, res, done);
    }

    /**
     * Validate a submission.
     *
     * @param req
     * @param form
     * @param done
     */
    function validateSubmission(req, res, done) {
      // No need to validate on GET requests.
      if (!(['POST', 'PUT', 'PATCH'].includes(req.method) && req.body && !req.noValidate)) {
        return done();
      }

      // Assign submission data to the request body.
      const formId = _.get(req, 'body.data.form');
      const isSubform = formId && formId.toString() !== req.currentForm._id.toString();
      req.submission = req.submission || {data: {}};
      if (!_.isEmpty(req.submission.data) && !isSubform) {
        req.body.data = _.assign(req.body.data, req.submission.data);
      }

      // Clone the submission to the real value of the request body.
      req.submission = _.cloneDeep(req.body);

      // Next we need to validate the input.
      hook.alter('validateSubmissionForm', req.currentForm, req.body, async form => { // eslint-disable-line max-statements
        // Allow use of the legacy validator
        const useLegacyValidator = (
          process.env.LEGACY_VALIDATOR ||
          req.headers['legacy-validator'] ||
          req.query.legacy_validator
        );

        // Get the submission model.
        const submissionModel = req.submissionModel || router.formio.resources.submission.model;

        // Next we need to validate the input.
        const token = util.getRequestValue(req, 'x-jwt-token');
        const _Validator = useLegacyValidator ? LegacyValidator : Validator;
        _Validator.setHook(hook);
        const validator = new _Validator(req.currentForm, submissionModel, token, req.token);

        // Validate the request.
        validator.validate(req.body, (err, data) => {
          if (err) {
            return res.status(400).json(err);
          }

          res.submission = {data: data};
          done();
        });
      });
    }

    /**
     * Execute the actions.
     *
     * @param req
     * @param res
     * @param done
     */
    function executeActions(handler) {
      return (req, res, done) => {
        // If they wish to disable actions, then just skip.
        if (req.query.hasOwnProperty('dryrun') && req.query.dryrun) {
          return done();
        }

        // If the body is undefined, then omit the body.
        if (
          (handler === 'before') &&
          (req.body && req.body.hasOwnProperty('data') && typeof req.body.data === 'undefined')
        ) {
          req.body = _.omit(req.body, 'data');
        }

        router.formio.actions.execute(handler, method.name, req, res, done);
      };
    }

<<<<<<< HEAD
=======
    // This should probably be moved to utils.
    function eachValue(components, data, fn, context, path = '') {
      const promises = [];
      if (components) {
        components.forEach((component) => {
          if (component.hasOwnProperty('components') && Array.isArray(component.components)) {
            // If tree type is an array of objects like datagrid and editgrid.
            if (['datagrid', 'editgrid'].includes(component.type) || component.arrayTree) {
              const compData = _.get(data, component.key, []);
              if (Array.isArray(compData)) {
                compData.forEach((row, index) => {
                  promises.push(eachValue(
                    component.components,
                    row,
                    fn,
                    context,
                    `${path ? `${path}.` : ''}${component.key}[${index}]`,
                  ));
                });
              }
            }
            else if (['form'].includes(component.type)) {
              promises.push(eachValue(
                component.components,
                _.get(data, `${component.key}.data`, {}),
                fn,
                context,
                `${path ? `${path}.` : ''}${component.key}.data`,
              ));
            }
            else if (
              ['container'].includes(component.type) ||
              (
                component.tree &&
                !['panel', 'table', 'well', 'columns', 'fieldset', 'tabs', 'form'].includes(component.type)
              )
            ) {
              promises.push(eachValue(
                component.components,
                _.get(data, component.key),
                fn,
                context,
                `${path ? `${path}.` : ''}${component.key}`,
              ));
            }
            else {
              promises.push(eachValue(component.components, data, fn, context, path));
            }
          }
          else if (component.hasOwnProperty('columns') && Array.isArray(component.columns)) {
            // Handle column like layout components.
            component.columns.forEach((column) => {
              promises.push(eachValue(column.components, data, fn, context, path));
            });
          }
          else if (component.hasOwnProperty('rows') && Array.isArray(component.rows)) {
            // Handle table like layout components.
            component.rows.forEach((row) => {
              if (Array.isArray(row)) {
                row.forEach((column) => {
                  promises.push(eachValue(column.components, data, fn, context, path));
                });
              }
            });
          }
          // Call the callback for each component.
          promises.push(fn({...context, data, component, path}));
        });
      }

      return Promise.all(promises);
    }

>>>>>>> 7c9f75d6
    /**
     * Execute the field handlers.
     *
     * @param {boolean} validation
     *   Whether or not validation is require before running the field actions.
     * @param req
     * @param res
     * @param done
     */
    function executeFieldHandlers(validation, req, res, done) {
<<<<<<< HEAD
      // If they wish to disable actions, then just skip.
      if (req.query.dryrun) {
        return done();
      }

=======
>>>>>>> 7c9f75d6
      const promises = [];

      util.eachValue(req.currentForm.components, req.body.data, ({
        component,
        data,
        handler,
        action,
        path,
      }) => {
        // Remove not persistent data
        if (
          data &&
          component.hasOwnProperty('persistent') &&
          !component.persistent
        ) {
          util.deleteProp(component.key)(data);
        }

        const fieldActions = hook.alter('fieldActions', fActions);
        const propertyActions = hook.alter('propertyActions', pActions);
        const componentPath = util.valuePath(path, component.key);

        // Execute the property handlers after validation has occurred.
        const handlerArgs = [
          component,
          data,
          handler,
          action,
          {
            validation,
            path: componentPath,
            req,
            res,
          },
        ];

        if (validation) {
          Object.keys(propertyActions).forEach((property) => {
            if (component.hasOwnProperty(property) && component[property]) {
              promises.push(propertyActions[property](...handlerArgs));
            }
          });
        }

        // Execute the field handler.
        if (fieldActions.hasOwnProperty(component.type)) {
          promises.push(fieldActions[component.type](...handlerArgs));
        }
      }, {
        validation,
        handler: req.handlerName,
        action: req.method.toLowerCase(),
        req,
        res,
      });

      Promise.all(promises)
        .then(() => done())
        .catch(done);
    }

    /**
     * Ensure that a response is always sent.
     *
     * @param req
     * @param res
     * @param done
     */
    function ensureResponse(req, res, done) {
      if (!res.resource && !res.headersSent) {
        res.status(200).json(res.submission || true);
      }
      done();
    }

    function alterSubmission(req, res, done) {
      hook.alter('submission', req, res, () => {
        if (
          (req.handlerName === 'afterPost') ||
          (req.handlerName === 'afterPut')
        ) {
          // Perform a post submission update.
          if (res.resource && res.resource.item && res.resource.item._id) {
            const submissionUpdate = {};
            if (!res.resource.item.owner && res.resource.item.roles.length) {
              res.resource.item.owner = res.resource.item._id;
              submissionUpdate.owner = res.resource.item._id;
            }
            hook.alter('postSubmissionUpdate', req, res, submissionUpdate);

            // If an update exists.
            if (Object.keys(submissionUpdate).length) {
              const submissionModel = req.submissionModel || router.formio.resources.submission.model;
              submissionModel.updateOne({
                _id: res.resource.item._id
              }, {'$set': submissionUpdate}, done);
            }
            else {
              done();
            }
          }
          else {
            done();
          }
        }
        else {
          done();
        }
      });
    }

    // Add before handlers.
    const before = `before${method.method}`;
    handlers[before] = (req, res, next) => {
      req.handlerName = before;
      async.series([
        async.apply(loadCurrentForm, req),
        async.apply(initializeSubmission, req),
        async.apply(initializeActions, req, res),
        async.apply(executeFieldHandlers, false, req, res),
        async.apply(validateSubmission, req, res),
        async.apply(executeFieldHandlers, true, req, res),
        async.apply(alterSubmission, req, res),
        async.apply(executeActions('before'), req, res)
      ], next);
    };

    // Add after handlers.
    const after = `after${method.method}`;
    handlers[after] = (req, res, next) => {
      req.handlerName = after;
      async.series([
        async.apply(executeActions('after'), req, res),
        async.apply(executeFieldHandlers, true, req, res),
        async.apply(alterSubmission, req, res),
        async.apply(ensureResponse, req, res)
      ], next);
    };
  });

  // Return the handlers.
  return handlers;
};<|MERGE_RESOLUTION|>--- conflicted
+++ resolved
@@ -230,8 +230,6 @@
       };
     }
 
-<<<<<<< HEAD
-=======
     // This should probably be moved to utils.
     function eachValue(components, data, fn, context, path = '') {
       const promises = [];
@@ -305,7 +303,6 @@
       return Promise.all(promises);
     }
 
->>>>>>> 7c9f75d6
     /**
      * Execute the field handlers.
      *
@@ -316,14 +313,11 @@
      * @param done
      */
     function executeFieldHandlers(validation, req, res, done) {
-<<<<<<< HEAD
       // If they wish to disable actions, then just skip.
       if (req.query.dryrun) {
         return done();
       }
 
-=======
->>>>>>> 7c9f75d6
       const promises = [];
 
       util.eachValue(req.currentForm.components, req.body.data, ({
