--- conflicted
+++ resolved
@@ -206,34 +206,11 @@
       await new Promise((resolve, reject) => {
         hook.alter('validateSubmissionForm', req.currentForm, req.body, async (form) => {
         // Get the models for validation
-<<<<<<< HEAD
-          const submissionModel = req.submissionModel || router.formio.resources.submission.model;
-          const formModel = router.formio.resources.form.model;
-          const tokenModel = router.formio.mongoose.models.token;
-        // Validate the request.
-          const validator = new Validator(
-            req,
-            submissionModel,
-            formModel,
-            tokenModel,
-            hook,
-            router.formio.config.vmTimeout
-          );
-
-          await validator.validate(req.body, (err, data, visibleComponents) => {
-            if (req.noValidate) {
-              return resolve();
-            }
-            if (err) {
-              res.status(400).json(err);
-              return reject(err);
-            }
-=======
-        const submissionModel = req.submissionModel || router.formio.resources.submission.model;
+        const submissionModel = req.submissionModel || router.formio.resources.submission.model;//
         const submissionResource = router.formio.resources.submission;
         const cache = router.formio.cache;
-        const formModel = router.formio.resources.form.model;
-        const tokenModel = router.formio.mongoose.models.token;
+        const formModel = router.formio.resources.form.model;//
+        const tokenModel = router.formio.mongoose.models.token;//
         // Validate the request.
         const validator = new Validator(
           req,
@@ -247,17 +224,16 @@
         );
         await validator.validate(req.body, (err, data, visibleComponents) => {
           if (req.noValidate) {
-            return done();
+            return resolve();
           }
           if (err) {
-            return res.status(400).json(err);
-          }
->>>>>>> e4ca0a22
-
-            data = hook.alter('rehydrateValidatedSubmissionData', data, req);
-
-            res.submission = {data: data};
-            resolve();
+            res.status(400).json(err);
+            return reject(err);
+          }
+          data = hook.alter('rehydrateValidatedSubmissionData', data, req);
+
+          res.submission = {data: data};
+          resolve();
           });
         });
       });
