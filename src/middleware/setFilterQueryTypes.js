'use strict';

const Utils = require('../util/util');

/**
 * Middleware function to coerce filter queries for a submission Index
 * into the right type for that field. Converts queries for Number
 * components into Numbers, and Checkbox into booleans.
 *
 * @param router
 *
 * @returns {Function}
 */
module.exports = function(router) {
<<<<<<< HEAD
  return async function(req, res, next) {
    // Skip if not an Index request
    if (req.method !== 'GET' || req.submissionId) {
      return next();
    }
    try {
        const currentForm = await router.formio.cache.loadCurrentForm(req);
        const prefix = 'data.';
        const prefixLength = prefix.length;
        _.assign(req.query, _(req.query)
          .omit('limit', 'skip', 'select', 'sort', 'populate')
          .mapValues((value, name) => {
            // Skip filters not looking at component data
            if (!name.startsWith(prefix)) {
              return value;
            }

            // Get the filter object.
            const filter = _.zipObject(['name', 'selector'], name.split('__'));
            // Convert to component key
            const key = util.getFormComponentKey(filter.name).substring(prefixLength);
            const component = util.getComponent(currentForm.components, key);
            // Coerce these queries to proper data type
            if (component) {
              switch (component.type) {
                case 'number':
                case 'currency':
                  return Number(value);
                case 'checkbox':
                  return value !== 'false';
                case 'datetime': {
                  const date = moment.utc(value, ['YYYY-MM-DD', 'YYYY-MM', 'YYYY', 'x', moment.ISO_8601], true);

                  if (date.isValid()) {
                    return date.toDate();
                  }
                  return;
                }
                case 'select': {
                  if (Number(value) || value === "0") {
                    return Number(value);
                  }
                }
              }
            }
            if (!component && ['true', 'false'].includes(value)) {
              return value !== 'false';
            }
            return value;
          })
          .value()
        );

        return next();
    }
    catch (err) {
      return next(err);
    }
  };
=======
    return function(req, res, next) {
      // Skip if not an Index request
      if (req.method !== 'GET' || req.submissionId) {
        return next();
      }

      router.formio.cache.loadCurrentForm(req, (err, currentForm) => {
        if (err) {
          return next(err);
        }

        Utils.coerceQueryTypes(req.query, currentForm, 'data.');
        next();
      });
    };
>>>>>>> e4ca0a22
};<|MERGE_RESOLUTION|>--- conflicted
+++ resolved
@@ -12,81 +12,18 @@
  * @returns {Function}
  */
 module.exports = function(router) {
-<<<<<<< HEAD
-  return async function(req, res, next) {
-    // Skip if not an Index request
-    if (req.method !== 'GET' || req.submissionId) {
-      return next();
-    }
-    try {
-        const currentForm = await router.formio.cache.loadCurrentForm(req);
-        const prefix = 'data.';
-        const prefixLength = prefix.length;
-        _.assign(req.query, _(req.query)
-          .omit('limit', 'skip', 'select', 'sort', 'populate')
-          .mapValues((value, name) => {
-            // Skip filters not looking at component data
-            if (!name.startsWith(prefix)) {
-              return value;
-            }
-
-            // Get the filter object.
-            const filter = _.zipObject(['name', 'selector'], name.split('__'));
-            // Convert to component key
-            const key = util.getFormComponentKey(filter.name).substring(prefixLength);
-            const component = util.getComponent(currentForm.components, key);
-            // Coerce these queries to proper data type
-            if (component) {
-              switch (component.type) {
-                case 'number':
-                case 'currency':
-                  return Number(value);
-                case 'checkbox':
-                  return value !== 'false';
-                case 'datetime': {
-                  const date = moment.utc(value, ['YYYY-MM-DD', 'YYYY-MM', 'YYYY', 'x', moment.ISO_8601], true);
-
-                  if (date.isValid()) {
-                    return date.toDate();
-                  }
-                  return;
-                }
-                case 'select': {
-                  if (Number(value) || value === "0") {
-                    return Number(value);
-                  }
-                }
-              }
-            }
-            if (!component && ['true', 'false'].includes(value)) {
-              return value !== 'false';
-            }
-            return value;
-          })
-          .value()
-        );
-
-        return next();
-    }
-    catch (err) {
-      return next(err);
-    }
-  };
-=======
-    return function(req, res, next) {
+    return async function(req, res, next) {
       // Skip if not an Index request
       if (req.method !== 'GET' || req.submissionId) {
         return next();
       }
-
-      router.formio.cache.loadCurrentForm(req, (err, currentForm) => {
-        if (err) {
-          return next(err);
-        }
-
+      try {
+        const currentForm = await router.formio.cache.loadCurrentForm(req);
         Utils.coerceQueryTypes(req.query, currentForm, 'data.');
-        next();
-      });
+        return next();
+      }
+      catch (err) {
+        return next(err);
+      }
     };
->>>>>>> e4ca0a22
 };