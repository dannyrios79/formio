'use strict';

const Resource = require('resourcejs');
const async = require('async');
const {VM} = require('vm2');
const _ = require('lodash');
const debug = {
  error: require('debug')('formio:error'),
  action: require('debug')('formio:action')
};
const util = require('../util/util');
const moment = require('moment');
const {
  ConditionOperators,
  filterComponentsForConditionComponentFieldOptions,
  conditionOperatorsByComponentType,
  allConditionOperatorsOptions,
  getValueComponentsForEachField,
  getValueComponentRequiredSettings,
  rootLevelProperties,
  rootLevelPropertiesOperatorsByPath,
} = require('../util/conditionOperators');

/**
 * The ActionIndex export.
 *
 * @param router
 *
 * @returns {{actions: {}, register: Function, search: Function, execute: Function}}
 */
module.exports = (router) => {
  const hook = require('../util/hook')(router.formio);

  /**
   * Create the ActionIndex object.
   *
   * @type {{actions: {}, register: Function, search: Function, execute: Function}}
   */
  const ActionIndex = {

    /**
     * A list of all the actions.
     */
    actions: hook.alter('actions', {
      email: require('./EmailAction')(router),
      login: require('./LoginAction')(router),
      resetpass: require('./ResetPassword')(router),
      role: require('./RoleAction')(router),
      save: require('./SaveSubmission')(router),
      webhook: require('./WebhookAction')(router),
    }),

    /**
     * The model to use for each Action.
     */
    model: router.formio.mongoose.model('action'),

    /**
     * Load all actions for a provided form.
     *
     * @param req
     * @param next
     * @returns {*}
     */
    loadActions(req, res, next) {
      if (!req.actions) {
        req.actions = {};
      }

      const form = req.formId;
      if (!form) {
        return next();
      }

      // Use cache if it is available.
      if (req.actions && req.actions[form]) {
        return next(null, req.actions[form]);
      }

      // Find the actions associated with this form.
      this.model.find(hook.alter('actionsQuery', {
        form,
        deleted: {$eq: null},
      }, req))
      .sort('-priority')
      .lean()
      .exec((err, result) => {
        if (err) {
          return next(err);
        }

        // Iterate through all of the actions and load them.
        const actions = [];
        _.each(result, (action) => {
          if (!this.actions.hasOwnProperty(action.name)) {
            return;
          }

          // Create the action class.
          const ActionClass = this.actions[action.name];
          actions.push(new ActionClass(action, req, res));
        });

        req.actions[form] = actions;
        return next(null, actions);
      });
    },

    /**
     * Find an action within the available actions for this form.
     *
     * @param handler
     * @param method
     * @param req
     * @param next
     */
    search(handler, method, req, res, next) {
      if (!req.formId) {
        return next(null, []);
      }

      // Make sure we have actions attached to the request.
      if (req.actions) {
        const actions = (req.actions[req.formId] || []).filter((action) =>
          (!handler || action.handler.includes(handler)) &&
          (!method || action.method.includes(method)));
        return next(null, actions);
      }
      else {
        // Load the actions.
        this.loadActions(req, res, (err) => {
          if (err) {
            return next(err);
          }

          this.search(handler, method, req, res, next);
        });
      }
    },

    /**
     * Load an initialize all actions for this form.
     *
     * @param req
     * @param res
     * @param next
     */
    initialize(method, req, res, next) {
      this.search(null, method, req, res, (err, actions) => {
        if (err) {
          return next(err);
        }

        // Iterate through each action.
        async.forEachOf(actions, (action, index, done) => {
          if (actions[index].initialize) {
            actions[index].initialize(method, req, res, done);
          }
          else {
            done();
          }
        }, next);
      });
    },

    /**
     * Execute an action provided a handler, form, and request params.
     *
     * @param handler
     * @param method
     * @param req
     * @param res
     * @param next
     */
    execute(handler, method, req, res, next) {
      // Find the available actions.
      this.search(handler, method, req, res, (err, actions) => {
        if (err) {
          router.formio.log(
            'Actions search fail',
            req,
            handler,
            method,
            err
          );
          return next(err);
        }

        async.eachSeries(actions, (action, cb) => {
          this.shouldExecute(action, req, res).then(execute => {
            if (!execute) {
              return cb();
            }
            // Resolve the action.
            router.formio.log('Action', req, handler, method, action.name, action.title);

            hook.performAsync('logAction', req, res, action, handler, method).then(logAction => {
              // if logs are allowed and performed, the logging logic resolves the action that is why skip it here.
              if (logAction) {
                return cb();
              }
              action.resolve(handler, method, req, res, (err) => {
                if (err) {
                  return cb(err);
                }
                return cb();
              }, () => {});
            })
            .catch((err) => {
              return cb(err);
            });
          });
        }, (err) => {
          if (err) {
            router.formio.log('Actions execution fail', req, handler, method, err);
            return next(err);
          }

          next();
        });
      });
    },

<<<<<<< HEAD
    async shouldExecute(action, req) {
=======
    // eslint-disable-next-line max-statements
    async shouldExecute(action, req, res) {

>>>>>>> 1473dbb3
      const condition = action.condition;
      if (!condition) {
        return true;
      }

      if (condition.custom) {
        let json = null;
        try {
          json = JSON.parse(action.condition.custom);
        }
        catch (e) {
          json = null;
        }

        try {
          const isDelete = req.method.toUpperCase() === 'DELETE';
          const deletedSubmission = isDelete ? await getDeletedSubmission(req): false;
          const params = await hook.alter('actionContext', {
            jsonLogic: util.FormioUtils.jsonLogic,
            data: isDelete ? _.get(deletedSubmission, `data`, {}) : req.body.data,
            form: req.form,
            query: req.query,
            util: util.FormioUtils,
            moment: moment,
            submission: isDelete ? deletedSubmission : req.body,
            previous: req.previousSubmission,
            execute: false,
            _
          }, req);

          let vm = new VM({
            timeout: 500,
            sandbox: {
              execute: params.execute,
              query: params.query,
              data: params.data,
              form: params.form,
              submission: params.submission,
              previous: params.previous,
            },
            eval: false,
            fixAsync: true
          });

          vm.freeze(params.jsonLogic, 'jsonLogic');
          vm.freeze(params.FormioUtils, 'util');
          vm.freeze(params.moment, 'moment');
          vm.freeze(params._, '_');

          const result = vm.run(json ?
            `execute = jsonLogic.apply(${condition.custom}, { data, form, _, util })` :
            condition.custom
          );

          vm = null;

          return result;
        }
        catch (err) {
          router.formio.log(
            'Error during executing action custom logic',
            req,
            err
          );
          debug.error(err);
          return false;
        }
      }

      // Check if the action has a condition saved using the old format
      if (!_.isEmpty(condition.field) && !_.isEmpty(condition.eq)) {
        // See if a condition is not established within the action.
        const field = condition.field || '';
        const eq = condition.eq || '';
        const value = String(await getComponentValueFromRequest(req, res, field));
        const compare = String(condition.value || '');
        debug.action(
          '\nfield', field,
          '\neq', eq,
          '\nvalue', value,
          '\ncompare', compare
        );

        // Cancel the action if the field and eq aren't set, in addition to the value not being the same as compare.
        return (eq === 'equals') ===
          ((Array.isArray(value) && value.map(String).includes(compare)) || (value === compare));
      }
      else if (_.some(condition.conditions || [], condition => condition.component && condition.operator)) {
        const {conditions = [], conjunction = 'all'} = condition;

        // Check all the conditions and save results to array
        const conditionsResults = await Promise.all(conditions.map(async (cond) => {
          const {value: comparedValue, operator} = cond;
          let {component: conditionComponentPath} = cond;
          const isRootLevelProperty = conditionComponentPath && conditionComponentPath.startsWith('(submission).');
          conditionComponentPath = isRootLevelProperty ?
            conditionComponentPath.replace('(submission).', '') :
            conditionComponentPath;
          const ConditionOperator = ConditionOperators[operator];
          if (!conditionComponentPath || !ConditionOperator) {
            return true;
          }
          const value = await getComponentValueFromRequest(req, res, conditionComponentPath, isRootLevelProperty);
          let component;
          if (req.currentFormComponents && !isRootLevelProperty) {
            component = util.FormioUtils.getComponent(req.currentFormComponents, conditionComponentPath);
          }
          return new ConditionOperator().getResult({value, comparedValue, component});
        }));

        return conjunction === 'any' ?
            _.some(conditionsResults, res => !!res) :
            _.every(conditionsResults, res => !!res);
      }

      // If there are no conditions either in the old nor in the new format, allow executing an action
      return true;
    },
  };

  /**
   * Get the settings form for each action.
   *
   * @param action
   */
  function getSettingsForm(action, req, cb) {
    const mainSettings = {
      components: []
    };
    const conditionalSettings = {
      components: []
    };

    // If the defaults are read only.
    if (action.access && (action.access.handler === false)) {
      mainSettings.components.push({
        type: 'hidden',
        input: true,
        key: 'handler'
      });
    }
    else {
      mainSettings.components.push({
        type: 'select',
        input: true,
        key: 'handler',
        label: 'Handler',
        placeholder: 'Select which handler(s) you would like to trigger',
        dataSrc: 'json',
        data: {json: JSON.stringify([
          {
            name: 'before',
            title: 'Before'
          },
          {
            name: 'after',
            title: 'After'
          }
        ])},
        template: '<span>{{ item.title }}</span>',
        valueProperty: 'name',
        multiple: true
      });
    }

    if (action.access && (action.access.method === false)) {
      mainSettings.components.push({
        type: 'hidden',
        input: true,
        key: 'method'
      });
    }
    else {
      mainSettings.components.push({
        type: 'select',
        input: true,
        label: 'Methods',
        key: 'method',
        placeholder: 'Trigger action on method(s)',
        dataSrc: 'json',
        data: {json: JSON.stringify([
          {
            name: 'create',
            title: 'Create'
          },
          {
            name: 'update',
            title: 'Update'
          },
          {
            name: 'read',
            title: 'Read'
          },
          {
            name: 'delete',
            title: 'Delete'
          },
          {
            name: 'index',
            title: 'Index'
          }
        ])},
        template: '<span>{{ item.title }}</span>',
        valueProperty: 'name',
        multiple: true
      });
    }

    router.formio.cache.loadForm(req, undefined, req.params.formId, (err, form) => {
      if (err || !form || !form.components) {
        return cb('Could not load form components for conditional actions.');
      }

      const flattenedComponents = router.formio.util.flattenComponents(form.components);

      const componentsOptionsForExtendedUi = filterComponentsForConditionComponentFieldOptions(flattenedComponents);
      const fieldsOptionsForExtendedUi = [
        ...componentsOptionsForExtendedUi,
        ...rootLevelProperties.map(({value, label}) => ({value, label})),
      ];
      const flattenedComponentsForConditional = _.pick(
          flattenedComponents,
          componentsOptionsForExtendedUi.map(({value}) => value)
      );
      const valueComponentsByFieldPath = getValueComponentsForEachField(flattenedComponentsForConditional);
      const valueComponent = getValueComponentRequiredSettings(valueComponentsByFieldPath);

      const customPlaceholder = `
        // Example: Only execute if submitted roles has 'authenticated'.
        JavaScript: execute = (data.roles.indexOf('authenticated') !== -1);
        JSON: { "in": [ "authenticated", { "var": "data.roles" } ] }
      `;
      conditionalSettings.components.push({
        type: 'container',
        key: 'condition',
        input: false,
        tree: true,
        components: [
          {
            key: 'columns',
            type: 'columns',
            input: false,
            columns: [
              {
                components: [
                  {
                    label: 'When',
                    widget: 'choicesjs',
                    tableView: true,
                    data: {
                      values: [
                        {
                          label: 'When all conditions are met',
                          value: 'all',
                        },
                        {
                          label: 'When any condition is met',
                          value: 'any',
                        },
                      ],
                    },
                    key: 'conjunction',
                    type: 'select',
                    input: true,
                  },
                  {
                    label: 'Conditions',
                    addAnotherPosition: 'bottom',
                    key: 'conditions',
                    type: 'editgrid',
                    initEmpty: true,
                    addAnother: 'Add Condition',
                    templates: {
                      header:`<div class="row">\n      {% util.eachComponent(components, function(component) { %}\n        {% if (displayValue(component)) { %}\n          <div class="col-sm-{{_.includes(['component'], component.key) ? '4' : '3'}}">{{ t(component.label) }}</div>\n        {% } %}\n      {% }) %}\n    </div>`,
                      row: `<div class="row">\n      {% util.eachComponent(components, function(component) { %}\n        {% if (displayValue(component)) { %}\n          <div class="formio-builder-condition-text col-sm-{{_.includes(['component'], component.key) ? '4' : '3'}}">\n            {{ isVisibleInRow(component) ? getView(component, row[component.key]) : ''}}\n          </div>\n        {% } %}\n      {% }) %}\n      {% if (!instance.options.readOnly && !instance.disabled) { %}\n        <div class="col-sm-2">\n          <div class="btn-group pull-right">\n            <button class="btn btn-default btn-light btn-sm editRow"><i class="{{ iconClass('edit') }}"></i></button>\n            {% if (!instance.hasRemoveButtons || instance.hasRemoveButtons()) { %}\n              <button class="btn btn-danger btn-sm removeRow"><i class="{{ iconClass('trash') }}"></i></button>\n            {% } %}\n          </div>\n        </div>\n      {% } %}\n    </div>`,
                    },
                    input: true,
                    components: [
                      {
                        label: 'When:',
                        widget: 'choicesjs',
                        tableView: true,
                        dataSrc: 'json',
                        valueProperty: 'value',
                        placeholder: 'Select Form Component',
                        lazyLoad: false,
                        data: {json: JSON.stringify(fieldsOptionsForExtendedUi)},
                        key: 'component',
                        type: 'select',
                        input: true,
                        logic: [
                          {
                            name: 'Show a tip when submission.created property is selected',
                            trigger: {
                              type: 'javascript',
                              javascript: 'result = row.component === \'(submission).created\';\n',
                            },
                            actions: [
                              {
                                name: 'Show a tip',
                                type: 'property',
                                property: {
                                  label: 'Description',
                                  value: 'description',
                                  type: 'string',
                                },
                                text: 'Notice that \'created\' property is not available when action is' +
                                  ' triggered Before Create, so it won\'t be executed',
                              },
                            ],
                          },
                          {
                            name: 'Show a tip when submission.modified property is selected',
                            trigger: {
                              type: 'javascript',
                              javascript: 'result = row.component === \'(submission).modified\';\n',
                            },
                            actions: [
                              {
                                name: 'Show a tip',
                                type: 'property',
                                property: {
                                  label: 'Description',
                                  value: 'description',
                                  type: 'string',
                                },
                                text: 'Notice that \'modified\' property is not available Before/After Create. It' +
                                  ' also is not available or is equal to the last edit date Before Update and' +
                                  ' Before/After Read. So make sure that you configure it properly.',
                              },
                            ],
                          },
                        ],
                      },
                      {
                        label: 'Is:',
                        widget: 'choicesjs',
                        tableView: true,
                        dataSrc: 'custom',
                        lazyLoad: false,
                        placeholder: 'Select Comparison Operator',
                        refreshOn: 'condition.conditions.component',
                        clearOnRefresh: true,
                        valueProperty: 'value',
                        data: {
                          custom:`
                            const formComponents = ${JSON.stringify(flattenedComponents)};
                            const rootLevelProperties = ${JSON.stringify(rootLevelPropertiesOperatorsByPath)};
                            const isRootLevelProperty = row.component &&
                              row.component.startsWith &&
                              row.component.startsWith('(submission).'); 
                            const conditionComponent = formComponents[row.component];
                            let componentType = conditionComponent ? conditionComponent.type : 'base';
                            if (isRootLevelProperty) {
                              componentType = row.component;
                            }
                            const operatorsByComponentType = ${JSON.stringify({
                              ...conditionOperatorsByComponentType,
                              ...rootLevelPropertiesOperatorsByPath
                            })};
                            let operators = operatorsByComponentType[componentType];
                            if (!operators || !operators.length) {
                              operators = operatorsByComponentType.base;
                            }
                            const allOperators = ${JSON.stringify(allConditionOperatorsOptions)};

                            values = allOperators.filter((operator) => operators.includes(operator.value));
                          `
                        },
                        key: 'operator',
                        type: 'select',
                        input: true,
                      },
                      {
                        type: 'textfield',
                        inputFormat: 'plain',
                        ...valueComponent,
                      },
                    ],
                  },
                ]
              },
              {
                components: [
                  {
                    key: 'well2',
                    type: 'well',
                    input: false,
                    components: [
                      {
                        key: 'html',
                        type: 'htmlelement',
                        tag: 'h4',
                        input: false,
                        content: 'Or you can provide your own custom JavaScript or <a href="http://jsonlogic.com" target="_blank">JSON</a> condition logic here',
                        className: ''
                      },
                      {
                        label: '',
                        type: 'textarea',
                        input: true,
                        key: 'custom',
                        editorComponents: form.components,
                        placeholder: customPlaceholder
                      }
                    ]
                  }
                ]
              }
            ]
          }
        ]
      });

      // Create the settings form.
      const actionSettings = {
        type: 'fieldset',
        input: false,
        tree: true,
        legend: 'Action Settings',
        components: []
      };

      // The default settings form.
      const settingsForm = {
        components: [
          {type: 'hidden', input: true, key: 'priority'},
          {type: 'hidden', input: true, key: 'name'},
          {
            type: 'textfield',
            input: true,
            label: 'Title',
            key: 'title'
          },
          actionSettings,
          {
            type: 'fieldset',
            input: false,
            tree: false,
            key: 'conditions',
            legend: 'Action Execution',
            hidden: mainSettings.components.length && mainSettings.components.every(({type})=> type === 'hidden'),
            components: mainSettings.components
          },
          {
            key: 'fieldset',
            type: 'fieldset',
            input: false,
            tree: false,
            legend: 'Action Conditions (optional)',
            components: conditionalSettings.components
          },
          {
            key: 'html2',
            type: 'htmlelement',
            tag: 'hr',
            input: false,
            content: '',
            className: ''
          },
          {
            type: 'button',
            input: true,
            label: 'Save Action',
            key: 'submit',
            size: 'md',
            leftIcon: '',
            rightIcon: '',
            block: false,
            action: 'submit',
            disableOnInvalid: true,
            theme: 'primary'
          }
        ]
      };

      // Return the settings form.
      return cb(null, {
        actionSettings: actionSettings,
        settingsForm: settingsForm
      });
    });
  }

  async function getDeletedSubmission(req) {
    try {
      return await router.formio.cache.loadSubmissionAsync(
        req,
        req.body.form,
        req.body._id,
      );
    }
    catch (err) {
      router.formio.log(
        'Error during executing action custom logic',
        req,
        err
      );
      debug.error(err);
      return false;
    }
  }

  async function getComponentValueFromRequest(req, res, field, isRootLevelProperty) {
    const isDelete = req.method.toUpperCase() === 'DELETE';
    const deletedSubmission = isDelete ? await getDeletedSubmission(req): false;
    const fieldPath = isRootLevelProperty ? '' : 'data.';

    const value = isDelete ? _.get(deletedSubmission, `${fieldPath}${field}`, '') :
      _.get(res, `resource.item.${fieldPath}${field}`, '') ||
      _.get(req, `body.${fieldPath}${field}`, '');

    return value;
  }

  // Return a list of available actions.
  router.get('/form/:formId/actions', (req, res, next) => {
    const result = [];

    // Add an action to the results array.
    function addAction(action) {
      action.defaults = action.defaults || {};
      action.defaults = _.assign(action.defaults, {
        priority: action.priority || 0,
        name: action.name,
        title: action.title
      });

      hook.alter('actionInfo', action, req);
      result.push(action);
    }

    // Iterate through each of the available actions.
    async.eachSeries(_.values(ActionIndex.actions), (action, callback) => {
      action.info(req, res, (err, info) => {
        if (err) {
          router.formio.log('Error, can\'t get action info', req, err);
          return callback(err);
        }
        if (!info || (info.name === 'default')) {
          return callback();
        }

        addAction(info);
        callback();
      });
    }, (err) => {
      if (err) {
        router.formio.log('Error during actions info parsing', req, err);
        return next(err);
      }

      res.json(result);
    });
  });

  // Return a list of available actions.
  router.get('/form/:formId/actions/:name', (req, res, next) => {
    const action = ActionIndex.actions[req.params.name];
    if (!action) {
      return res.status(400).send('Action not found');
    }

    action.info(req, res, (err, info) => {
      if (err) {
        router.formio.log('Error, can\'t get action info', req, err);
        return next(err);
      }

      info.defaults = info.defaults || {};
      info.defaults = _.assign(info.defaults, {
        priority: info.priority || 0,
        name: info.name,
        title: info.title
      });

      try {
        getSettingsForm(info, req, (err, settings) => {
          if (err) {
            router.formio.log('Error, can\'t get action settings', req, err);
            return res.status(400).send(err);
          }

          action.settingsForm(req, res, (err, settingsForm) => {
            if (err) {
              router.formio.log('Error, can\'t get form settings', req, err);
              return next(err);
            }

            // Add the ability to change the title, and add the other settings.
            settings.actionSettings.components = [{
              input: false,
              type: 'container',
              key: 'settings',
              components: settingsForm
            }];

            info.settingsForm = settings.settingsForm;
            info.settingsForm.action = hook.alter('path', `/form/${req.params.formId}/action`, req);
            hook.alter('actionInfo', info, req);
            res.json(info);
          });
        });
      }
      catch (e) {
        debug.error(e);
        return res.sendStatus(400);
      }
    });
  });

  // Before all middleware for actions.
  function actionPayload(req, res, next) {
    if (req.body) {
      // Translate the request body if data is provided.
      if (req.body.hasOwnProperty('data')) {
        req.body = req.body.data;
      }

      // Set the form on the request body.
      req.body.form = req.params.formId;

      // Make sure to store handler to lowercase.
      if (req.body.handler) {
        _.each(req.body.handler, (handler, index) => {
          req.body.handler[index] = handler.toLowerCase();
        });
      }

      // Make sure the method is uppercase.
      if (req.body.method) {
        _.each(req.body.method, (method, index) => {
          req.body.method[index] = method.toLowerCase();
        });
      }
    }

    req.modelQuery = req.modelQuery || req.model || this.model;
    req.countQuery = req.countQuery || req.model || this.model;
    req.modelQuery = req.modelQuery.find({form: req.params.formId}).sort('-priority');
    req.countQuery = req.countQuery.find({form: req.params.formId});
    next();
  }

  // After Index middleware for actions.
  function indexPayload(req, res, next) {
    res.resource.status = 200;
    _.each(res.resource.item, (item) => {
      if (ActionIndex.actions.hasOwnProperty(item.name)) {
        item = _.assign(item, ActionIndex.actions[item.name].info);
      }
    });

    next();
  }

  // Build the middleware stack.
  const handlers = {};
  const methods = ['Post', 'Get', 'Put', 'Index', 'Delete'];
  methods.forEach((method) => {
    handlers[`before${method}`] = [
      (req, res, next) => {
        if (req.method === 'GET') {
          // Perform an extra permission check for action GET requests.
          req.method = 'PUT';
          req.permissionsChecked = false;
          router.formio.middleware.permissionHandler(req, res, () => {
            req.method = 'GET';
            next();
          });
        }
        else {
          return next();
        }
      },
      router.formio.middleware.filterMongooseExists({field: 'deleted', isNull: true}),
      actionPayload
    ];
    handlers[`after${method}`] = [
      router.formio.middleware.filterResourcejsResponse(['deleted', '__v', 'externalTokens'])
    ];
  });
  handlers['beforePatch'] = (req, res, next) => {
    // Disable Patch for actions for now.
    if (req.method === 'PATCH') {
      return res.sendStatus(405);
    }
    return next();
  };

  // Add specific middleware to individual endpoints.
  handlers['beforeDelete'] = handlers['beforeDelete'].concat([router.formio.middleware.deleteActionHandler]);
  handlers['afterIndex'] = handlers['afterIndex'].concat([indexPayload]);
  handlers['afterGet'] = handlers['afterGet'].concat([
    (req, res, next) => {
      if (req.params && req.params.actionId && res.resource && res.resource.item) {
        const action = res.resource.item;
        if (action.condition && !_.isEmpty(action.condition.field) && !_.isEmpty(action.condition.eq)) {
          action.condition = {
            conjunction: 'all',
            conditions: [{
              component: action.condition.field,
              operator: action.condition.eq === 'equals' ? 'isEqual' : 'isNotEqual',
              value: action.condition.value,
            }]
          };
        }
      }
      return next();
    }
  ]);

  /**
   * Create the REST properties using ResourceJS, as a nested resource of forms.
   *
   * Adds the endpoints:
   * [GET]    /form/:formId/action
   * [GET]    /form/:formId/action/:actionId
   * [PUT]    /form/:formId/action/:actionId
   * [POST]   /form/:formId/action/:actionId
   * [DELETE] /form/:formId/action/:actionId
   *
   * @TODO: Add `action` validation on POST/PUT with the keys inside `available`.
   */
  Resource(router, '/form/:formId', 'action', ActionIndex.model).rest(hook.alter('actionRoutes', handlers));

  // Return the action index.
  return ActionIndex;
};<|MERGE_RESOLUTION|>--- conflicted
+++ resolved
@@ -221,13 +221,8 @@
       });
     },
 
-<<<<<<< HEAD
+
     async shouldExecute(action, req) {
-=======
-    // eslint-disable-next-line max-statements
-    async shouldExecute(action, req, res) {
-
->>>>>>> 1473dbb3
       const condition = action.condition;
       if (!condition) {
         return true;
