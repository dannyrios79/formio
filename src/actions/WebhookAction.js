'use strict';

const rest = require('restler');
const _ = require('lodash');
const FormioUtils = require('formiojs/utils').default;

const LOG_EVENT = 'Webhook Action';

module.exports = function(router) {
  const Action = router.formio.Action;
  const hook = router.formio.hook;
  const filterProtected = require('../middleware/filterProtectedFields')(router);
  const debug = require('debug')('formio:action:webhook');
  const logOutput = router.formio.log || debug;
  const log = (...args) => logOutput(LOG_EVENT, ...args);

  /**
   * WebhookAction class.
   *   This class is used to create webhook interface.
   */
  class WebhookAction extends Action {
    constructor(data, req, res) {
      super(data, req, res);
    }

    static info(req, res, next) {
      next(null, hook.alter('actionInfo', {
        name: 'webhook',
        title: 'Webhook',
        description: 'Allows you to trigger an external interface.',
        priority: 0,
        defaults: {
          handler: ['after'],
          method: ['create', 'update', 'delete']
        }
      }));
    }
    static settingsForm(req, res, next) {
      next(null, [
        {
          label: 'Webhook URL',
          key: 'url',
          inputType: 'text',
          defaultValue: '',
          input: true,
          placeholder: 'Call the following URL.',
          prefix: '',
          suffix: '',
          type: 'textfield',
          multiple: false,
          validate: {
            required: true
          }
        },
        {
          conditional: {
            eq: '',
            when: null,
            show: ''
          },
          type: 'checkbox',
          validate: {
            required: false
          },
          persistent: true,
          protected: false,
          defaultValue: false,
          key: 'block',
          label: 'Block request for Webhook feedback',
          hideLabel: true,
          tableView: true,
          inputType: 'checkbox',
          input: true
        },
        {
          label: 'Authorize User',
          key: 'username',
          inputType: 'text',
          defaultValue: '',
          input: true,
          placeholder: 'User for Basic Authentication',
          type: 'textfield',
          multiple: false
        },
        {
          label: 'Authorize Password',
          key: 'password',
          inputType: 'password',
          defaultValue: '',
          input: true,
          placeholder: 'Password for Basic Authentication',
          type: 'textfield',
          multiple: false
        }
      ]);
    }

    /**
     * Trigger the webhooks.
     *
     * @param handler
     * @param method
     * @param req
     *   The Express request object.
     * @param res
     *   The Express response object.
     * @param next
     *   The callback function to execute upon completion.
     */
    resolve(handler, method, req, res, next, setActionItemMessage) {
      const settings = this.settings;
      const logerr = (...args) => log(req, ...args, '#resolve');

      /**
       * Util function to handle success for a potentially blocking request.
       *
       * @param data
       * @param response
       * @returns {*}
       */
      const handleSuccess = (data, response) => {
        setActionItemMessage('Webhook succeeded', response);
        if (!_.get(settings, 'block') || _.get(settings, 'block') === false) {
          return;
        }

        // Return response in metadata
        if (res && res.resource && res.resource.item) {
          res.resource.item.metadata = res.resource.item.metadata || {};
          res.resource.item.metadata[this.title] = data;
        }

        return next();
      };

      /**
       * Util function to handle errors for a potentially blocking request.
       *
       * @param data
       * @param response
       * @returns {*}
       */
      const handleError = (data, response) => {
        setActionItemMessage('Webhook failed', response);
        logerr(data.message || data || response.statusMessage);

        if (!_.get(settings, 'block') || _.get(settings, 'block') === false) {
          return;
        }

        return next(data.message || data || response.statusMessage);
      };

      try {
        if (!hook.alter('resolve', true, this, handler, method, req, res)) {
          setActionItemMessage('Alter to resolve');
          return next();
        }

        // Continue if were not blocking
        if (!_.get(settings, 'block') || _.get(settings, 'block') === false) {
          next(); // eslint-disable-line callback-return
        }

        // Ensure we filter protected fields.
        filterProtected('create', (req) => {
          return router.formio.cache.getCurrentFormId(req);
        })(req, res, (err) => {
          if (err) {
            return handleError(err.message || err);
          }

          const options = {};

          // Get the settings
          if (_.has(settings, 'username')) {
            options.username = _.get(settings, 'username');
          }
          if (_.has(settings, 'password')) {
            options.password = _.get(settings, 'password');
          }

          // Cant send a webhook if the url isn't set.
          if (!_.has(settings, 'url')) {
            return handleError('No url given in the settings');
          }

          let url = this.settings.url;
          const submission = _.get(res, 'resource.item');
          const payload = {
            request: _.get(req, 'body'),
            response: _.get(req, 'response'),
            submission: (submission && submission.toObject) ? submission.toObject() : {},
            params: _.get(req, 'params')
          };

          // Interpolate URL if possible
          if (res && res.resource && res.resource.item && res.resource.item.data) {
            url = FormioUtils.interpolate(url, res.resource.item.data);
          }

<<<<<<< HEAD
          // Fall back if interpolation failed
          if (!url) {
            url = this.settings.url;
          }

          // Make the request.
          switch (req.method.toLowerCase()) {
            case 'get':
              rest.get(url, options).on('success', handleSuccess).on('fail', handleError);
              break;
            case 'post':
              rest.postJson(url, payload, options).on('success', handleSuccess).on('fail', handleError);
              break;
            case 'put':
              rest.putJson(url, payload, options).on('success', handleSuccess).on('fail', handleError);
              break;
            case 'delete':
              options.query = req.params;
              rest.del(url, options).on('success', handleSuccess).on('fail', handleError);
              break;
            default:
              return handleError(`Could not match request method: ${req.method.toLowerCase()}`);
          }
        });
=======
        // Make the request.
        setActionItemMessage('Making request', {
          method: req.method,
          url,
          options
        });
        switch (req.method.toLowerCase()) {
          case 'get':
            rest.get(url, options).on('success', handleSuccess).on('fail', handleError);
            break;
          case 'post':
            rest.postJson(url, payload, options).on('success', handleSuccess).on('fail', handleError);
            break;
          case 'put':
            rest.putJson(url, payload, options).on('success', handleSuccess).on('fail', handleError);
            break;
          case 'delete':
            options.query = req.params;
            rest.del(url, options).on('success', handleSuccess).on('fail', handleError);
            break;
          default:
            return handleError(`Could not match request method: ${req.method.toLowerCase()}`);
        }
>>>>>>> 56ea11a8
      }
      catch (e) {
        setActionItemMessage('Error occurred', e, 'error');
        handleError(e);
      }
    }
  }

  // Return the WebhookAction.
  return WebhookAction;
};<|MERGE_RESOLUTION|>--- conflicted
+++ resolved
@@ -199,7 +199,11 @@
             url = FormioUtils.interpolate(url, res.resource.item.data);
           }
 
-<<<<<<< HEAD
+          setActionItemMessage('Making request', {
+            method: req.method,
+            url,
+            options
+          });
           // Fall back if interpolation failed
           if (!url) {
             url = this.settings.url;
@@ -224,31 +228,6 @@
               return handleError(`Could not match request method: ${req.method.toLowerCase()}`);
           }
         });
-=======
-        // Make the request.
-        setActionItemMessage('Making request', {
-          method: req.method,
-          url,
-          options
-        });
-        switch (req.method.toLowerCase()) {
-          case 'get':
-            rest.get(url, options).on('success', handleSuccess).on('fail', handleError);
-            break;
-          case 'post':
-            rest.postJson(url, payload, options).on('success', handleSuccess).on('fail', handleError);
-            break;
-          case 'put':
-            rest.putJson(url, payload, options).on('success', handleSuccess).on('fail', handleError);
-            break;
-          case 'delete':
-            options.query = req.params;
-            rest.del(url, options).on('success', handleSuccess).on('fail', handleError);
-            break;
-          default:
-            return handleError(`Could not match request method: ${req.method.toLowerCase()}`);
-        }
->>>>>>> 56ea11a8
       }
       catch (e) {
         setActionItemMessage('Error occurred', e, 'error');
