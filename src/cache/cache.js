--- conflicted
+++ resolved
@@ -64,11 +64,7 @@
      * @param type {string}
      * @param id {String}
      */
-<<<<<<< HEAD
-    async loadForm(req, type, id) {
-=======
-    loadForm(req, type, id, cb, noCachedResult) {
->>>>>>> a5528a4c
+    async loadForm(req, type, id, noCachedResult) {
       const cache = this.cache(req);
       if (!noCachedResult && cache.forms[id]) {
         debug.loadForm(`Cache hit: ${id}`);
@@ -226,11 +222,7 @@
      * @param subId {Object|String}
      *   The submission id, as BSON or string.
      */
-<<<<<<< HEAD
-    async loadSubmission(req, formId, subId) {
-=======
-    loadSubmission(req, formId, subId, cb, noCachedResult) {
->>>>>>> a5528a4c
+    async loadSubmission(req, formId, subId, noCachedResult) {
       const cache = this.cache(req);
       if (!noCachedResult && cache.submissions[subId]) {
         debug.loadSubmission(`Cache hit: ${subId}`);
